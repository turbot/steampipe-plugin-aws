--- conflicted
+++ resolved
@@ -24,7 +24,6 @@
 			Hydrate:           getDaxCluster,
 		},
 		List: &plugin.ListConfig{
-<<<<<<< HEAD
 			Hydrate: listDaxClusters,
 			KeyColumns: []*plugin.KeyColumn{
 				{
@@ -32,10 +31,6 @@
 					Require: plugin.Optional,
 				},
 			},
-=======
-			ShouldIgnoreError: isNotFoundError([]string{"ClusterNotFoundFault"}),
-			Hydrate:           listDaxClusters,
->>>>>>> a16f75fb
 		},
 		GetMatrixItem: BuildRegionList,
 		Columns: awsRegionalColumns([]*plugin.Column{
