package aws

import (
	"context"

	"github.com/aws/aws-sdk-go/aws"
	"github.com/aws/aws-sdk-go/aws/awserr"
	"github.com/aws/aws-sdk-go/service/mediastore"
<<<<<<< HEAD
	"github.com/turbot/go-kit/helpers"
=======
>>>>>>> 6a126d00
	"github.com/turbot/steampipe-plugin-sdk/v4/grpc/proto"
	"github.com/turbot/steampipe-plugin-sdk/v4/plugin"
	"github.com/turbot/steampipe-plugin-sdk/v4/plugin/transform"
)

func tableAwsMediaStoreContainer(_ context.Context) *plugin.Table {
	return &plugin.Table{
		Name:        "aws_media_store_container",
		Description: "AWS Media Store Container",
		Get: &plugin.GetConfig{
			KeyColumns: plugin.AllColumns([]string{"name"}),
			IgnoreConfig: &plugin.IgnoreConfig{
				ShouldIgnoreErrorFunc: isNotFoundError([]string{"InvalidParameter", "ContainerNotFoundException", "ContainerInUseException"}),
			},
			Hydrate: getMediaStoreContainer,
		},
		List: &plugin.ListConfig{
			Hydrate: listMediaStoreContainers,
			IgnoreConfig: &plugin.IgnoreConfig{
				ShouldIgnoreErrorFunc: isNotFoundError([]string{"ContainerInUseException"}),
			},
		},
		GetMatrixItemFunc: BuildRegionList,
		Columns: awsRegionalColumns([]*plugin.Column{
			{
				Name:        "name",
				Description: "The name of the container.",
				Type:        proto.ColumnType_STRING,
			},
			{
				Name:        "arn",
				Description: "The Amazon Resource Name (ARN) of the container.",
				Type:        proto.ColumnType_STRING,
				Transform:   transform.FromField("ARN"),
			},
			{
				Name:        "status",
				Description: "The status of container creation or deletion. The status is one of the following: 'CREATING', 'ACTIVE', or 'DELETING'.",
				Type:        proto.ColumnType_STRING,
			},
			{
				Name:        "access_logging_enabled",
				Description: "The state of access logging on the container. This value is false by default, indicating that AWS Elemental MediaStore does not send access logs to Amazon CloudWatch Logs. When you enable access logging on the container, MediaStore changes this value to true, indicating that the service delivers access logs for objects stored in that container to CloudWatch Logs.",
				Type:        proto.ColumnType_BOOL,
				Default:     false,
			},
			{
				Name:        "creation_time",
				Description: "The Unix timestamp that the container was created.",
				Type:        proto.ColumnType_TIMESTAMP,
			},
			{
				Name:        "endpoint",
				Description: "The DNS endpoint of the container.",
				Type:        proto.ColumnType_STRING,
			},
			{
				Name:        "policy",
				Description: "The contents of the access policy.",
				Type:        proto.ColumnType_JSON,
				Hydrate:     getMediaStoreContainerPolicy,
			},
			{
				Name:        "policy_std",
				Description: "Contains the contents of the access policy in a canonical form for easier searching.",
				Type:        proto.ColumnType_JSON,
				Hydrate:     getMediaStoreContainerPolicy,
				Transform:   transform.FromField("Policy").Transform(unescape).Transform(policyToCanonical),
			},
			{
				Name:        "tags_src",
				Description: "A list of tags associated with the container",
				Type:        proto.ColumnType_JSON,
				Hydrate:     listMediaStoreContainerTags,
				Transform:   transform.FromField("Tags"),
			},

			// Standard columns for all tables
			{
				Name:        "title",
				Description: resourceInterfaceDescription("title"),
				Type:        proto.ColumnType_STRING,
				Transform:   transform.FromField("Name"),
			},
			{
				Name:        "tags",
				Description: resourceInterfaceDescription("tags"),
				Type:        proto.ColumnType_JSON,
				Hydrate:     listMediaStoreContainerTags,
				Transform:   transform.From(containerTurbotTags),
			},
			{
				Name:        "akas",
				Description: resourceInterfaceDescription("akas"),
				Type:        proto.ColumnType_JSON,
				Transform:   transform.FromField("ARN").Transform(transform.EnsureStringArray),
			},
		}),
	}
}

//// LIST FUNCTION

func listMediaStoreContainers(ctx context.Context, d *plugin.QueryData, h *plugin.HydrateData) (interface{}, error) {
	logger := plugin.Logger(ctx)
	logger.Trace("listMediaStoreContainers")

	// Create Session
	svc, err := MediaStoreService(ctx, d)
	if err != nil {
		plugin.Logger(ctx).Error("listMediaStoreContainers", "connection_error", err)
		return nil, err
	}
	if svc == nil {
		// Unsupported region, return no data
		return nil, nil
	}

	// Set MaxResults to the maximum number allowed
	input := mediastore.ListContainersInput{
		MaxResults: aws.Int64(100),
	}

	// If the requested number of items is less than the paging max limit
	// set the limit to that instead
	limit := d.QueryContext.Limit
	if d.QueryContext.Limit != nil {
		if *limit < *input.MaxResults {
			if *limit < 1 {
				input.MaxResults = aws.Int64(1)
			} else {
				input.MaxResults = limit
			}
		}
	}

	err = svc.ListContainersPages(
		&input,
		func(page *mediastore.ListContainersOutput, lastPage bool) bool {
			for _, container := range page.Containers {
				d.StreamListItem(ctx, container)

				// Context may get cancelled due to manual cancellation or if the limit has been reached
				if d.QueryStatus.RowsRemaining(ctx) == 0 {
					return false
				}
			}
			return !lastPage
		},
	)

	if err != nil {
		logger.Error("listMediaStoreContainers", "error_ListContainersPages", err)
		return nil, err
	}

	return nil, nil
}

//// HYDRATE FUNCTIONS

func getMediaStoreContainer(ctx context.Context, d *plugin.QueryData, h *plugin.HydrateData) (interface{}, error) {
	logger := plugin.Logger(ctx)
	logger.Trace("getMediaStoreContainer")

	containerName := d.KeyColumnQuals["name"].GetStringValue()

	// check if name is empty
	if containerName == "" {
		return nil, nil
	}

	// Create Session
	svc, err := MediaStoreService(ctx, d)
	if err != nil {
		plugin.Logger(ctx).Error("getMediaStoreContainer", "connection_error", err)
		return nil, err
	}
	if svc == nil {
		// Unsupported region, return no data
		return nil, nil
	}

	// Build the params
	params := &mediastore.DescribeContainerInput{
		ContainerName: &containerName,
	}

	// Get call
	data, err := svc.DescribeContainer(params)
	if err != nil {
		logger.Error("getMediaStoreContainer", "error_DescribeContainer", err)
		return nil, err
	}

	return data.Container, nil
}

func getMediaStoreContainerPolicy(ctx context.Context, d *plugin.QueryData, h *plugin.HydrateData) (interface{}, error) {
	logger := plugin.Logger(ctx)
	logger.Trace("getMediaStoreContainerPolicy")

	var containerName string
	if h.Item != nil {
		containerName = *h.Item.(*mediastore.Container).Name
	}

	// Create Session
	svc, err := MediaStoreService(ctx, d)
	if err != nil {
		plugin.Logger(ctx).Error("getMediaStoreContainerPolicy", "connection_error", err)
		return nil, err
	}
	if svc == nil {
		// Unsupported region, return no data
		return nil, nil
	}

	// Build the params
	params := &mediastore.GetContainerPolicyInput{
		ContainerName: &containerName,
	}

	// Get call
	data, err := svc.GetContainerPolicy(params)
	if err != nil {
		logger.Error("getMediaStoreContainerPolicy", "error_GetContainerPolicy", err)
		if a, ok := err.(awserr.Error); ok {
			if a.Code() == "PolicyNotFoundException" || a.Code() == "ContainerInUseException" {
				return nil, nil
			}
		}
		return nil, err
	}

	return data, nil
}

func listMediaStoreContainerTags(ctx context.Context, d *plugin.QueryData, h *plugin.HydrateData) (interface{}, error) {
	logger := plugin.Logger(ctx)
	logger.Trace("listMediaStoreContainerTags")

	var arn string
	if h.Item != nil {
		arn = *h.Item.(*mediastore.Container).ARN
	}

	// Create Session
	svc, err := MediaStoreService(ctx, d)
	if err != nil {
		plugin.Logger(ctx).Error("getMediaStoreContainerTags", "connection_error", err)
		return nil, err
	}
	if svc == nil {
		// Unsupported region, return no data
		return nil, nil
	}

	// Build the params
	params := &mediastore.ListTagsForResourceInput{
		Resource: &arn,
	}

	// Get call
	data, err := svc.ListTagsForResource(params)
	if err != nil {
		logger.Error("listMediaStoreContainerTags", "error_ListTagsForResource", err)
		if a, ok := err.(awserr.Error); ok {
			if a.Code() == "ContainerInUseException" {
				return nil, nil
			}
		}
		return nil, err
	}

	return data, nil
}

//// TRANSFORM FUNCTION

func containerTurbotTags(ctx context.Context, d *transform.TransformData) (interface{}, error) {
	plugin.Logger(ctx).Trace("containerTurbotTags")

	// When container is being created or deleted, 'ContainerInUseException' is thrown.
	// When 'ContainerInUseException' is thrown, the hydrated data comes as null.
	// As a result, panic interface conversion error is thrown.
	switch item := d.HydrateItem.(type) {
	case *mediastore.ListTagsForResourceOutput:
		tags := item.Tags
		var turbotTagsMap map[string]string
		if tags != nil {
			turbotTagsMap = map[string]string{}
			for _, i := range tags {
				turbotTagsMap[*i.Key] = *i.Value
			}
		}

		return turbotTagsMap, nil
	}

	return nil, nil
}<|MERGE_RESOLUTION|>--- conflicted
+++ resolved
@@ -6,10 +6,8 @@
 	"github.com/aws/aws-sdk-go/aws"
 	"github.com/aws/aws-sdk-go/aws/awserr"
 	"github.com/aws/aws-sdk-go/service/mediastore"
-<<<<<<< HEAD
+
 	"github.com/turbot/go-kit/helpers"
-=======
->>>>>>> 6a126d00
 	"github.com/turbot/steampipe-plugin-sdk/v4/grpc/proto"
 	"github.com/turbot/steampipe-plugin-sdk/v4/plugin"
 	"github.com/turbot/steampipe-plugin-sdk/v4/plugin/transform"
@@ -116,16 +114,21 @@
 func listMediaStoreContainers(ctx context.Context, d *plugin.QueryData, h *plugin.HydrateData) (interface{}, error) {
 	logger := plugin.Logger(ctx)
 	logger.Trace("listMediaStoreContainers")
-
-	// Create Session
+	region := d.KeyColumnQualString(matrixKeyRegion)
+
+	// AWS MediaStore is not supported in all regions. For unsupported regions the API throws an error, e.g.,
+	// Post "https://mediastore.eu-west-3.amazonaws.com/": dial tcp: lookup mediastore.eu-west-3.amazonaws.com: no such host
+	serviceId := mediastore.EndpointsID
+	validRegions := SupportedRegionsForService(ctx, d, serviceId)
+	if !helpers.StringSliceContains(validRegions, region) {
+		return nil, nil
+	}
+
+	// Create service
 	svc, err := MediaStoreService(ctx, d)
 	if err != nil {
-		plugin.Logger(ctx).Error("listMediaStoreContainers", "connection_error", err)
-		return nil, err
-	}
-	if svc == nil {
-		// Unsupported region, return no data
-		return nil, nil
+		logger.Error("listMediaStoreContainers", "error_MediaStoreService", err)
+		return nil, err
 	}
 
 	// Set MaxResults to the maximum number allowed
@@ -175,6 +178,16 @@
 	logger := plugin.Logger(ctx)
 	logger.Trace("getMediaStoreContainer")
 
+	region := d.KeyColumnQualString(matrixKeyRegion)
+
+	// AWS MediaStore is not supported in all regions. For unsupported regions the API throws an error, e.g.,
+	// Post "https://mediastore.eu-west-3.amazonaws.com/": dial tcp: lookup mediastore.eu-west-3.amazonaws.com: no such host
+	serviceId := mediastore.EndpointsID
+	validRegions := SupportedRegionsForService(ctx, d, serviceId)
+	if !helpers.StringSliceContains(validRegions, region) {
+		return nil, nil
+	}
+
 	containerName := d.KeyColumnQuals["name"].GetStringValue()
 
 	// check if name is empty
@@ -182,15 +195,11 @@
 		return nil, nil
 	}
 
-	// Create Session
+	// Create service
 	svc, err := MediaStoreService(ctx, d)
 	if err != nil {
-		plugin.Logger(ctx).Error("getMediaStoreContainer", "connection_error", err)
-		return nil, err
-	}
-	if svc == nil {
-		// Unsupported region, return no data
-		return nil, nil
+		logger.Error("getMediaStoreContainer", "error_MediaStoreService", err)
+		return nil, err
 	}
 
 	// Build the params
@@ -220,12 +229,8 @@
 	// Create Session
 	svc, err := MediaStoreService(ctx, d)
 	if err != nil {
-		plugin.Logger(ctx).Error("getMediaStoreContainerPolicy", "connection_error", err)
-		return nil, err
-	}
-	if svc == nil {
-		// Unsupported region, return no data
-		return nil, nil
+		logger.Error("getMediaStoreContainerPolicy", "error_MediaStoreService", err)
+		return nil, err
 	}
 
 	// Build the params
@@ -260,12 +265,8 @@
 	// Create Session
 	svc, err := MediaStoreService(ctx, d)
 	if err != nil {
-		plugin.Logger(ctx).Error("getMediaStoreContainerTags", "connection_error", err)
-		return nil, err
-	}
-	if svc == nil {
-		// Unsupported region, return no data
-		return nil, nil
+		logger.Error("listMediaStoreContainerTags", "error_MediaStoreService", err)
+		return nil, err
 	}
 
 	// Build the params
