package aws

import (
	"context"

	"github.com/turbot/steampipe-plugin-sdk/v4/grpc/proto"
	"github.com/turbot/steampipe-plugin-sdk/v4/plugin/transform"

	"github.com/aws/aws-sdk-go-v2/aws"
	"github.com/aws/aws-sdk-go-v2/service/ec2"
	"github.com/aws/aws-sdk-go-v2/service/ec2/types"
	"github.com/turbot/steampipe-plugin-sdk/v4/plugin"
)

//// TABLE DEFINITION

func tableAwsEc2CapacityReservation(_ context.Context) *plugin.Table {
	return &plugin.Table{
		Name:        "aws_ec2_capacity_reservation",
		Description: "AWS EC2 Capacity Reservation",
		Get: &plugin.GetConfig{
			KeyColumns: plugin.SingleColumn("capacity_reservation_id"),
			IgnoreConfig: &plugin.IgnoreConfig{
				ShouldIgnoreErrorFunc: isNotFoundErrorV2([]string{"InvalidCapacityReservationId.NotFound", "InvalidCapacityReservationId.Unavailable", "InvalidCapacityReservationId.Malformed"}),
			},
			Hydrate: getEc2CapacityReservation,
		},
		List: &plugin.ListConfig{
			Hydrate: listEc2CapacityReservations,
			KeyColumns: []*plugin.KeyColumn{
				{Name: "instance_type", Require: plugin.Optional},
				{Name: "owner_id", Require: plugin.Optional},
				{Name: "availability_zone_id", Require: plugin.Optional},
				{Name: "availability_zone", Require: plugin.Optional},
				{Name: "instance_platform", Require: plugin.Optional},
				{Name: "tenancy", Require: plugin.Optional},
				{Name: "state", Require: plugin.Optional},
				{Name: "start_date", Require: plugin.Optional},
				{Name: "end_date", Require: plugin.Optional},
				{Name: "end_date_type", Require: plugin.Optional},
				{Name: "instance_match_criteria", Require: plugin.Optional},
			},
		},
		GetMatrixItemFunc: BuildRegionList,
		Columns: awsRegionalColumns([]*plugin.Column{
			{
				Name:        "capacity_reservation_id",
				Description: "The ID of the capacity reservation.",
				Type:        proto.ColumnType_STRING,
			},
			{
				Name:        "capacity_reservation_arn",
				Description: "The Amazon Resource Name (ARN) of the capacity reservation.",
				Type:        proto.ColumnType_STRING,
			},
			{
				Name:        "instance_type",
				Description: "The type of instance for which the capacity reservation reserves capacity.",
				Type:        proto.ColumnType_STRING,
			},
			{
				Name:        "state",
				Description: "The current state of the capacity reservation. A capacity reservation can be in one of the following states: 'active', 'expired', 'cancelled', 'pending', 'failed'.",
				Type:        proto.ColumnType_STRING,
			},
			{
				Name:        "availability_zone",
				Description: "The availability zone in which the capacity is reserved.",
				Type:        proto.ColumnType_STRING,
			},
			{
				Name:        "availability_zone_id",
				Description: "The availability zone ID of the capacity reservation.",
				Type:        proto.ColumnType_STRING,
			},
			{
				Name:        "available_instance_count",
				Description: "The remaining capacity. Indicates the number of instances that can be launched in the capacity reservation.",
				Type:        proto.ColumnType_INT,
			},
			{
				Name:        "create_date",
				Description: "The date and time at which the capacity reservation was created.",
				Type:        proto.ColumnType_TIMESTAMP,
			},
			{
				Name:        "ebs_optimized",
				Description: "Indicates whether the capacity reservation supports EBS-optimized instances.",
				Type:        proto.ColumnType_BOOL,
			},
			{
				Name:        "end_date",
				Description: "The date and time at which the capacity reservation expires.",
				Type:        proto.ColumnType_TIMESTAMP,
			},
			{
				Name:        "end_date_type",
				Description: "Indicates the way in which the capacity reservation ends. A capacity reservation can have one of the following end types: 'unlimited', 'limited'.",
				Type:        proto.ColumnType_STRING,
			},
			{
				Name:        "ephemeral_storage",
				Description: "Indicates whether the capacity reservation supports instances with temporary, block-level storage.",
				Type:        proto.ColumnType_BOOL,
			},
			{
				Name:        "instance_match_criteria",
				Description: "Indicates the type of instance launches that the capacity reservation accepts. The options include: 'open', 'targeted'.",
				Type:        proto.ColumnType_STRING,
			},
			{
				Name:        "instance_platform",
				Description: "The type of operating system for which the capacity reservation reserves capacity.",
				Type:        proto.ColumnType_STRING,
			},
			{
				Name:        "owner_id",
				Description: "The ID of the AWS account that owns the capacity reservation.",
				Type:        proto.ColumnType_STRING,
			},
			{
				Name:        "start_date",
				Description: "The date and time at which the capacity reservation was started.",
				Type:        proto.ColumnType_TIMESTAMP,
			},
			{
				Name:        "tenancy",
				Description: "Indicates the tenancy of the capacity reservation. A capacity reservation can have one of the following tenancy settings: 'default', 'dedicated'.",
				Type:        proto.ColumnType_STRING,
			},
			{
				Name:        "total_instance_count",
				Description: "The total number of instances for which the capacity reservation reserves capacity.",
				Type:        proto.ColumnType_INT,
			},
			{
				Name:        "tag_src",
				Description: "Any tags assigned to the capacity reservation.",
				Type:        proto.ColumnType_JSON,
				Transform:   transform.FromField("Tags"),
			},

			// Steampipe standard columns
			{
				Name:        "title",
				Description: resourceInterfaceDescription("title"),
				Type:        proto.ColumnType_STRING,
				Transform:   transform.FromField("CapacityReservationId"),
			},
			{
				Name:        "tags",
				Description: resourceInterfaceDescription("tags"),
				Type:        proto.ColumnType_JSON,
				Transform:   transform.FromField("Tags").Transform(ec2CapacityReservationTagListToTurbotTags),
			},
			{
				Name:        "akas",
				Description: resourceInterfaceDescription("akas"),
				Type:        proto.ColumnType_JSON,
				Transform:   transform.FromField("CapacityReservationArn").Transform(transform.EnsureStringArray),
			},
		}),
	}
}

//// LIST FUNCTION

func listEc2CapacityReservations(ctx context.Context, d *plugin.QueryData, _ *plugin.HydrateData) (interface{}, error) {

	// Create Session
	svc, err := EC2Client(ctx, d)
	if err != nil {
		plugin.Logger(ctx).Error("aws_ec2_capacity_reservation.listEc2CapacityReservations", "connection_error", err)
		return nil, err
	}

	// Limiting the results
	maxLimit := int32(500)
	if d.QueryContext.Limit != nil {
		limit := int32(*d.QueryContext.Limit)
		if limit < maxLimit {
<<<<<<< HEAD
			if limit < 1 {
				maxLimit = 1
=======
			if limit < 5 {
				maxLimit = 5
>>>>>>> 6a126d00
			} else {
				maxLimit = limit
			}
		}
	}

	input := &ec2.DescribeCapacityReservationsInput{
		MaxResults: aws.Int32(maxLimit),
	}

	filters := buildEc2CapacityReservationFilter(d.Quals)
	if len(filters) != 0 {
		input.Filters = filters
	}

	paginator := ec2.NewDescribeCapacityReservationsPaginator(svc, input, func(o *ec2.DescribeCapacityReservationsPaginatorOptions) {
		o.StopOnDuplicateToken = true
	})

	// List call
	for paginator.HasMorePages() {
		output, err := paginator.NextPage(ctx)
		if err != nil {
			plugin.Logger(ctx).Error("aws_ec2_capacity_reservation.listEc2CapacityReservations", "api_error", err)
			return nil, err
		}

		for _, items := range output.CapacityReservations {
			d.StreamListItem(ctx, items)

			// Context may get cancelled due to manual cancellation or if the limit has been reached
			if d.QueryStatus.RowsRemaining(ctx) == 0 {
				return nil, nil
			}
		}

	}

	return nil, err
}

//// HYDRATE FUNCTIONS

func getEc2CapacityReservation(ctx context.Context, d *plugin.QueryData, _ *plugin.HydrateData) (interface{}, error) {
	reservationId := d.KeyColumnQuals["capacity_reservation_id"].GetStringValue()

	// create service
	svc, err := EC2Client(ctx, d)
	if err != nil {
		plugin.Logger(ctx).Error("aws_ec2_capacity_reservation.getEc2CapacityReservation", "connection_error", err)
		return nil, err
	}

	params := &ec2.DescribeCapacityReservationsInput{
		CapacityReservationIds: []string{reservationId},
	}

	op, err := svc.DescribeCapacityReservations(ctx, params)
	if err != nil {
		plugin.Logger(ctx).Error("aws_ec2_capacity_reservation.getEc2CapacityReservation", "api_error", err)
		return nil, err
	}

	if op.CapacityReservations != nil && len(op.CapacityReservations) > 0 {
		return op.CapacityReservations[0], nil
	}
	return nil, nil
}

//// TRANSFORM FUNCTIONS

func ec2CapacityReservationTagListToTurbotTags(ctx context.Context, d *transform.TransformData) (interface{}, error) {
	tagList := d.Value.([]types.Tag)

	// Mapping the resource tags inside turbotTags
	var turbotTagsMap map[string]string
	if tagList != nil {
		turbotTagsMap = map[string]string{}
		for _, i := range tagList {
			turbotTagsMap[*i.Key] = *i.Value
		}
	}

	return turbotTagsMap, nil
}

// // UTILITY FUNCTION
// Build ec2 capacity reservation list call input filter
func buildEc2CapacityReservationFilter(quals plugin.KeyColumnQualMap) []types.Filter {
	filters := make([]types.Filter, 0)

	filterQuals := map[string]string{
		"instance_type":           "instance-type",
		"owner_id":                "owner-id",
		"availability_zone_id":    "availability-zone-id",
		"availability_zone":       "availability-zone",
		"instance_platform":       "instance-platform",
		"tenancy":                 "tenancy",
		"state":                   "state",
		"start_date":              "start-date",
		"end_date":                "end-date",
		"end_date_type":           "end-date-type",
		"instance_match_criteria": "instance_match_criteria",
	}

	for columnName, filterName := range filterQuals {
		if quals[columnName] != nil {
			filter := types.Filter{
				Name: aws.String(filterName),
			}
			value := getQualsValueByColumn(quals, columnName, "string")
			val, ok := value.(string)
			if ok {
				filter.Values = []string{val}
			}
			filters = append(filters, filter)
		}
	}
	return filters
}<|MERGE_RESOLUTION|>--- conflicted
+++ resolved
@@ -2,14 +2,14 @@
 
 import (
 	"context"
-
-	"github.com/turbot/steampipe-plugin-sdk/v4/grpc/proto"
-	"github.com/turbot/steampipe-plugin-sdk/v4/plugin/transform"
 
 	"github.com/aws/aws-sdk-go-v2/aws"
 	"github.com/aws/aws-sdk-go-v2/service/ec2"
 	"github.com/aws/aws-sdk-go-v2/service/ec2/types"
+
+	"github.com/turbot/steampipe-plugin-sdk/v4/grpc/proto"
 	"github.com/turbot/steampipe-plugin-sdk/v4/plugin"
+	"github.com/turbot/steampipe-plugin-sdk/v4/plugin/transform"
 )
 
 //// TABLE DEFINITION
@@ -179,13 +179,8 @@
 	if d.QueryContext.Limit != nil {
 		limit := int32(*d.QueryContext.Limit)
 		if limit < maxLimit {
-<<<<<<< HEAD
 			if limit < 1 {
 				maxLimit = 1
-=======
-			if limit < 5 {
-				maxLimit = 5
->>>>>>> 6a126d00
 			} else {
 				maxLimit = limit
 			}
