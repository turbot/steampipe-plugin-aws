--- conflicted
+++ resolved
@@ -6,16 +6,10 @@
 	"github.com/turbot/steampipe-plugin-sdk/v4/grpc/proto"
 	"github.com/turbot/steampipe-plugin-sdk/v4/plugin/transform"
 
-<<<<<<< HEAD
 	"github.com/aws/aws-sdk-go-v2/aws"
 	"github.com/aws/aws-sdk-go-v2/service/ec2"
 	"github.com/aws/aws-sdk-go-v2/service/ec2/types"
-	"github.com/turbot/steampipe-plugin-sdk/v3/plugin"
-=======
-	"github.com/aws/aws-sdk-go/aws"
-	"github.com/aws/aws-sdk-go/service/ec2"
 	"github.com/turbot/steampipe-plugin-sdk/v4/plugin"
->>>>>>> 7697d360
 )
 
 //// TABLE DEFINITION
@@ -185,8 +179,8 @@
 	if d.QueryContext.Limit != nil {
 		limit := int32(*d.QueryContext.Limit)
 		if limit < maxLimit {
-			if limit < 1 {
-				maxLimit = 1
+			if limit < 5 {
+				maxLimit = 5
 			} else {
 				maxLimit = limit
 			}
