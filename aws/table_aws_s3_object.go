--- conflicted
+++ resolved
@@ -418,11 +418,7 @@
 
 	input := &s3.ListObjectsV2Input{
 		Bucket:     aws.String(bucketName),
-<<<<<<< HEAD
 		MaxKeys:    aws.Int32(maxItems),
-=======
-		MaxKeys:    &maxItems,
->>>>>>> f4578bfe
 		FetchOwner: aws.Bool(true),
 	}
 
