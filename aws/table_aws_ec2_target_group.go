package aws

import (
	"context"

<<<<<<< HEAD
	"github.com/turbot/steampipe-plugin-sdk/v4/grpc/proto"
	"github.com/turbot/steampipe-plugin-sdk/v4/plugin/transform"

	"github.com/aws/aws-sdk-go-v2/aws"
	elbv2 "github.com/aws/aws-sdk-go-v2/service/elasticloadbalancingv2"
	"github.com/aws/aws-sdk-go-v2/service/elasticloadbalancingv2/types"
=======
	"github.com/turbot/go-kit/types"
	"github.com/turbot/steampipe-plugin-sdk/v4/grpc/proto"
	"github.com/turbot/steampipe-plugin-sdk/v4/plugin/transform"

	"github.com/aws/aws-sdk-go/aws"
	"github.com/aws/aws-sdk-go/service/elbv2"
>>>>>>> 6a126d00
	"github.com/turbot/steampipe-plugin-sdk/v4/plugin"
)

//// TABLE DEFINITION

func tableAwsEc2TargetGroup(_ context.Context) *plugin.Table {
	return &plugin.Table{
		Name:        "aws_ec2_target_group",
		Description: "AWS EC2 Target Group",
		Get: &plugin.GetConfig{
			KeyColumns: plugin.SingleColumn("target_group_arn"),
			IgnoreConfig: &plugin.IgnoreConfig{
				ShouldIgnoreErrorFunc: isNotFoundErrorV2([]string{"LoadBalancerNotFound", "TargetGroupNotFound", "ValidationError"}),
			},
			Hydrate: getEc2TargetGroup,
		},
		List: &plugin.ListConfig{
			Hydrate: listEc2TargetGroups,
			IgnoreConfig: &plugin.IgnoreConfig{
				ShouldIgnoreErrorFunc: isNotFoundErrorV2([]string{"TargetGroupNotFound", "ValidationError"}),
			},
			KeyColumns: []*plugin.KeyColumn{
				{Name: "target_group_name", Require: plugin.Optional},
			},
		},
		GetMatrixItemFunc: BuildRegionList,
		Columns: awsRegionalColumns([]*plugin.Column{
			{
				Name:        "target_group_name",
				Description: "The name of the target group.",
				Type:        proto.ColumnType_STRING,
			},
			{
				Name:        "target_group_arn",
				Description: "The Amazon Resource Name (ARN) of the target group.",
				Type:        proto.ColumnType_STRING,
			},
			{
				Name:        "target_type",
				Description: "The type of target that is specified when registering targets with this target group. The possible values are instance (register targets by instance ID), ip (register targets by IP address), or lambda (register a single Lambda function as a target).",
				Type:        proto.ColumnType_STRING,
			},
			{
				Name:        "load_balancer_arns",
				Description: "The Amazon Resource Names (ARN) of the load balancers that route traffic to this target group.",
				Type:        proto.ColumnType_JSON,
			},
			{
				Name:        "port",
				Description: "The port on which the targets are listening. Not used if the target is a Lambda function.",
				Type:        proto.ColumnType_INT,
			},
			{
				Name:        "vpc_id",
				Description: "The ID of the VPC for the target.",
				Type:        proto.ColumnType_STRING,
			},
			{
				Name:        "protocol",
				Description: "The protocol to use for routing traffic to the target.",
				Type:        proto.ColumnType_STRING,
			},
			{
				Name:        "matcher_http_code",
				Description: "The HTTP codes to use when checking for a successful response from a target.",
				Type:        proto.ColumnType_STRING,
				Transform:   transform.FromField("Matcher.HttpCode"),
			},
			{
				Name:        "matcher_grpc_code",
				Description: "The gRPC codes to use when checking for a successful response from a target.",
				Type:        proto.ColumnType_STRING,
				Transform:   transform.FromField("Matcher.GrpcCode"),
			},
			{
				Name:        "healthy_threshold_count",
				Description: "The number of consecutive health checks successes required before considering an unhealthy target healthy.",
				Type:        proto.ColumnType_INT,
			},
			{
				Name:        "unhealthy_threshold_count",
				Description: "The number of consecutive health checks successes required before considering an unhealthy target healthy.",
				Type:        proto.ColumnType_INT,
			},
			{
				Name:        "health_check_enabled",
				Description: "Indicates whether health checks are enabled.",
				Type:        proto.ColumnType_BOOL,
			},
			{
				Name:        "health_check_interval_seconds",
				Description: "The approximate amount of time, in seconds, between health checks of an individual target.",
				Type:        proto.ColumnType_INT,
			},
			{
				Name:        "health_check_path",
				Description: "The destination for health checks on the target.",
				Type:        proto.ColumnType_STRING,
			},
			{
				Name:        "health_check_port",
				Description: "The port to use to connect with the target.",
				Type:        proto.ColumnType_STRING,
			},
			{
				Name:        "health_check_protocol",
				Description: "The protocol to use to connect with the target. The GENEVE, TLS, UDP, and TCP_UDP protocols are not supported for health checks.",
				Type:        proto.ColumnType_STRING,
			},
			{
				Name:        "health_check_timeout_seconds",
				Description: "The amount of time, in seconds, during which no response means a failed health check.",
				Type:        proto.ColumnType_INT,
			},
			{
				Name:        "target_health_descriptions",
				Description: "Contains information about the health of the target.",
				Type:        proto.ColumnType_JSON,
				Hydrate:     getAwsEc2TargetGroupTargetHealthDescription,
				Transform:   transform.From(handleTargetHealthDescriptionsEmptyValue),
			},
			{
				Name:        "tags_src",
				Description: "A list of tags associated with target group.",
				Type:        proto.ColumnType_JSON,
				Hydrate:     getAwsEc2TargetGroupTags,
				Transform:   transform.From(targetGroupRawTags),
			},
			{
				Name:        "title",
				Description: resourceInterfaceDescription("title"),
				Type:        proto.ColumnType_STRING,
				Transform:   transform.FromField("TargetGroupName"),
			},
			{
				Name:        "tags",
				Description: resourceInterfaceDescription("tags"),
				Type:        proto.ColumnType_JSON,
				Hydrate:     getAwsEc2TargetGroupTags,
				Transform:   transform.From(targetGroupTagsToTurbotTags),
			},
			{
				Name:        "akas",
				Description: resourceInterfaceDescription("akas"),
				Type:        proto.ColumnType_JSON,
				Transform:   transform.FromField("TargetGroupArn").Transform(arnToAkas),
			},
		}),
	}
}

//// LIST FUNCTION

func listEc2TargetGroups(ctx context.Context, d *plugin.QueryData, _ *plugin.HydrateData) (interface{}, error) {
	// Create Session
	svc, err := ELBV2Client(ctx, d)
	if err != nil {
		plugin.Logger(ctx).Error("aws_ec2_target_group.listEc2TargetGroups", "connection_error", err)
		return nil, err
	}

	// Limiting the results
	maxLimit := int32(400)
	if d.QueryContext.Limit != nil {
		limit := int32(*d.QueryContext.Limit)
		if limit < maxLimit {
			if limit < 1 {
				maxLimit = 1
			} else {
				maxLimit = limit
			}
		}
	}

	input := &elbv2.DescribeTargetGroupsInput{
		PageSize: aws.Int32(maxLimit),
	}

	// Additional Filter
	equalQuals := d.KeyColumnQuals
	if equalQuals["target_group_name"] != nil {
		input.Names = []string{equalQuals["target_group_name"].GetStringValue()}
	}

	paginator := elbv2.NewDescribeTargetGroupsPaginator(svc, input, func(o *elbv2.DescribeTargetGroupsPaginatorOptions) {
		o.StopOnDuplicateToken = true
	})

	// List call
	for paginator.HasMorePages() {
		output, err := paginator.NextPage(ctx)
		if err != nil {
			plugin.Logger(ctx).Error("aws_ec2_target_group.listEc2TargetGroups", "api_error", err)
			return nil, err
		}

		for _, items := range output.TargetGroups {
			d.StreamListItem(ctx, items)

			// Context can be cancelled due to manual cancellation or the limit has been hit
			if d.QueryStatus.RowsRemaining(ctx) == 0 {
				return nil, nil
			}
		}

	}

	return nil, err
}

//// HYDRATE FUNCTIONS

func getEc2TargetGroup(ctx context.Context, d *plugin.QueryData, _ *plugin.HydrateData) (interface{}, error) {

	targetGroupArn := d.KeyColumnQuals["target_group_arn"].GetStringValue()

	// create service
	svc, err := ELBV2Client(ctx, d)
	if err != nil {
		plugin.Logger(ctx).Error("aws_ec2_target_group.getEc2TargetGroup", "connection_error", err)
		return nil, err
	}

	params := &elbv2.DescribeTargetGroupsInput{
		TargetGroupArns: []string{targetGroupArn},
	}

	op, err := svc.DescribeTargetGroups(ctx, params)
	if err != nil {
		plugin.Logger(ctx).Error("aws_ec2_target_group.getEc2TargetGroup", "api_error", err)
		return nil, err
	}

	if op.TargetGroups != nil && len(op.TargetGroups) > 0 {
		return op.TargetGroups[0], nil
	}
	return nil, nil
}

func getAwsEc2TargetGroupTargetHealthDescription(ctx context.Context, d *plugin.QueryData, h *plugin.HydrateData) (interface{}, error) {

	targetGroup := h.Item.(types.TargetGroup)

	// create service
	svc, err := ELBV2Client(ctx, d)
	if err != nil {
		plugin.Logger(ctx).Error("aws_ec2_target_group.getAwsEc2TargetGroupTargetHealthDescription", "connection_error", err)
		return nil, err
	}

	params := &elbv2.DescribeTargetHealthInput{
		TargetGroupArn: targetGroup.TargetGroupArn,
	}

	op, err := svc.DescribeTargetHealth(ctx, params)
	if err != nil {
		plugin.Logger(ctx).Error("aws_ec2_target_group.getAwsEc2TargetGroupTargetHealthDescription", "api_error", err)
		return nil, err
	}

	return op, nil
}

func getAwsEc2TargetGroupTags(ctx context.Context, d *plugin.QueryData, h *plugin.HydrateData) (interface{}, error) {

	targetGroup := h.Item.(types.TargetGroup)

	// create service
	svc, err := ELBV2Client(ctx, d)
	if err != nil {
		plugin.Logger(ctx).Error("aws_ec2_target_group.getAwsEc2TargetGroupTags", "connection_error", err)
		return nil, err
	}

	params := &elbv2.DescribeTagsInput{
		ResourceArns: []string{*targetGroup.TargetGroupArn},
	}

	op, err := svc.DescribeTags(ctx, params)
	if err != nil {
		plugin.Logger(ctx).Error("aws_ec2_target_group.getAwsEc2TargetGroupTags", "api_error", err)
		return nil, err
	}

	return op, nil
}

//// TRANSFORM FUNCTIONS

func targetGroupTagsToTurbotTags(_ context.Context, d *transform.TransformData) (interface{}, error) {
	data := d.HydrateItem.(*elbv2.DescribeTagsOutput)
	var turbotTagsMap map[string]string
	if data.TagDescriptions != nil && len(data.TagDescriptions) > 0 {
		if data.TagDescriptions[0].Tags != nil {
			turbotTagsMap = map[string]string{}
			for _, i := range data.TagDescriptions[0].Tags {
				turbotTagsMap[*i.Key] = *i.Value
			}
		}
	}

	return turbotTagsMap, nil
}

func handleTargetHealthDescriptionsEmptyValue(_ context.Context, d *transform.TransformData) (interface{}, error) {

	healthDescriptions := d.HydrateItem.(*elbv2.DescribeTargetHealthOutput)
	if len(healthDescriptions.TargetHealthDescriptions) > 0 {
		return healthDescriptions.TargetHealthDescriptions, nil
	}

	return nil, nil
}

func targetGroupRawTags(_ context.Context, d *transform.TransformData) (interface{}, error) {
	data := d.HydrateItem.(*elbv2.DescribeTagsOutput)
	if len(data.TagDescriptions) < 1 {
		return nil, nil
	}

	var tags []*elbv2.Tag
	if data.TagDescriptions != nil && len(data.TagDescriptions) > 0 {
		for _, tag := range data.TagDescriptions {
			tags = append(tags, tag.Tags...)
		}
	}
	return tags, nil
}<|MERGE_RESOLUTION|>--- conflicted
+++ resolved
@@ -3,22 +3,13 @@
 import (
 	"context"
 
-<<<<<<< HEAD
+	"github.com/aws/aws-sdk-go-v2/aws"
+	"github.com/aws/aws-sdk-go-v2/service/elasticloadbalancingv2"
+	"github.com/aws/aws-sdk-go-v2/service/elasticloadbalancingv2/types"
+
 	"github.com/turbot/steampipe-plugin-sdk/v4/grpc/proto"
+	"github.com/turbot/steampipe-plugin-sdk/v4/plugin"
 	"github.com/turbot/steampipe-plugin-sdk/v4/plugin/transform"
-
-	"github.com/aws/aws-sdk-go-v2/aws"
-	elbv2 "github.com/aws/aws-sdk-go-v2/service/elasticloadbalancingv2"
-	"github.com/aws/aws-sdk-go-v2/service/elasticloadbalancingv2/types"
-=======
-	"github.com/turbot/go-kit/types"
-	"github.com/turbot/steampipe-plugin-sdk/v4/grpc/proto"
-	"github.com/turbot/steampipe-plugin-sdk/v4/plugin/transform"
-
-	"github.com/aws/aws-sdk-go/aws"
-	"github.com/aws/aws-sdk-go/service/elbv2"
->>>>>>> 6a126d00
-	"github.com/turbot/steampipe-plugin-sdk/v4/plugin"
 )
 
 //// TABLE DEFINITION
@@ -192,7 +183,7 @@
 		}
 	}
 
-	input := &elbv2.DescribeTargetGroupsInput{
+	input := &elasticloadbalancingv2.DescribeTargetGroupsInput{
 		PageSize: aws.Int32(maxLimit),
 	}
 
@@ -202,7 +193,7 @@
 		input.Names = []string{equalQuals["target_group_name"].GetStringValue()}
 	}
 
-	paginator := elbv2.NewDescribeTargetGroupsPaginator(svc, input, func(o *elbv2.DescribeTargetGroupsPaginatorOptions) {
+	paginator := elasticloadbalancingv2.NewDescribeTargetGroupsPaginator(svc, input, func(o *elasticloadbalancingv2.DescribeTargetGroupsPaginatorOptions) {
 		o.StopOnDuplicateToken = true
 	})
 
@@ -241,7 +232,7 @@
 		return nil, err
 	}
 
-	params := &elbv2.DescribeTargetGroupsInput{
+	params := &elasticloadbalancingv2.DescribeTargetGroupsInput{
 		TargetGroupArns: []string{targetGroupArn},
 	}
 
@@ -268,7 +259,7 @@
 		return nil, err
 	}
 
-	params := &elbv2.DescribeTargetHealthInput{
+	params := &elasticloadbalancingv2.DescribeTargetHealthInput{
 		TargetGroupArn: targetGroup.TargetGroupArn,
 	}
 
@@ -292,7 +283,7 @@
 		return nil, err
 	}
 
-	params := &elbv2.DescribeTagsInput{
+	params := &elasticloadbalancingv2.DescribeTagsInput{
 		ResourceArns: []string{*targetGroup.TargetGroupArn},
 	}
 
@@ -308,7 +299,7 @@
 //// TRANSFORM FUNCTIONS
 
 func targetGroupTagsToTurbotTags(_ context.Context, d *transform.TransformData) (interface{}, error) {
-	data := d.HydrateItem.(*elbv2.DescribeTagsOutput)
+	data := d.HydrateItem.(*elasticloadbalancingv2.DescribeTagsOutput)
 	var turbotTagsMap map[string]string
 	if data.TagDescriptions != nil && len(data.TagDescriptions) > 0 {
 		if data.TagDescriptions[0].Tags != nil {
@@ -324,7 +315,7 @@
 
 func handleTargetHealthDescriptionsEmptyValue(_ context.Context, d *transform.TransformData) (interface{}, error) {
 
-	healthDescriptions := d.HydrateItem.(*elbv2.DescribeTargetHealthOutput)
+	healthDescriptions := d.HydrateItem.(*elasticloadbalancingv2.DescribeTargetHealthOutput)
 	if len(healthDescriptions.TargetHealthDescriptions) > 0 {
 		return healthDescriptions.TargetHealthDescriptions, nil
 	}
@@ -333,16 +324,11 @@
 }
 
 func targetGroupRawTags(_ context.Context, d *transform.TransformData) (interface{}, error) {
-	data := d.HydrateItem.(*elbv2.DescribeTagsOutput)
-	if len(data.TagDescriptions) < 1 {
-		return nil, nil
-	}
-
-	var tags []*elbv2.Tag
+	data := d.HydrateItem.(*elasticloadbalancingv2.DescribeTagsOutput)
 	if data.TagDescriptions != nil && len(data.TagDescriptions) > 0 {
-		for _, tag := range data.TagDescriptions {
-			tags = append(tags, tag.Tags...)
-		}
-	}
-	return tags, nil
+		if data.TagDescriptions[0].Tags != nil {
+			return data.TagDescriptions[0].Tags, nil
+		}
+	}
+	return nil, nil
 }