--- conflicted
+++ resolved
@@ -112,11 +112,7 @@
 				Name:        "role_last_used_region",
 				Description: "Contains the region in which the IAM role was used.",
 				Type:        proto.ColumnType_STRING,
-<<<<<<< HEAD
-				Hydrate:   	 getIamRole,
-=======
 				Hydrate:     getIamRole,
->>>>>>> a16f75fb
 				Transform:   transform.FromField("RoleLastUsed.Region"),
 			},
 			{
