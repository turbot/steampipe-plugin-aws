--- conflicted
+++ resolved
@@ -114,11 +114,7 @@
 				Description: "A list of tags attached with the IAM policy.",
 				Type:        proto.ColumnType_JSON,
 				Hydrate:     getIamPolicy,
-<<<<<<< HEAD
 				Transform:   transform.FromField("Tags").Transform(iamPolicyTurbotTagsNullValue),
-=======
-				Transform:   transform.FromField("Tags").Transform(handleIAMPolicyEmptyTags),
->>>>>>> 5827c86d
 			},
 
 			// Standard columns for all tables
@@ -271,11 +267,7 @@
 
 //// TRANSFORM FUNCTIONS
 
-<<<<<<< HEAD
-func iamPolicyTurbotTags(_ context.Context, d *transform.TransformData) (interface{}, error) {
-=======
 func handleIAMPolicyTurbotTags(_ context.Context, d *transform.TransformData) (interface{}, error) {
->>>>>>> 5827c86d
 	policy := d.HydrateItem.(types.Policy)
 	var turbotTagsMap map[string]string
 	if len(policy.Tags) == 0 {
@@ -290,11 +282,7 @@
 	return &turbotTagsMap, nil
 }
 
-<<<<<<< HEAD
 func iamPolicyTurbotTagsNullValue(_ context.Context, d *transform.TransformData) (interface{}, error) {
-=======
-func handleIAMPolicyEmptyTags(_ context.Context, d *transform.TransformData) (interface{}, error) {
->>>>>>> 5827c86d
 	tags, ok := d.Value.([]types.Tag)
 	if ok || len(tags) == 0 {
 		return nil, nil
