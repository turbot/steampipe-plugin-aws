--- conflicted
+++ resolved
@@ -248,19 +248,16 @@
 		plugin.Logger(ctx).Error("aws_codebuild_project.listCodeBuildProjects", "connection_error", err)
 		return nil, err
 	}
-
-<<<<<<< HEAD
+  if svc == nil {
+		// Unsupported region, return no data
+		return nil, nil
+	}
+
 	input := &codebuild.ListProjectsInput{}
 
 	paginator := codebuild.NewListProjectsPaginator(svc, input, func(o *codebuild.ListProjectsPaginatorOptions) {
 		o.StopOnDuplicateToken = true
 	})
-=======
-	if svc == nil {
-		// Unsupported region, return no data
-		return nil, nil
-	}
->>>>>>> 94413d8f
 
 	// List call
 	for paginator.HasMorePages() {
