package aws

import (
	"context"
	"errors"
	"strings"

	"github.com/aws/aws-sdk-go-v2/aws"
	"github.com/aws/aws-sdk-go-v2/service/ecr"
	"github.com/aws/aws-sdk-go-v2/service/ecr/types"
	"github.com/aws/smithy-go"

	"github.com/turbot/steampipe-plugin-sdk/v4/grpc/proto"
	"github.com/turbot/steampipe-plugin-sdk/v4/plugin"
	"github.com/turbot/steampipe-plugin-sdk/v4/plugin/transform"
)

//// TABLE DEFINITION

func tableAwsEcrRepository(_ context.Context) *plugin.Table {
	return &plugin.Table{
		Name:        "aws_ecr_repository",
		Description: "AWS ECR Repository",
		Get: &plugin.GetConfig{
			KeyColumns: plugin.SingleColumn("repository_name"),
			IgnoreConfig: &plugin.IgnoreConfig{
				ShouldIgnoreErrorFunc: isNotFoundErrorV2([]string{"RepositoryNotFoundException", "RepositoryPolicyNotFoundException", "LifecyclePolicyNotFoundException"}),
			},
			Hydrate: getAwsEcrRepositories,
		},
		List: &plugin.ListConfig{
			Hydrate: listAwsEcrRepositories,
			KeyColumns: []*plugin.KeyColumn{
				{Name: "registry_id", Require: plugin.Optional},
			},
		},
		GetMatrixItemFunc: BuildRegionList,
		Columns: awsRegionalColumns([]*plugin.Column{
			{
				Name:        "repository_name",
				Description: "The name of the repository.",
				Type:        proto.ColumnType_STRING,
			},
			{
				Name:        "registry_id",
				Description: "The AWS account ID associated with the registry that contains the repositories to be described.",
				Type:        proto.ColumnType_STRING,
			},
			{
				Name:        "arn",
				Description: "The Amazon Resource Name (ARN) that identifies the repository.",
				Type:        proto.ColumnType_STRING,
				Transform:   transform.FromField("RepositoryArn"),
			},
			{
				Name:        "repository_uri",
				Description: "The URI for the repository.",
				Type:        proto.ColumnType_STRING,
			},
			{
				Name:        "created_at",
				Description: "The date and time, in JavaScript date format, when the repository was created.",
				Type:        proto.ColumnType_TIMESTAMP,
			},
			{
				Name:        "image_tag_mutability",
				Description: "The tag mutability setting for the repository.",
				Type:        proto.ColumnType_STRING,
			},
			{
				Name:        "last_evaluated_at",
				Description: "The time stamp of the last time that the lifecycle policy was run.",
				Hydrate:     getAwsEcrRepositoryLifecyclePolicy,
				Type:        proto.ColumnType_TIMESTAMP,
			},
			{
				Name:        "max_results",
				Description: "The maximum number of repository results returned by DescribeRepositories.",
				Hydrate:     getAwsEcrRepositories,
				Type:        proto.ColumnType_INT,
			},
			{
				Name:        "encryption_configuration",
				Description: "The encryption configuration for the repository.",
				Hydrate:     getAwsEcrRepositories,
				Type:        proto.ColumnType_JSON,
			},
			{
				Name:        "image_details",
				Description: "A list of ImageDetail objects that contain data about the image.",
				Hydrate:     getAwsEcrDescribeImages,
				Type:        proto.ColumnType_JSON,
				Transform:   transform.FromValue(),
			},
			{
				Name:        "image_scanning_configuration",
				Description: "The image scanning configuration for a repository.",
				Type:        proto.ColumnType_JSON,
			},
			{
				Name:        "image_scanning_findings",
				Description: "Scan findings for an image.",
				Type:        proto.ColumnType_JSON,
				Hydrate:     getAwsEcrDescribeImageScanningFindings,
				Transform:   transform.FromValue(),
			},
			{
				Name:        "lifecycle_policy",
				Description: "The JSON lifecycle policy text.",
				Hydrate:     getAwsEcrRepositoryLifecyclePolicy,
				Type:        proto.ColumnType_JSON,
				Transform:   transform.FromField("LifecyclePolicyText"),
			},
			{
				Name:        "policy",
				Description: "The JSON repository policy text associated with the repository.",
				Hydrate:     getAwsEcrRepositoryPolicy,
				Type:        proto.ColumnType_JSON,
				Transform:   transform.FromField("PolicyText"),
			},
			{
				Name:        "policy_std",
				Description: "Contains the policy in a canonical form for easier searching.",
				Hydrate:     getAwsEcrRepositoryPolicy,
				Type:        proto.ColumnType_JSON,
				Transform:   transform.FromField("PolicyText").Transform(unescape).Transform(policyToCanonical),
			},
			{
				Name:        "tags_src",
				Description: "A list of tags assigned to the Repository.",
				Type:        proto.ColumnType_JSON,
				Hydrate:     listAwsEcrRepositoryTags,
				Transform:   transform.FromField("Tags"),
			},

			// Standard columns for all tables
			{
				Name:        "tags",
				Description: resourceInterfaceDescription("tags"),
				Type:        proto.ColumnType_JSON,
				Hydrate:     listAwsEcrRepositoryTags,
				Transform:   transform.FromField("Tags").Transform(ecrTagListToTurbotTags),
			},
			{
				Name:        "title",
				Description: resourceInterfaceDescription("title"),
				Type:        proto.ColumnType_STRING,
				Transform:   transform.FromField("RepositoryName"),
			},
			{
				Name:        "akas",
				Description: resourceInterfaceDescription("akas"),
				Type:        proto.ColumnType_JSON,
				Transform:   transform.FromField("RepositoryArn").Transform(arnToAkas),
			},
		}),
	}
}

//// LIST FUNCTION

func listAwsEcrRepositories(ctx context.Context, d *plugin.QueryData, _ *plugin.HydrateData) (interface{}, error) {
	// Create Session
	svc, err := ECRClient(ctx, d)
	if err != nil {
		plugin.Logger(ctx).Error("aws_ecr_repository.listAwsEcrRepositories", "connection_error", err)
		return nil, err
	}

	// Limiting the results
	maxLimit := int32(1000)
	if d.QueryContext.Limit != nil {
		limit := int32(*d.QueryContext.Limit)
		if limit < maxLimit {
			if limit < 5 {
				maxLimit = 5
			} else {
				maxLimit = limit
			}
		}
	}

	input := &ecr.DescribeRepositoriesInput{
		MaxResults: aws.Int32(maxLimit),
	}

	equalQuals := d.KeyColumnQuals
	if equalQuals["registry_id"] != nil {
		input.RegistryId = aws.String(equalQuals["registry_id"].GetStringValue())
	}

	paginator := ecr.NewDescribeRepositoriesPaginator(svc, input, func(o *ecr.DescribeRepositoriesPaginatorOptions) {
		o.Limit = maxLimit
		o.StopOnDuplicateToken = true
	})

	// List call
	for paginator.HasMorePages() {
		output, err := paginator.NextPage(ctx)
		if err != nil {
			plugin.Logger(ctx).Error("aws_ecr_repository.listAwsEcrRepositories", "api_error", err)
			return nil, err
		}

		for _, items := range output.Repositories {
			d.StreamListItem(ctx, items)

			// Context can be cancelled due to manual cancellation or the limit has been hit
			if d.QueryStatus.RowsRemaining(ctx) == 0 {
				return nil, nil
			}
		}
	}

	return nil, err
}

////  HYDRATE FUNCTIONS

func getAwsEcrRepositories(ctx context.Context, d *plugin.QueryData, h *plugin.HydrateData) (interface{}, error) {

	var name string
	if h.Item != nil {
		name = *h.Item.(types.Repository).RepositoryName
	} else {
		name = d.KeyColumnQuals["repository_name"].GetStringValue()
	}

	// Create Session
	svc, err := ECRClient(ctx, d)
	if err != nil {
		plugin.Logger(ctx).Error("aws_ecr_repository.getAwsEcrRepositories", "connection_error", err)
		return nil, err
	}

	// Build the params
	params := &ecr.DescribeRepositoriesInput{
		RepositoryNames: []string{name},
	}

	// Get call
	data, err := svc.DescribeRepositories(ctx, params)
	if err != nil {
		plugin.Logger(ctx).Error("aws_ecr_repository.getAwsEcrRepositories", "api_error", err)
		return nil, err
	}
	return data.Repositories[0], nil
}

func listAwsEcrRepositoryTags(ctx context.Context, d *plugin.QueryData, h *plugin.HydrateData) (interface{}, error) {

	resourceArn := h.Item.(types.Repository).RepositoryArn

	// Create Session
	svc, err := ECRClient(ctx, d)
	if err != nil {
		plugin.Logger(ctx).Error("aws_ecr_repository.listAwsEcrRepositoryTags", "connection_error", err)
		return nil, err
	}

	// Build the params
	params := &ecr.ListTagsForResourceInput{
		ResourceArn: resourceArn,
	}

	// Get call
	op, err := svc.ListTagsForResource(ctx, params)
	if err != nil {
		plugin.Logger(ctx).Error("aws_ecr_repository.listAwsEcrRepositoryTags", "api_error", err)
		return nil, err
	}
	return op, nil
}

func getAwsEcrRepositoryPolicy(ctx context.Context, d *plugin.QueryData, h *plugin.HydrateData) (interface{}, error) {
	logger := plugin.Logger(ctx)
	logger.Trace("getAwsEcrRepositoryPolicy")

	repositoryName := h.Item.(types.Repository).RepositoryName

	// Create Session
	svc, err := ECRClient(ctx, d)
	if err != nil {
		plugin.Logger(ctx).Error("aws_ecr_repository.getAwsEcrRepositoryPolicy", "connection_error", err)
		return nil, err
	}

	// Build the params
	params := &ecr.GetRepositoryPolicyInput{
		RepositoryName: repositoryName,
	}

	// Get call
	op, err := svc.GetRepositoryPolicy(ctx, params)
	if err != nil {
		if strings.Contains(err.Error(), "RepositoryPolicyNotFoundException") {
			return nil, nil
		}
		plugin.Logger(ctx).Error("aws_ecr_repository.getAwsEcrRepositoryPolicy", "api_error", err)
		return nil, err
	}

	return op, nil
}

func getAwsEcrDescribeImages(ctx context.Context, d *plugin.QueryData, h *plugin.HydrateData) (interface{}, error) {

	repositoryName := h.Item.(types.Repository).RepositoryName

	// Create Session
	svc, err := ECRClient(ctx, d)
	if err != nil {
		plugin.Logger(ctx).Error("aws_ecr_repository.getAwsEcrDescribeImages", "connection_error", err)
		return nil, err
	}

	// Build the params
	params := &ecr.DescribeImagesInput{
		RepositoryName: repositoryName,
		MaxResults:     aws.Int64(100),
	}

<<<<<<< HEAD
	var result []*ecr.ImageDetail

	err = svc.DescribeImagesPages(
		params,
		func(page *ecr.DescribeImagesOutput, isLast bool) bool {
			result = append(result, page.ImageDetails...)
			return !isLast
		},
	)

	if err != nil {
		plugin.Logger(ctx).Error("aws_ecr_repository.getAwsEcrDescribeImages", err)
=======
	// Get call
	op, err := svc.DescribeImages(ctx, params)
	if err != nil {
		plugin.Logger(ctx).Error("aws_ecr_repository.getAwsEcrDescribeImages", "api_error", err)
>>>>>>> 20e720ed
		return nil, err
	}

	return result, nil
}

func getAwsEcrDescribeImageScanningFindings(ctx context.Context, d *plugin.QueryData, h *plugin.HydrateData) (interface{}, error) {

	getAwsEcrDescribeImageDetails := plugin.HydrateFunc(getAwsEcrDescribeImages)
	imageDetails, err := getAwsEcrDescribeImageDetails(ctx, d, h)
	if err != nil {
		plugin.Logger(ctx).Error("aws_ecr_repository.getAwsEcrDescribeImageDetails", "api_error", err)
		return nil, err
	}
	images := imageDetails.(*ecr.DescribeImagesOutput)

	svc, err := ECRClient(ctx, d)
	if err != nil {
		plugin.Logger(ctx).Error("aws_ecr_repository.getAwsEcrDescribeImageScanningFindings", "connection_error", err)
		return nil, err
	}

	// Build the params
	// As per doc the max result value can be between 1-1000 but as per testing it returns only 100 result per page
	params := &ecr.DescribeImageScanFindingsInput{
		MaxResults: aws.Int32(100),
	}

	var result []ecr.DescribeImageScanFindingsOutput

	for _, image := range images.ImageDetails {
		var scanningDetails *ecr.DescribeImageScanFindingsOutput

		params.RepositoryName = image.RepositoryName
		params.ImageId = &types.ImageIdentifier{
			ImageDigest: image.ImageDigest,
		}

		paginator := ecr.NewDescribeImageScanFindingsPaginator(svc, params, func(o *ecr.DescribeImageScanFindingsPaginatorOptions) {
			o.Limit = 100
			o.StopOnDuplicateToken = true
		})

		// List call
		for paginator.HasMorePages() {
			scan, err := paginator.NextPage(ctx)
			if err != nil {
				if strings.Contains(err.Error(), "ScanNotFoundException") {
					return result, nil
				}
				plugin.Logger(ctx).Error("aws_ecr_repository.DescribeImageScanFindingsPages", "api_error", err)
				return nil, err
			}
			if scanningDetails != nil {
				if *scanningDetails.ImageId.ImageDigest == *image.ImageDigest {
					if scanningDetails.ImageScanFindings.EnhancedFindings != nil {
						scanningDetails.ImageScanFindings.EnhancedFindings = append(scan.ImageScanFindings.EnhancedFindings, scan.ImageScanFindings.EnhancedFindings...)
					} else if scanningDetails.ImageScanFindings.Findings != nil {
						scanningDetails.ImageScanFindings.Findings = append(scanningDetails.ImageScanFindings.Findings, scan.ImageScanFindings.Findings...)
					}
				}
				for k, v := range scan.ImageScanFindings.FindingSeverityCounts {
					scanningDetails.ImageScanFindings.FindingSeverityCounts[k] = v + scanningDetails.ImageScanFindings.FindingSeverityCounts[k]
				}
			} else {
				scanningDetails = scan
			}
		}
		if scanningDetails != nil {
			result = append(result, *scanningDetails)
		}
	}

	return result, nil
}

func getAwsEcrRepositoryLifecyclePolicy(ctx context.Context, d *plugin.QueryData, h *plugin.HydrateData) (interface{}, error) {

	repositoryName := h.Item.(types.Repository).RepositoryName

	// Create Session
	svc, err := ECRClient(ctx, d)
	if err != nil {
		plugin.Logger(ctx).Error("aws_ecr_repository.getAwsEcrRepositoryLifecyclePolicy", "connection_error", err)
		return nil, err
	}
	// Build the params
	params := &ecr.GetLifecyclePolicyInput{
		RepositoryName: repositoryName,
	}
	// Get call
	op, err := svc.GetLifecyclePolicy(ctx, params)
	if err != nil {
		var ae smithy.APIError
		if errors.As(err, &ae) {
			if ae.ErrorCode() == "LifecyclePolicyNotFoundException" {
				return nil, nil
			}
		}
		plugin.Logger(ctx).Error("aws_ecr_repository.getAwsEcrRepositoryLifecyclePolicy", "api_error", err)
		return nil, err
	}
	return op, nil
}

//// TRANSFORM FUNCTIONS

func ecrTagListToTurbotTags(ctx context.Context, d *transform.TransformData) (interface{}, error) {
	tags := d.HydrateItem.(*ecr.ListTagsForResourceOutput)

	// Mapping the resource tags inside turbotTags
	var turbotTagsMap map[string]string
	if tags != nil {
		turbotTagsMap = map[string]string{}
		for _, i := range tags.Tags {
			turbotTagsMap[*i.Key] = *i.Value
		}
	}

	return turbotTagsMap, nil
}<|MERGE_RESOLUTION|>--- conflicted
+++ resolved
@@ -317,32 +317,17 @@
 	// Build the params
 	params := &ecr.DescribeImagesInput{
 		RepositoryName: repositoryName,
-		MaxResults:     aws.Int64(100),
-	}
-
-<<<<<<< HEAD
-	var result []*ecr.ImageDetail
-
-	err = svc.DescribeImagesPages(
-		params,
-		func(page *ecr.DescribeImagesOutput, isLast bool) bool {
-			result = append(result, page.ImageDetails...)
-			return !isLast
-		},
-	)
-
-	if err != nil {
-		plugin.Logger(ctx).Error("aws_ecr_repository.getAwsEcrDescribeImages", err)
-=======
+		MaxResults:     aws.Int32(100),
+	}
+
 	// Get call
 	op, err := svc.DescribeImages(ctx, params)
 	if err != nil {
 		plugin.Logger(ctx).Error("aws_ecr_repository.getAwsEcrDescribeImages", "api_error", err)
->>>>>>> 20e720ed
-		return nil, err
-	}
-
-	return result, nil
+		return nil, err
+	}
+
+	return op, nil
 }
 
 func getAwsEcrDescribeImageScanningFindings(ctx context.Context, d *plugin.QueryData, h *plugin.HydrateData) (interface{}, error) {
