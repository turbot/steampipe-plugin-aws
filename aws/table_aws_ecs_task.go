--- conflicted
+++ resolved
@@ -252,14 +252,6 @@
 	}
 }
 
-<<<<<<< HEAD
-=======
-type tasksInfo struct {
-	types.Task
-	ServiceName string
-}
-
->>>>>>> 39a1d814
 //// LIST FUNCTION
 
 func listEcsTasks(ctx context.Context, d *plugin.QueryData, h *plugin.HydrateData) (interface{}, error) {
@@ -345,11 +337,7 @@
 		}
 
 		for _, task := range result.Tasks {
-<<<<<<< HEAD
 			d.StreamListItem(ctx, task)
-=======
-			d.StreamListItem(ctx, tasksInfo{task, serviceName})
->>>>>>> 39a1d814
 
 			// Context may get cancelled due to manual cancellation or if the limit has been reached
 			if d.QueryStatus.RowsRemaining(ctx) == 0 {
@@ -364,14 +352,14 @@
 //// TRANSFORM FUNCTIONS
 
 func extractClusterName(ctx context.Context, d *transform.TransformData) (interface{}, error) {
-	task := d.HydrateItem.(*ecs.Task)
+	task := d.HydrateItem.(types.Task)
 	clusterName := strings.Split(string(*task.ClusterArn), "/")[1]
 
 	return clusterName, nil
 }
 
 func ecsTaskTags(_ context.Context, d *transform.TransformData) (interface{}, error) {
-	task := d.HydrateItem.(*ecs.Task)
+	task := d.HydrateItem.(types.Task)
 
 	var turbotTagsMap map[string]string
 	if len(task.Tags) > 0 {
