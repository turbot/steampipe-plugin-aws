--- conflicted
+++ resolved
@@ -4,11 +4,10 @@
 	"context"
 
 	"github.com/aws/aws-sdk-go/aws"
+	"github.com/aws/aws-sdk-go/aws/endpoints"
 	"github.com/aws/aws-sdk-go/service/inspector"
-<<<<<<< HEAD
+
 	"github.com/turbot/go-kit/helpers"
-=======
->>>>>>> 6a126d00
 	"github.com/turbot/steampipe-plugin-sdk/v4/grpc/proto"
 	"github.com/turbot/steampipe-plugin-sdk/v4/plugin"
 	"github.com/turbot/steampipe-plugin-sdk/v4/plugin/transform"
@@ -126,15 +125,20 @@
 //// LIST FUNCTION
 
 func listInspectorAssessmentRuns(ctx context.Context, d *plugin.QueryData, _ *plugin.HydrateData) (interface{}, error) {
-
-	// Create Session
+	region := d.KeyColumnQualString(matrixKeyRegion)
+
+	// AWS Inspector is not supported in all regions. For unsupported regions the API throws an error, e.g.,
+	// Post "https://inspector.ap-northeast-3.amazonaws.com/": dial tcp: lookup inspector.ap-northeast-3.amazonaws.com: no such host
+	serviceId := endpoints.InspectorServiceID
+	validRegions := SupportedRegionsForService(ctx, d, serviceId)
+	if !helpers.StringSliceContains(validRegions, region) {
+		return nil, nil
+	}
+
+	// Create session
 	svc, err := InspectorService(ctx, d)
 	if err != nil {
 		return nil, err
-	}
-	if svc == nil {
-		// Unsupported region, return no data
-		return nil, nil
 	}
 
 	var assessmentRunArns []*string
