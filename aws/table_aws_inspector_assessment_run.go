--- conflicted
+++ resolved
@@ -3,15 +3,9 @@
 import (
 	"context"
 
-<<<<<<< HEAD
 	"github.com/aws/aws-sdk-go-v2/aws"
 	"github.com/aws/aws-sdk-go-v2/service/inspector"
 	"github.com/aws/aws-sdk-go-v2/service/inspector/types"
-=======
-	"github.com/aws/aws-sdk-go/aws"
-	"github.com/aws/aws-sdk-go/service/inspector"
-
->>>>>>> 1c8248cf
 	"github.com/turbot/steampipe-plugin-sdk/v4/grpc/proto"
 	"github.com/turbot/steampipe-plugin-sdk/v4/plugin"
 	"github.com/turbot/steampipe-plugin-sdk/v4/plugin/transform"
@@ -129,14 +123,9 @@
 //// LIST FUNCTION
 
 func listInspectorAssessmentRuns(ctx context.Context, d *plugin.QueryData, _ *plugin.HydrateData) (interface{}, error) {
-<<<<<<< HEAD
 
 	// Create Session
 	svc, err := InspectorClient(ctx, d)
-=======
-	// Create session
-	svc, err := InspectorService(ctx, d)
->>>>>>> 1c8248cf
 	if err != nil {
 		plugin.Logger(ctx).Error("aws_inspector_assessment_run.listInspectorAssessmentRuns", "connection_error", err)
 		return nil, err
@@ -147,7 +136,7 @@
 	}
 
 	var assessmentRunArns []string
-		// Limiting the results
+	// Limiting the results
 	maxLimit := int32(500)
 	if d.QueryContext.Limit != nil {
 		limit := int32(*d.QueryContext.Limit)
@@ -160,7 +149,6 @@
 		}
 	}
 
-
 	input := &inspector.ListAssessmentRunsInput{
 		MaxResults: aws.Int32(maxLimit),
 	}
@@ -174,26 +162,26 @@
 		filter.NamePattern = aws.String(d.KeyColumnQuals["name"].GetStringValue())
 	}
 	if d.KeyColumnQuals["state"].GetStringValue() != "" {
-	filter.States = []types.AssessmentRunState{
-		types.AssessmentRunState(d.KeyColumnQuals["state"].GetStringValue()),
-	}
+		filter.States = []types.AssessmentRunState{
+			types.AssessmentRunState(d.KeyColumnQuals["state"].GetStringValue()),
+		}
 	}
 
 	input.Filter = filter
 
-paginator := inspector.NewListAssessmentRunsPaginator(svc, input, func(o *inspector.ListAssessmentRunsPaginatorOptions) {
+	paginator := inspector.NewListAssessmentRunsPaginator(svc, input, func(o *inspector.ListAssessmentRunsPaginatorOptions) {
 		o.Limit = maxLimit
 		o.StopOnDuplicateToken = true
 	})
 
-		// List call
+	// List call
 	for paginator.HasMorePages() {
 		output, err := paginator.NextPage(ctx)
 		if err != nil {
 			plugin.Logger(ctx).Error("aws_inspector_assessment_run.listInspectorAssessmentRuns", "api_error", err)
 			return nil, err
 		}
-assessmentRunArns = append(assessmentRunArns, output.AssessmentRunArns...)
+		assessmentRunArns = append(assessmentRunArns, output.AssessmentRunArns...)
 
 	}
 
