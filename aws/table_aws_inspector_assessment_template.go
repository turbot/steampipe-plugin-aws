package aws

import (
	"context"

	"github.com/aws/aws-sdk-go/aws"
	"github.com/aws/aws-sdk-go/service/inspector"
<<<<<<< HEAD
	"github.com/turbot/go-kit/helpers"
=======
>>>>>>> 6a126d00
	pb "github.com/turbot/steampipe-plugin-sdk/v4/grpc/proto"
	"github.com/turbot/steampipe-plugin-sdk/v4/plugin"
	"github.com/turbot/steampipe-plugin-sdk/v4/plugin/transform"
)

//// TABLE DEFINITION

func tableAwsInspectorAssessmentTemplate(_ context.Context) *plugin.Table {
	return &plugin.Table{
		Name:        "aws_inspector_assessment_template",
		Description: "AWS Inspector Assessment Template",
		Get: &plugin.GetConfig{
			KeyColumns: plugin.SingleColumn("arn"),
			IgnoreConfig: &plugin.IgnoreConfig{
				ShouldIgnoreErrorFunc: isNotFoundError([]string{}),
			},
			Hydrate: getInspectorAssessmentTemplate,
		},
		List: &plugin.ListConfig{
			Hydrate: listInspectorAssessmentTemplates,
			KeyColumns: []*plugin.KeyColumn{
				{Name: "name", Require: plugin.Optional},
				{Name: "assessment_target_arn", Require: plugin.Optional},
			},
		},
		GetMatrixItemFunc: BuildRegionList,
		Columns: awsRegionalColumns([]*plugin.Column{
			{
				Name:        "name",
				Description: "The name of the assessment template.",
				Type:        pb.ColumnType_STRING,
				Hydrate:     getInspectorAssessmentTemplate,
			},
			{
				Name:        "arn",
				Description: "The ARN of the assessment template.",
				Type:        pb.ColumnType_STRING,
			},
			{
				Name:        "assessment_run_count",
				Description: "The number of existing assessment runs associated with this assessment template.",
				Type:        pb.ColumnType_INT,
				Hydrate:     getInspectorAssessmentTemplate,
			},
			{
				Name:        "assessment_target_arn",
				Description: "The ARN of the assessment target that corresponds to this assessment template.",
				Type:        pb.ColumnType_STRING,
				Hydrate:     getInspectorAssessmentTemplate,
			},
			{
				Name:        "created_at",
				Description: "The time at which the assessment template is created.",
				Type:        pb.ColumnType_TIMESTAMP,
				Hydrate:     getInspectorAssessmentTemplate,
			},
			{
				Name:        "duration_in_seconds",
				Description: "The duration in seconds specified for this assessment template.",
				Type:        pb.ColumnType_INT,
				Hydrate:     getInspectorAssessmentTemplate,
			},
			{
				Name:        "last_assessment_run_arn",
				Description: "The Amazon Resource Name (ARN) of the most recent assessment run associated with this assessment template.",
				Type:        pb.ColumnType_STRING,
				Hydrate:     getInspectorAssessmentTemplate,
			},
			{
				Name:        "rules_package_arns",
				Description: "The rules packages that are specified for this assessment template.",
				Type:        pb.ColumnType_JSON,
				Hydrate:     getInspectorAssessmentTemplate,
			},
			{
				Name:        "user_attributes_for_findings",
				Description: "The user-defined attributes that are assigned to every generated finding from the assessment run that uses this assessment template.",
				Type:        pb.ColumnType_JSON,
				Hydrate:     getInspectorAssessmentTemplate,
			},
			{
				Name:        "tags_src",
				Description: "A list of tags associated with the Assessment Template.",
				Type:        pb.ColumnType_JSON,
				Hydrate:     getAwsInspectorAssessmentTemplateTags,
				Transform:   transform.FromField("Tags"),
			},
			{
				Name:        "event_subscriptions",
				Description: "A list of event subscriptions associated with the Assessment Template.",
				Type:        pb.ColumnType_JSON,
				Hydrate:     listAwsInspectorAssessmentEventSubscriptions,
				Transform:   transform.FromValue(),
			},
			// Standard columns for all tables
			{
				Name:        "title",
				Description: resourceInterfaceDescription("title"),
				Type:        pb.ColumnType_STRING,
				Hydrate:     getInspectorAssessmentTemplate,
				Transform:   transform.FromField("Name"),
			},
			{
				Name:        "tags",
				Description: resourceInterfaceDescription("tags"),
				Type:        pb.ColumnType_JSON,
				Hydrate:     getAwsInspectorAssessmentTemplateTags,
				Transform:   transform.FromField("Tags").Transform(inspectorTagListToTurbotTags),
			},
			{
				Name:        "akas",
				Description: resourceInterfaceDescription("akas"),
				Type:        pb.ColumnType_JSON,
				Transform:   transform.FromField("Arn").Transform(arnToAkas),
			},
		}),
	}
}

//// LIST FUNCTION

func listInspectorAssessmentTemplates(ctx context.Context, d *plugin.QueryData, _ *plugin.HydrateData) (interface{}, error) {

	// Create Session
	svc, err := InspectorService(ctx, d)
	if err != nil {
		return nil, err
	}
	if svc == nil {
		// Unsupported region, return no data
		return nil, nil
	}

	input := &inspector.ListAssessmentTemplatesInput{
		MaxResults: aws.Int64(500),
	}

	equalQuals := d.KeyColumnQuals
	if equalQuals["name"] != nil {
		input.Filter = &inspector.AssessmentTemplateFilter{
			NamePattern: aws.String(equalQuals["name"].GetStringValue()),
		}
	}

	if equalQuals["assessment_target_arn"] != nil {
		if equalQuals["assessment_target_arn"].GetStringValue() != "" {
			input.AssessmentTargetArns = []*string{aws.String(equalQuals["assessment_target_arn"].GetStringValue())}
		} else {
			input.AssessmentTargetArns = getListValues(equalQuals["assessment_target_arn"].GetListValue())
		}
	}

	// Reduce the basic request limit down if the user has only requested a small number of rows
	limit := d.QueryContext.Limit
	if d.QueryContext.Limit != nil {
		if *limit < *input.MaxResults {
			if *limit < 1 {
				input.MaxResults = aws.Int64(1)
			} else {
				input.MaxResults = limit
			}
		}
	}

	// List call
	err = svc.ListAssessmentTemplatesPages(
		input,
		func(page *inspector.ListAssessmentTemplatesOutput, isLast bool) bool {
			for _, assessmentTemplate := range page.AssessmentTemplateArns {
				d.StreamListItem(ctx, &inspector.AssessmentTemplate{
					Arn: assessmentTemplate,
				})

				// Context may get cancelled due to manual cancellation or if the limit has been reached
				if d.QueryStatus.RowsRemaining(ctx) == 0 {
					return false
				}
			}
			return !isLast
		},
	)

	return nil, err
}

//// HYDRATE FUNCTIONS

func getInspectorAssessmentTemplate(ctx context.Context, d *plugin.QueryData, h *plugin.HydrateData) (interface{}, error) {

	logger := plugin.Logger(ctx)
	logger.Trace("getInspectorAssessmentTemplate")

	var assessmentTemplateArn string
	if h.Item != nil {
		assessmentTemplateArn = *h.Item.(*inspector.AssessmentTemplate).Arn
	} else {
		quals := d.KeyColumnQuals
		assessmentTemplateArn = quals["arn"].GetStringValue()
	}

	// Create Session
	svc, err := InspectorService(ctx, d)
	if err != nil {
		return nil, err
	}
	if svc == nil {
		// Unsupported region, return no data
		return nil, nil
	}

	// Build the params
	params := &inspector.DescribeAssessmentTemplatesInput{
		AssessmentTemplateArns: []*string{aws.String(assessmentTemplateArn)},
	}

	// Get call
	data, err := svc.DescribeAssessmentTemplates(params)
	if err != nil {
		logger.Debug("describeAssessmentTemplate__", "ERROR", err)
		return nil, err
	}
	if data.AssessmentTemplates != nil && len(data.AssessmentTemplates) > 0 {
		return data.AssessmentTemplates[0], nil
	}
	return nil, nil
}

// API call for fetching tag list
func getAwsInspectorAssessmentTemplateTags(ctx context.Context, d *plugin.QueryData, h *plugin.HydrateData) (interface{}, error) {

	logger := plugin.Logger(ctx)
	logger.Trace("getAwsInspectorAssessmentTemplateTags")

	assessmentTemplateArn := *h.Item.(*inspector.AssessmentTemplate).Arn

	// Create Session
	svc, err := InspectorService(ctx, d)
	if err != nil {
		return nil, err
	}
	if svc == nil {
		// Unsupported region, return no data
		return nil, nil
	}

	// Build the params
	params := &inspector.ListTagsForResourceInput{
		ResourceArn: &assessmentTemplateArn,
	}

	// Get call
	op, err := svc.ListTagsForResource(params)
	if err != nil {
		logger.Debug("getAwsInspectorAssessmentTemplateTags", "ERROR", err)
		return nil, err
	}

	return op, nil
}

// API call for fetching event subscriptions
func listAwsInspectorAssessmentEventSubscriptions(ctx context.Context, d *plugin.QueryData, h *plugin.HydrateData) (interface{}, error) {
	logger := plugin.Logger(ctx)
	logger.Trace("ListAwsInspectorAssessmentTemplateEventSubscriptions")

	assessmentTemplateArn := *h.Item.(*inspector.AssessmentTemplate).Arn

	// Create Session
	svc, err := InspectorService(ctx, d)
	if err != nil {
		return nil, err
	}
	if svc == nil {
		// Unsupported region, return no data
		return nil, nil
	}

	// Build the params
	params := &inspector.ListEventSubscriptionsInput{
		ResourceArn: &assessmentTemplateArn,
	}

	var associatedEventSubscriptions []*inspector.Subscription

	err = svc.ListEventSubscriptionsPages(
		params,
		func(page *inspector.ListEventSubscriptionsOutput, lastPage bool) bool {
			associatedEventSubscriptions = append(associatedEventSubscriptions, page.Subscriptions...)
			return !lastPage
		},
	)

	return associatedEventSubscriptions, err
}

//// TRANSFORM FUNCTIONS

func inspectorTagListToTurbotTags(ctx context.Context, d *transform.TransformData) (interface{}, error) {
	plugin.Logger(ctx).Trace("inspectorTagListToTurbotTags")
	tagList := d.Value.([]*inspector.Tag)

	if tagList == nil {
		return nil, nil
	}

	// Mapping the resource tags inside turbotTags
	var turbotTagsMap map[string]string
	if tagList != nil {
		turbotTagsMap = map[string]string{}
		for _, i := range tagList {
			turbotTagsMap[*i.Key] = *i.Value
		}
	}

	return turbotTagsMap, nil
}<|MERGE_RESOLUTION|>--- conflicted
+++ resolved
@@ -4,12 +4,11 @@
 	"context"
 
 	"github.com/aws/aws-sdk-go/aws"
+	"github.com/aws/aws-sdk-go/aws/endpoints"
 	"github.com/aws/aws-sdk-go/service/inspector"
-<<<<<<< HEAD
+
 	"github.com/turbot/go-kit/helpers"
-=======
->>>>>>> 6a126d00
-	pb "github.com/turbot/steampipe-plugin-sdk/v4/grpc/proto"
+	"github.com/turbot/steampipe-plugin-sdk/v4/grpc/proto"
 	"github.com/turbot/steampipe-plugin-sdk/v4/plugin"
 	"github.com/turbot/steampipe-plugin-sdk/v4/plugin/transform"
 )
@@ -39,67 +38,67 @@
 			{
 				Name:        "name",
 				Description: "The name of the assessment template.",
-				Type:        pb.ColumnType_STRING,
+				Type:        proto.ColumnType_STRING,
 				Hydrate:     getInspectorAssessmentTemplate,
 			},
 			{
 				Name:        "arn",
 				Description: "The ARN of the assessment template.",
-				Type:        pb.ColumnType_STRING,
+				Type:        proto.ColumnType_STRING,
 			},
 			{
 				Name:        "assessment_run_count",
 				Description: "The number of existing assessment runs associated with this assessment template.",
-				Type:        pb.ColumnType_INT,
+				Type:        proto.ColumnType_INT,
 				Hydrate:     getInspectorAssessmentTemplate,
 			},
 			{
 				Name:        "assessment_target_arn",
 				Description: "The ARN of the assessment target that corresponds to this assessment template.",
-				Type:        pb.ColumnType_STRING,
+				Type:        proto.ColumnType_STRING,
 				Hydrate:     getInspectorAssessmentTemplate,
 			},
 			{
 				Name:        "created_at",
 				Description: "The time at which the assessment template is created.",
-				Type:        pb.ColumnType_TIMESTAMP,
+				Type:        proto.ColumnType_TIMESTAMP,
 				Hydrate:     getInspectorAssessmentTemplate,
 			},
 			{
 				Name:        "duration_in_seconds",
 				Description: "The duration in seconds specified for this assessment template.",
-				Type:        pb.ColumnType_INT,
+				Type:        proto.ColumnType_INT,
 				Hydrate:     getInspectorAssessmentTemplate,
 			},
 			{
 				Name:        "last_assessment_run_arn",
 				Description: "The Amazon Resource Name (ARN) of the most recent assessment run associated with this assessment template.",
-				Type:        pb.ColumnType_STRING,
+				Type:        proto.ColumnType_STRING,
 				Hydrate:     getInspectorAssessmentTemplate,
 			},
 			{
 				Name:        "rules_package_arns",
 				Description: "The rules packages that are specified for this assessment template.",
-				Type:        pb.ColumnType_JSON,
+				Type:        proto.ColumnType_JSON,
 				Hydrate:     getInspectorAssessmentTemplate,
 			},
 			{
 				Name:        "user_attributes_for_findings",
 				Description: "The user-defined attributes that are assigned to every generated finding from the assessment run that uses this assessment template.",
-				Type:        pb.ColumnType_JSON,
+				Type:        proto.ColumnType_JSON,
 				Hydrate:     getInspectorAssessmentTemplate,
 			},
 			{
 				Name:        "tags_src",
 				Description: "A list of tags associated with the Assessment Template.",
-				Type:        pb.ColumnType_JSON,
+				Type:        proto.ColumnType_JSON,
 				Hydrate:     getAwsInspectorAssessmentTemplateTags,
 				Transform:   transform.FromField("Tags"),
 			},
 			{
 				Name:        "event_subscriptions",
 				Description: "A list of event subscriptions associated with the Assessment Template.",
-				Type:        pb.ColumnType_JSON,
+				Type:        proto.ColumnType_JSON,
 				Hydrate:     listAwsInspectorAssessmentEventSubscriptions,
 				Transform:   transform.FromValue(),
 			},
@@ -107,21 +106,21 @@
 			{
 				Name:        "title",
 				Description: resourceInterfaceDescription("title"),
-				Type:        pb.ColumnType_STRING,
+				Type:        proto.ColumnType_STRING,
 				Hydrate:     getInspectorAssessmentTemplate,
 				Transform:   transform.FromField("Name"),
 			},
 			{
 				Name:        "tags",
 				Description: resourceInterfaceDescription("tags"),
-				Type:        pb.ColumnType_JSON,
+				Type:        proto.ColumnType_JSON,
 				Hydrate:     getAwsInspectorAssessmentTemplateTags,
 				Transform:   transform.FromField("Tags").Transform(inspectorTagListToTurbotTags),
 			},
 			{
 				Name:        "akas",
 				Description: resourceInterfaceDescription("akas"),
-				Type:        pb.ColumnType_JSON,
+				Type:        proto.ColumnType_JSON,
 				Transform:   transform.FromField("Arn").Transform(arnToAkas),
 			},
 		}),
@@ -131,15 +130,20 @@
 //// LIST FUNCTION
 
 func listInspectorAssessmentTemplates(ctx context.Context, d *plugin.QueryData, _ *plugin.HydrateData) (interface{}, error) {
-
-	// Create Session
+	region := d.KeyColumnQualString(matrixKeyRegion)
+
+	// AWS Inspector is not supported in all regions. For unsupported regions the API throws an error, e.g.,
+	// Post "https://inspector.ap-northeast-3.amazonaws.com/": dial tcp: lookup inspector.ap-northeast-3.amazonaws.com: no such host
+	serviceId := endpoints.InspectorServiceID
+	validRegions := SupportedRegionsForService(ctx, d, serviceId)
+	if !helpers.StringSliceContains(validRegions, region) {
+		return nil, nil
+	}
+
+	// Create session
 	svc, err := InspectorService(ctx, d)
 	if err != nil {
 		return nil, err
-	}
-	if svc == nil {
-		// Unsupported region, return no data
-		return nil, nil
 	}
 
 	input := &inspector.ListAssessmentTemplatesInput{
@@ -197,6 +201,15 @@
 //// HYDRATE FUNCTIONS
 
 func getInspectorAssessmentTemplate(ctx context.Context, d *plugin.QueryData, h *plugin.HydrateData) (interface{}, error) {
+	region := d.KeyColumnQualString(matrixKeyRegion)
+
+	// AWS Inspector is not supported in all regions. For unsupported regions the API throws an error, e.g.,
+	// Post "https://inspector.ap-northeast-3.amazonaws.com/": dial tcp: lookup inspector.ap-northeast-3.amazonaws.com: no such host
+	serviceId := endpoints.InspectorServiceID
+	validRegions := SupportedRegionsForService(ctx, d, serviceId)
+	if !helpers.StringSliceContains(validRegions, region) {
+		return nil, nil
+	}
 
 	logger := plugin.Logger(ctx)
 	logger.Trace("getInspectorAssessmentTemplate")
@@ -209,14 +222,10 @@
 		assessmentTemplateArn = quals["arn"].GetStringValue()
 	}
 
-	// Create Session
+	// get service
 	svc, err := InspectorService(ctx, d)
 	if err != nil {
 		return nil, err
-	}
-	if svc == nil {
-		// Unsupported region, return no data
-		return nil, nil
 	}
 
 	// Build the params
@@ -238,7 +247,6 @@
 
 // API call for fetching tag list
 func getAwsInspectorAssessmentTemplateTags(ctx context.Context, d *plugin.QueryData, h *plugin.HydrateData) (interface{}, error) {
-
 	logger := plugin.Logger(ctx)
 	logger.Trace("getAwsInspectorAssessmentTemplateTags")
 
@@ -248,10 +256,6 @@
 	svc, err := InspectorService(ctx, d)
 	if err != nil {
 		return nil, err
-	}
-	if svc == nil {
-		// Unsupported region, return no data
-		return nil, nil
 	}
 
 	// Build the params
@@ -280,10 +284,6 @@
 	svc, err := InspectorService(ctx, d)
 	if err != nil {
 		return nil, err
-	}
-	if svc == nil {
-		// Unsupported region, return no data
-		return nil, nil
 	}
 
 	// Build the params
