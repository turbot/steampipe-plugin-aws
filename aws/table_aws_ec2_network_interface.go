package aws

import (
	"context"
	"fmt"
	"strings"

	"github.com/turbot/steampipe-plugin-sdk/v4/grpc/proto"
	"github.com/turbot/steampipe-plugin-sdk/v4/plugin/transform"

<<<<<<< HEAD
	"github.com/aws/aws-sdk-go-v2/aws"
	"github.com/aws/aws-sdk-go-v2/service/ec2"
	"github.com/aws/aws-sdk-go-v2/service/ec2/types"
=======
	"github.com/aws/aws-sdk-go/aws"
	"github.com/aws/aws-sdk-go/service/ec2"
>>>>>>> 6a126d00
	"github.com/turbot/steampipe-plugin-sdk/v4/plugin"
)

//// TABLE DEFINITION

func tableAwsEc2NetworkInterface(_ context.Context) *plugin.Table {
	return &plugin.Table{
		Name:        "aws_ec2_network_interface",
		Description: "AWS EC2 Network Interface",
		Get: &plugin.GetConfig{
			KeyColumns: plugin.SingleColumn("network_interface_id"),
			IgnoreConfig: &plugin.IgnoreConfig{
				ShouldIgnoreErrorFunc: isNotFoundErrorV2([]string{"InvalidNetworkInterfaceID.NotFound", "InvalidNetworkInterfaceID.Unavailable", "InvalidNetworkInterfaceID.Malformed"}),
			},
			Hydrate: getEc2NetworkInterface,
		},
		List: &plugin.ListConfig{
			Hydrate: listEc2NetworkInterfaces,
			KeyColumns: []*plugin.KeyColumn{
				{Name: "association_id", Require: plugin.Optional},
				{Name: "association_allocation_id", Require: plugin.Optional},
				{Name: "association_ip_owner_id", Require: plugin.Optional},
				{Name: "association_public_ip", Require: plugin.Optional},
				{Name: "association_public_dns_name", Require: plugin.Optional},
				{Name: "attachment_id", Require: plugin.Optional},
				{Name: "attachment_time", Require: plugin.Optional},
				{Name: "delete_on_instance_termination", Require: plugin.Optional, Operators: []string{"=", "<>"}},
				{Name: "attached_instance_id", Require: plugin.Optional},
				{Name: "attached_instance_owner_id", Require: plugin.Optional},
				{Name: "attachment_status", Require: plugin.Optional},
				{Name: "availability_zone", Require: plugin.Optional},
				{Name: "description", Require: plugin.Optional},
				{Name: "mac_address", Require: plugin.Optional},
				{Name: "owner_id", Require: plugin.Optional},
				{Name: "private_ip_address", Require: plugin.Optional},
				{Name: "private_dns_name", Require: plugin.Optional},
				{Name: "requester_id", Require: plugin.Optional},
				{Name: "requester_managed", Require: plugin.Optional, Operators: []string{"=", "<>"}},
				{Name: "source_dest_check", Require: plugin.Optional, Operators: []string{"=", "<>"}},
				{Name: "status", Require: plugin.Optional},
			},
		},
		GetMatrixItemFunc: BuildRegionList,
		Columns: awsRegionalColumns([]*plugin.Column{
			{
				Name:        "network_interface_id",
				Description: "The ID of the network interface.",
				Type:        proto.ColumnType_STRING,
			},
			{
				Name:        "status",
				Description: "The status of the network interface.",
				Type:        proto.ColumnType_STRING,
			},
			{
				Name:        "interface_type",
				Description: "The type of network interface.",
				Type:        proto.ColumnType_STRING,
			},
			{
				Name:        "description",
				Description: "A description.",
				Type:        proto.ColumnType_STRING,
			},
			{
				Name:        "availability_zone",
				Description: "The Availability Zone.",
				Type:        proto.ColumnType_STRING,
			},
			{
				Name:        "owner_id",
				Description: "The AWS account ID of the owner of the network interface.",
				Type:        proto.ColumnType_STRING,
			},
			{
				Name:        "association_allocation_id",
				Description: "Allocation id for the association. Association can be an Elastic IP address (IPv4 only), or a Carrier IP address.",
				Type:        proto.ColumnType_STRING,
				Transform:   transform.FromField("Association.AllocationId"),
			},
			{
				Name:        "association_carrier_ip",
				Description: "The carrier IP address associated with the network interface.",
				Type:        proto.ColumnType_IPADDR,
				Transform:   transform.FromField("Association.CarrierIp"),
			},
			{
				Name:        "association_customer_owned_ip",
				Description: "The customer-owned IP address associated with the network interface.",
				Type:        proto.ColumnType_IPADDR,
				Transform:   transform.FromField("Association.CustomerOwnedIp"),
			},
			{
				Name:        "association_id",
				Description: "The association ID.",
				Type:        proto.ColumnType_STRING,
				Transform:   transform.FromField("Association.AssociationId"),
			},
			{
				Name:        "association_ip_owner_id",
				Description: "The ID of the Elastic IP address owner.",
				Type:        proto.ColumnType_STRING,
				Transform:   transform.FromField("Association.IpOwnerId"),
			},
			{
				Name:        "association_public_dns_name",
				Description: "The public DNS name of the association.",
				Type:        proto.ColumnType_STRING,
				Transform:   transform.FromField("Association.PublicDnsName"),
			},
			{
				Name:        "association_public_ip",
				Description: "The address of the Elastic IP address bound to the network interface.",
				Type:        proto.ColumnType_IPADDR,
				Transform:   transform.FromField("Association.PublicIp"),
			},
			{
				Name:        "attached_instance_id",
				Description: "The ID of the attached instance.",
				Type:        proto.ColumnType_STRING,
				Transform:   transform.FromField("Attachment.InstanceId"),
			},
			{
				Name:        "attached_instance_owner_id",
				Description: "The AWS account ID of the owner of the attached instance.",
				Type:        proto.ColumnType_STRING,
				Transform:   transform.FromField("Attachment.InstanceOwnerId"),
			},
			{
				Name:        "attachment_id",
				Description: "The ID of the network interface attachment.",
				Type:        proto.ColumnType_STRING,
				Transform:   transform.FromField("Attachment.AttachmentId"),
			},
			{
				Name:        "attachment_status",
				Description: "The attachment state.",
				Type:        proto.ColumnType_STRING,
				Transform:   transform.FromField("Attachment.Status"),
			},
			{
				Name:        "attachment_time",
				Description: "The timestamp indicating when the attachment initiated.",
				Type:        proto.ColumnType_TIMESTAMP,
				Transform:   transform.FromField("Attachment.AttachTime"),
			},
			{
				Name:        "delete_on_instance_termination",
				Description: "Indicates whether the network interface is deleted when the instance is terminated.",
				Type:        proto.ColumnType_BOOL,
				Transform:   transform.FromField("Attachment.DeleteOnTermination"),
			},
			{
				Name:        "device_index",
				Description: "The device index of the network interface attachment on the instance.",
				Type:        proto.ColumnType_INT,
				Transform:   transform.FromField("Attachment.DeviceIndex"),
			},

			{
				Name:        "mac_address",
				Description: "The MAC address of the interface.",
				Type:        proto.ColumnType_STRING,
			},
			{
				Name:        "outpost_arn",
				Description: "The Amazon Resource Name (ARN) of the Outpost, if applicable.",
				Type:        proto.ColumnType_STRING,
			},
			{
				Name:        "private_dns_name",
				Description: "The private DNS name",
				Type:        proto.ColumnType_STRING,
			},
			{
				Name:        "private_ip_address",
				Description: "The IPv4 address of the network interface within the subnet.",
				Type:        proto.ColumnType_IPADDR,
			},
			{
				Name:        "requester_id",
				Description: "The ID of the entity that launched the instance on your behalf (for example, AWS Management Console or Auto Scaling).",
				Type:        proto.ColumnType_STRING,
			},
			{
				Name:        "requester_managed",
				Description: "Indicates whether the network interface is being managed by AWS.",
				Type:        proto.ColumnType_BOOL,
			},
			{
				Name:        "source_dest_check",
				Description: "Indicates whether traffic to or from the instance is validated.",
				Type:        proto.ColumnType_BOOL,
			},
			{
				Name:        "subnet_id",
				Description: "The ID of the subnet.",
				Type:        proto.ColumnType_STRING,
			},
			{
				Name:        "vpc_id",
				Description: "The ID of the VPC.",
				Type:        proto.ColumnType_STRING,
			},
			{
				Name:        "groups",
				Description: "Any security groups for the network interface.",
				Type:        proto.ColumnType_JSON,
			},
			{
				Name:        "ipv6_addresses",
				Description: "The IPv6 addresses associated with the network interface.",
				Type:        proto.ColumnType_JSON,
				Transform:   transform.From(handleIpv6AddressesEmptyData),
			},
			{
				Name:        "private_ip_addresses",
				Description: "The IPv4 address of the network interface within the subnet.",
				Type:        proto.ColumnType_JSON,
			},
			{
				Name:        "tags_src",
				Description: "A list of tags that are attached to the network interface.",
				Type:        proto.ColumnType_JSON,
				Transform:   transform.FromField("TagSet").Transform(handleEc2NetworkInterfaceTagsEmptyResult),
			},

			// Standard columns for all tables
			{
				Name:        "title",
				Description: resourceInterfaceDescription("title"),
				Type:        proto.ColumnType_STRING,
				Transform:   transform.FromField("NetworkInterfaceId"),
			},
			{
				Name:        "tags",
				Description: resourceInterfaceDescription("tags"),
				Type:        proto.ColumnType_JSON,
				Transform:   transform.From(getEc2NetworkInterfaceTurbotTags),
			},
			{
				Name:        "akas",
				Description: resourceInterfaceDescription("akas"),
				Type:        proto.ColumnType_JSON,
				Hydrate:     getAwsEc2NetworkInterfaceAkas,
				Transform:   transform.FromValue(),
			},
		}),
	}
}

//// LIST FUNCTION

func listEc2NetworkInterfaces(ctx context.Context, d *plugin.QueryData, _ *plugin.HydrateData) (interface{}, error) {

	// Create Session
	svc, err := EC2Client(ctx, d)
	if err != nil {
		plugin.Logger(ctx).Error("aws_ec2_network_interface.listEc2NetworkInterfaces", "connection_error", err)
		return nil, err
	}

	// Limiting the results
	maxLimit := int32(1000)
	if d.QueryContext.Limit != nil {
		limit := int32(*d.QueryContext.Limit)
		if limit < maxLimit {
			if limit < 1 {
				maxLimit = 1
			} else {
				maxLimit = limit
			}
		}
	}

	input := &ec2.DescribeNetworkInterfacesInput{
		MaxResults: aws.Int32(maxLimit),
	}

	filters := buildec2NetworkInterfaceFilter(d.Quals)

	if len(filters) > 0 {
		input.Filters = filters
	}

	paginator := ec2.NewDescribeNetworkInterfacesPaginator(svc, input, func(o *ec2.DescribeNetworkInterfacesPaginatorOptions) {
		o.Limit = maxLimit
		o.StopOnDuplicateToken = true
	})

	// List call
	for paginator.HasMorePages() {
		output, err := paginator.NextPage(ctx)
		if err != nil {
			plugin.Logger(ctx).Error("aws_ec2_network_interface.listEc2NetworkInterfaces", "api_error", err)
			return nil, err
		}

		for _, items := range output.NetworkInterfaces {
			d.StreamListItem(ctx, items)

			// Context can be cancelled due to manual cancellation or the limit has been hit
			if d.QueryStatus.RowsRemaining(ctx) == 0 {
				return nil, nil
			}
		}

	}

	return nil, err
}

//// HYDRATE FUNCTIONS

func getEc2NetworkInterface(ctx context.Context, d *plugin.QueryData, _ *plugin.HydrateData) (interface{}, error) {

	networkInterfaceID := d.KeyColumnQuals["network_interface_id"].GetStringValue()

	// create service
	svc, err := EC2Client(ctx, d)
	if err != nil {
		plugin.Logger(ctx).Error("aws_ec2_network_interface.getEc2NetworkInterface", "connection_error", err)
		return nil, err
	}

	params := &ec2.DescribeNetworkInterfacesInput{
		NetworkInterfaceIds: []string{networkInterfaceID},
	}

	op, err := svc.DescribeNetworkInterfaces(ctx, params)
	if err != nil {
		plugin.Logger(ctx).Error("aws_ec2_network_interface.getEc2NetworkInterface", "api_error", err)
		return nil, err
	}

	if op.NetworkInterfaces != nil && len(op.NetworkInterfaces) > 0 {
		return op.NetworkInterfaces[0], nil
	}
	return nil, nil
}

func getAwsEc2NetworkInterfaceAkas(ctx context.Context, d *plugin.QueryData, h *plugin.HydrateData) (interface{}, error) {
	region := d.KeyColumnQualString(matrixKeyRegion)
	networkInterface := h.Item.(types.NetworkInterface)
	getCommonColumnsCached := plugin.HydrateFunc(getCommonColumns).WithCache()
	commonData, err := getCommonColumnsCached(ctx, d, h)
	if err != nil {
		return nil, err
	}
	commonColumnData := commonData.(*awsCommonColumnData)

	// Get data for turbot defined properties
	akas := []string{"arn:" + commonColumnData.Partition + ":ec2:" + region + ":" + commonColumnData.AccountId + ":network-interface/" + *networkInterface.NetworkInterfaceId}

	return akas, nil
}

//// TRANSFORM FUNCTIONS

func getEc2NetworkInterfaceTurbotTags(_ context.Context, d *transform.TransformData) (interface{}, error) {
<<<<<<< HEAD
	data := d.HydrateItem.(types.NetworkInterface)
=======
	data := d.HydrateItem.(*ec2.NetworkInterface)
	if len(data.TagSet) < 1 {
		return nil, nil
	}
>>>>>>> 6a126d00

	// Get resource tags
	var turbotTags map[string]string
	if data.TagSet != nil {
		turbotTags = map[string]string{}
		for _, i := range data.TagSet {
			turbotTags[*i.Key] = *i.Value
		}
	}
	return turbotTags, nil
}

<<<<<<< HEAD
// // UTILITY FUNCTION
=======
func handleEc2NetworkInterfaceTagsEmptyResult(_ context.Context, d *transform.TransformData) (interface{}, error) {
	networkInterface := d.HydrateItem.(*ec2.NetworkInterface)
	if len(networkInterface.TagSet) > 0 {
		return networkInterface.TagSet, nil
	}
	return nil, nil
}

func handleIpv6AddressesEmptyData(_ context.Context, d *transform.TransformData) (interface{}, error) {
	networkInterface := d.HydrateItem.(*ec2.NetworkInterface)
	if len(networkInterface.Ipv6Addresses) > 0 {
		return networkInterface.Ipv6Addresses, nil
	}
	return nil, nil
}

//// UTILITY FUNCTION
>>>>>>> 6a126d00
// Build ec2 network interface list call input filter
func buildec2NetworkInterfaceFilter(quals plugin.KeyColumnQualMap) []types.Filter {
	filters := make([]types.Filter, 0)

	filterQuals := map[string]string{
		"association_id":                 "association.association-id",
		"association_allocation_id":      "association.allocation-id",
		"association_ip_owner_id":        "association.ip-owner-id",
		"association_public_ip":          "association.public-ip",
		"association_public_dns_name":    "association.public-dns-name",
		"attachment_id":                  "attachment.attachment-id",
		"attachment_time":                "attachment.attach-time",
		"attached_instance_id":           "attachment.instance-id",
		"attached_instance_owner_id":     "attachment.instance-owner-id",
		"attachment_status":              "attachment.status",
		"availability_zone":              "availability-zone",
		"delete_on_instance_termination": "attachment.delete-on-termination",
		"description":                    "description",
		"mac_address":                    "mac-address",
		"owner_id":                       "owner-id",
		"private_ip_address":             "private-ip-address",
		"private_dns_name":               "private-dns-name",
		"source_dest_check":              "source-dest-check",
		"requester_id":                   "requester-id",
		"requester_managed":              "requester-managed",
		"status":                         "status",
	}

	columnsBool := []string{"delete_on_instance_termination", "source_dest_check", "requester_managed"}
	columnIpAddr := []string{"association_ip_owner_id", "association_public_ip", "private_ip_address"}
	for columnName, filterName := range filterQuals {
		if quals[columnName] != nil {
			filter := types.Filter{
				Name: aws.String(filterName),
			}
			if strings.Contains(fmt.Sprint(columnsBool), columnName) { //check Bool columns
				value := getQualsValueByColumn(quals, columnName, "boolean")
				filter.Values = []string{fmt.Sprint(value)}
			} else if strings.Contains(fmt.Sprint(columnIpAddr), columnName) {
				value := getQualsValueByColumn(quals, columnName, "ipaddr")
				filter.Values = []string{fmt.Sprint(value)}
			} else {
				value := getQualsValueByColumn(quals, columnName, "string")
				val, ok := value.(string)
				if ok {
					filter.Values = []string{val}
				}
			}
			filters = append(filters, filter)
		}
	}
	return filters
}<|MERGE_RESOLUTION|>--- conflicted
+++ resolved
@@ -6,17 +6,12 @@
 	"strings"
 
 	"github.com/turbot/steampipe-plugin-sdk/v4/grpc/proto"
+	"github.com/turbot/steampipe-plugin-sdk/v4/plugin"
 	"github.com/turbot/steampipe-plugin-sdk/v4/plugin/transform"
 
-<<<<<<< HEAD
 	"github.com/aws/aws-sdk-go-v2/aws"
 	"github.com/aws/aws-sdk-go-v2/service/ec2"
 	"github.com/aws/aws-sdk-go-v2/service/ec2/types"
-=======
-	"github.com/aws/aws-sdk-go/aws"
-	"github.com/aws/aws-sdk-go/service/ec2"
->>>>>>> 6a126d00
-	"github.com/turbot/steampipe-plugin-sdk/v4/plugin"
 )
 
 //// TABLE DEFINITION
@@ -229,7 +224,6 @@
 				Name:        "ipv6_addresses",
 				Description: "The IPv6 addresses associated with the network interface.",
 				Type:        proto.ColumnType_JSON,
-				Transform:   transform.From(handleIpv6AddressesEmptyData),
 			},
 			{
 				Name:        "private_ip_addresses",
@@ -240,7 +234,7 @@
 				Name:        "tags_src",
 				Description: "A list of tags that are attached to the network interface.",
 				Type:        proto.ColumnType_JSON,
-				Transform:   transform.FromField("TagSet").Transform(handleEc2NetworkInterfaceTagsEmptyResult),
+				Transform:   transform.FromField("TagSet"),
 			},
 
 			// Standard columns for all tables
@@ -376,14 +370,7 @@
 //// TRANSFORM FUNCTIONS
 
 func getEc2NetworkInterfaceTurbotTags(_ context.Context, d *transform.TransformData) (interface{}, error) {
-<<<<<<< HEAD
 	data := d.HydrateItem.(types.NetworkInterface)
-=======
-	data := d.HydrateItem.(*ec2.NetworkInterface)
-	if len(data.TagSet) < 1 {
-		return nil, nil
-	}
->>>>>>> 6a126d00
 
 	// Get resource tags
 	var turbotTags map[string]string
@@ -396,27 +383,7 @@
 	return turbotTags, nil
 }
 
-<<<<<<< HEAD
 // // UTILITY FUNCTION
-=======
-func handleEc2NetworkInterfaceTagsEmptyResult(_ context.Context, d *transform.TransformData) (interface{}, error) {
-	networkInterface := d.HydrateItem.(*ec2.NetworkInterface)
-	if len(networkInterface.TagSet) > 0 {
-		return networkInterface.TagSet, nil
-	}
-	return nil, nil
-}
-
-func handleIpv6AddressesEmptyData(_ context.Context, d *transform.TransformData) (interface{}, error) {
-	networkInterface := d.HydrateItem.(*ec2.NetworkInterface)
-	if len(networkInterface.Ipv6Addresses) > 0 {
-		return networkInterface.Ipv6Addresses, nil
-	}
-	return nil, nil
-}
-
-//// UTILITY FUNCTION
->>>>>>> 6a126d00
 // Build ec2 network interface list call input filter
 func buildec2NetworkInterfaceFilter(quals plugin.KeyColumnQualMap) []types.Filter {
 	filters := make([]types.Filter, 0)
