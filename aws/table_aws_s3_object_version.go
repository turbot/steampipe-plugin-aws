--- conflicted
+++ resolved
@@ -131,11 +131,7 @@
 
 	input := &s3.ListObjectVersionsInput{
 		Bucket:  aws.String(bucketName),
-<<<<<<< HEAD
 		MaxKeys: aws.Int32(maxItems),
-=======
-		MaxKeys: &maxItems,
->>>>>>> f4578bfe
 	}
 
 	if d.EqualsQualString("key") != "" {
