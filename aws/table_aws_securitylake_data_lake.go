--- conflicted
+++ resolved
@@ -46,7 +46,7 @@
 				Name:        "replication_role_arn",
 				Description: "This parameter uses the IAM role created by you that is managed by Security Lake, to ensure the replication setting is correct.",
 				Type:        proto.ColumnType_STRING,
-				Transform: transform.FromField("ReplicationConfiguration.RoleArn"),
+				Transform:   transform.FromField("ReplicationConfiguration.RoleArn"),
 			},
 			{
 				Name:        "s3_bucket_arn",
@@ -54,7 +54,6 @@
 				Type:        proto.ColumnType_STRING,
 			},
 			{
-<<<<<<< HEAD
 				Name:        "source_name",
 				Description: "The supported Amazon Web Services from which logs and events are collected. Amazon Security Lake supports log and event collection for natively supported Amazon Web Services.",
 				Type:        proto.ColumnType_STRING,
@@ -63,11 +62,26 @@
 				Name:        "status",
 				Description: "Retrieves the status of the configuration operation for an account in Amazon Security Lake.",
 				Type:        proto.ColumnType_STRING,
-=======
+			},
+			{
+				Name:        "replication_destination_regions",
+				Description: "Replication enables automatic, asynchronous copying of objects across Amazon S3 buckets.",
+				Type:        proto.ColumnType_JSON,
+			},
+			{
+				Name:        "source_statuses",
+				Description: "The log status for the Security Lake account.",
+				Type:        proto.ColumnType_JSON,
+			},
+			{
+				Name:        "retention_settings",
+				Description: "Retention settings for the destination Amazon S3 buckets.",
+				Type:        proto.ColumnType_JSON,
+			},
+			{
 				Name:        "replication_configuration",
 				Description: "Provides replication details of Amazon Security Lake object.",
 				Type:        proto.ColumnType_JSON,
->>>>>>> f4578bfe
 			},
 			{
 				Name:        "lifecycle_configuration",
@@ -75,18 +89,8 @@
 				Type:        proto.ColumnType_JSON,
 			},
 			{
-<<<<<<< HEAD
-				Name:        "source_statuses",
-				Description: "The log status for the Security Lake account.",
-				Type:        proto.ColumnType_JSON,
-			},
-			{
-				Name:        "retention_settings",
-				Description: "Retention settings for the destination Amazon S3 buckets.",
-=======
 				Name:        "update_status",
 				Description: "The status of the last UpdateDataLake or DeleteDataLake API request.",
->>>>>>> f4578bfe
 				Type:        proto.ColumnType_JSON,
 			},
 
@@ -118,29 +122,18 @@
 		return nil, nil
 	}
 
-<<<<<<< HEAD
-	input := &securitylake.GetDataLakeSourcesInput{}
-
-	resp, err := svc.GetDataLakeSources(ctx, input)
-=======
 	input := &securitylake.ListDataLakesInput{
 		Regions: []string{region},
 	}
 
 	resp, err := svc.ListDataLakes(ctx, input)
->>>>>>> f4578bfe
 	if err != nil {
 		plugin.Logger(ctx).Error("aws_securitylake_data_lake.getSecurityLakeDataLake", "api_error", err)
 		return nil, err
 	}
 
-<<<<<<< HEAD
-	for _, v := range resp.DataLakeSources {
-=======
 	for _, v := range resp.DataLakes {
->>>>>>> f4578bfe
 		d.StreamLeafListItem(ctx, v)
 	}
-
 	return nil, nil
 }