package aws

import (
	"context"
	"errors"

	"github.com/aws/aws-sdk-go-v2/service/s3"
	"github.com/aws/aws-sdk-go-v2/service/s3/types"
	"github.com/aws/smithy-go"

	"github.com/turbot/steampipe-plugin-sdk/v5/grpc/proto"
	"github.com/turbot/steampipe-plugin-sdk/v5/plugin"
	"github.com/turbot/steampipe-plugin-sdk/v5/plugin/transform"
)

func tableAwsS3Bucket(_ context.Context) *plugin.Table {
	return &plugin.Table{
		Name:        "aws_s3_bucket",
		Description: "AWS S3 Bucket",
		List: &plugin.ListConfig{
			Hydrate: listS3Buckets,
		},
		// Note: No Get for S3 buckets, since it must list all the buckets
		// anyway just to get the creation_date which is only available via the
		// list call.
		HydrateConfig: []plugin.HydrateConfig{
			{
				Func:    getBucketIsPublic,
				Depends: []plugin.HydrateFunc{getBucketLocation},
			},
			{
				Func:    getBucketVersioning,
				Depends: []plugin.HydrateFunc{getBucketLocation},
			},
			{
				Func:    getBucketEncryption,
				Depends: []plugin.HydrateFunc{getBucketLocation},
			},
			{
				Func:    getBucketPublicAccessBlock,
				Depends: []plugin.HydrateFunc{getBucketLocation},
			},
			{
				Func:    getBucketACL,
				Depends: []plugin.HydrateFunc{getBucketLocation},
			},
			{
				Func:    getBucketLifecycle,
				Depends: []plugin.HydrateFunc{getBucketLocation},
			},
			{
				Func:    getBucketLogging,
				Depends: []plugin.HydrateFunc{getBucketLocation},
			},
			{
				Func:    getBucketPolicy,
				Depends: []plugin.HydrateFunc{getBucketLocation},
			},
			{
				Func:    getBucketReplication,
				Depends: []plugin.HydrateFunc{getBucketLocation},
			},
			{
				Func:    getBucketTagging,
				Depends: []plugin.HydrateFunc{getBucketLocation},
			},
			{
				Func:    getObjectLockConfiguration,
				Depends: []plugin.HydrateFunc{getBucketLocation},
			},
			{
				Func:    getS3BucketEventNotificationConfigurations,
				Depends: []plugin.HydrateFunc{getBucketLocation},
			},
			{
				Func:    getS3BucketObjectOwnershipControl,
				Depends: []plugin.HydrateFunc{getBucketLocation},
			},
			{
				Func:    getBucketWebsite,
				Depends: []plugin.HydrateFunc{getBucketLocation},
			},
		},
		Columns: awsAccountColumns([]*plugin.Column{
			{
				Name:        "name",
				Description: "The user friendly name of the bucket.",
				Type:        proto.ColumnType_STRING,
			},
			{
				Name:        "arn",
				Description: "The ARN of the AWS S3 Bucket.",
				Type:        proto.ColumnType_STRING,
				Hydrate:     getBucketARN,
				Transform:   transform.FromValue(),
			},
			{
				Name:        "creation_date",
				Description: "The date and time when bucket was created.",
				Type:        proto.ColumnType_TIMESTAMP,
			},
			{
				Name:        "bucket_policy_is_public",
				Description: "The policy status for an Amazon S3 bucket, indicating whether the bucket is public.",
				Type:        proto.ColumnType_BOOL,
				Default:     false,
				Hydrate:     getBucketIsPublic,
				Transform:   transform.FromField("PolicyStatus.IsPublic"),
			},
			{
				Name:        "versioning_enabled",
				Description: "The versioning state of a bucket.",
				Type:        proto.ColumnType_BOOL,
				Hydrate:     getBucketVersioning,
				Transform:   transform.FromField("Status").Transform(handleNilString).Transform(transform.ToBool),
			},
			{
				Name:        "versioning_mfa_delete",
				Description: "The MFA Delete status of the versioning state.",
				Type:        proto.ColumnType_BOOL,
				Hydrate:     getBucketVersioning,
				Transform:   transform.FromField("MFADelete").Transform(handleNilString).Transform(transform.ToBool),
			},
			{
				Name:        "block_public_acls",
				Description: "Specifies whether Amazon S3 should block public access control lists (ACLs) for this bucket and objects in this bucket.",
				Type:        proto.ColumnType_BOOL,
				Hydrate:     getBucketPublicAccessBlock,
				Transform:   transform.FromField("BlockPublicAcls"),
			},
			{
				Name:        "block_public_policy",
				Description: "Specifies whether Amazon S3 should block public bucket policies for this bucket. If TRUE it causes Amazon S3 to reject calls to PUT Bucket policy if the specified bucket policy allows public access.",
				Type:        proto.ColumnType_BOOL,
				Hydrate:     getBucketPublicAccessBlock,
				Transform:   transform.FromField("BlockPublicPolicy"),
			},
			{
				Name:        "ignore_public_acls",
				Description: "Specifies whether Amazon S3 should ignore public ACLs for this bucket and objects in this bucket. Setting this element to TRUE causes Amazon S3 to ignore all public ACLs on this bucket and objects in this bucket.",
				Type:        proto.ColumnType_BOOL,
				Hydrate:     getBucketPublicAccessBlock,
				Transform:   transform.FromField("IgnorePublicAcls"),
			},
			{
				Name:        "restrict_public_buckets",
				Description: "Specifies whether Amazon S3 should restrict public bucket policies for this bucket. Setting this element to TRUE restricts access to this bucket to only AWS service principals and authorized users within this account if the bucket has a public policy.",
				Type:        proto.ColumnType_BOOL,
				Hydrate:     getBucketPublicAccessBlock,
				Transform:   transform.FromField("RestrictPublicBuckets"),
			},
			{
				Name:        "event_notification_configuration",
				Description: "A container for specifying the notification configuration of the bucket. If this element is empty, notifications are turned off for the bucket.",
				Type:        proto.ColumnType_JSON,
				Hydrate:     getS3BucketEventNotificationConfigurations,
				Transform:   transform.FromValue(),
			},
			{
				Name:        "server_side_encryption_configuration",
				Description: "The default encryption configuration for an Amazon S3 bucket.",
				Type:        proto.ColumnType_JSON,
				Hydrate:     getBucketEncryption,
				Transform:   transform.FromField("ServerSideEncryptionConfiguration"),
			},
			{
				Name:        "acl",
				Description: "The access control list (ACL) of a bucket.",
				Type:        proto.ColumnType_JSON,
				Hydrate:     getBucketACL,
				Transform:   transform.FromValue(),
			},
			{
				Name:        "lifecycle_rules",
				Description: "The lifecycle configuration information of the bucket.",
				Type:        proto.ColumnType_JSON,
				Hydrate:     getBucketLifecycle,
				Transform:   transform.FromField("Rules"),
			},
			{
				Name:        "logging",
				Description: "The logging status of a bucket and the permissions users have to view and modify that status.",
				Type:        proto.ColumnType_JSON,
				Hydrate:     getBucketLogging,
				Transform:   transform.FromField("LoggingEnabled"),
			},
			{
				Name:        "object_lock_configuration",
				Description: "The specified bucket's object lock configuration.",
				Type:        proto.ColumnType_JSON,
				Hydrate:     getObjectLockConfiguration,
			},
			{
				Name:        "object_ownership_controls",
				Description: "The Ownership Controls for an Amazon S3 bucket.",
				Type:        proto.ColumnType_JSON,
				Hydrate:     getS3BucketObjectOwnershipControl,
				Transform:   transform.FromValue(),
			},
			{
				Name:        "policy",
				Description: "The resource IAM access document for the bucket.",
				Type:        proto.ColumnType_JSON,
				Hydrate:     getBucketPolicy,
				Transform:   transform.FromField("Policy").Transform(transform.UnmarshalYAML),
			},
			{
				Name:        "policy_std",
				Description: "Contains the policy in a canonical form for easier searching.",
				Type:        proto.ColumnType_JSON,
				Hydrate:     getBucketPolicy,
				Transform:   transform.FromField("Policy").Transform(policyToCanonical),
			},
			{
				Name:        "replication",
				Description: "The replication configuration of a bucket.",
				Type:        proto.ColumnType_JSON,
				Hydrate:     getBucketReplication,
				Transform:   transform.FromField("ReplicationConfiguration"),
			},
			{
				Name:        "website_configuration",
				Description: "The website configuration information of the bucket.",
				Type:        proto.ColumnType_JSON,
				Hydrate:     getBucketWebsite,
				Transform:   transform.FromValue(),
			},
			{
				Name:        "tags_src",
				Description: "A list of tags assigned to bucket.",
				Type:        proto.ColumnType_JSON,
				Hydrate:     getBucketTagging,
				Transform:   transform.FromField("TagSet"),
			},
			{
				Name:        "tags",
				Description: resourceInterfaceDescription("tags"),
				Type:        proto.ColumnType_JSON,
				Hydrate:     getBucketTagging,
				Transform:   transform.FromField("TagSet").Transform(handleS3TagsToTurbotTags),
			},
			{
				Name:        "title",
				Description: resourceInterfaceDescription("title"),
				Type:        proto.ColumnType_STRING,
				Transform:   transform.FromField("Name"),
			},
			{
				Name:        "akas",
				Description: resourceInterfaceDescription("akas"),
				Type:        proto.ColumnType_JSON,
				Hydrate:     getBucketARN,
				Transform:   transform.FromValue().Transform(transform.EnsureStringArray),
			},
			{
				Name:        "region",
				Description: "The AWS Region in which the resource is located.",
				Type:        proto.ColumnType_STRING,
				Hydrate:     getBucketLocation,
				Transform:   transform.FromField("LocationConstraint"),
			},
		}),
	}
}

func listS3Buckets(ctx context.Context, d *plugin.QueryData, h *plugin.HydrateData) (interface{}, error) {

	// Unlike most services, S3 buckets are a global list. They can be retrieved
	// from any single region.  We must list buckets from the default region to
	// get the actual creation_time of the bucket, in all other regions the list
	// returns the time when the bucket was last modified. See
	// https://www.marksayson.com/blog/s3-bucket-creation-dates-s3-master-regions/
	defaultRegion, err := getLastResortRegion(ctx, d, h)
	if err != nil {
		return nil, err
	}
	svc, err := S3Client(ctx, d, defaultRegion)
	if err != nil {
		plugin.Logger(ctx).Error("aws_s3_bucket.listS3Buckets", "get_client_error", err, "defaultRegion", defaultRegion)
		return nil, err
	}

	// execute list call
	input := &s3.ListBucketsInput{}
	bucketsResult, err := svc.ListBuckets(ctx, input)
	if err != nil {
		plugin.Logger(ctx).Error("aws_s3_bucket.listS3Buckets", "api_error", err, "defaultRegion", defaultRegion)
		return nil, err
	}

	for _, bucket := range bucketsResult.Buckets {
		d.StreamListItem(ctx, bucket)
		// Context may get cancelled due to manual cancellation or if the limit has been reached
		if d.RowsRemaining(ctx) == 0 {
			return nil, nil
		}
	}

	return nil, nil
}

func getS3BucketEventNotificationConfigurations(ctx context.Context, d *plugin.QueryData, h *plugin.HydrateData) (interface{}, error) {
	// Bucket location will be nil if getBucketLocation returned an error but
	// was ignored through ignore_error_codes config arg
	if h.HydrateResults["getBucketLocation"] == nil {
		return nil, nil
	}

	name := h.Item.(types.Bucket).Name
	location := h.HydrateResults["getBucketLocation"].(*s3.GetBucketLocationOutput)

	// Create client
	svc, err := S3Client(ctx, d, string(location.LocationConstraint))
	if err != nil {
		plugin.Logger(ctx).Error("aws_s3_bucket.getS3BucketEventNotificationConfigurations", "client_error", err)
		return nil, err
	}

	// Build param
	input := &s3.GetBucketNotificationConfigurationInput{Bucket: name}

	notificationDetails, err := svc.GetBucketNotificationConfiguration(ctx, input)
	if err != nil {
		plugin.Logger(ctx).Error("aws_s3_bucket.getS3BucketEventNotificationConfigurations", "api_error", err)
		return nil, err
	}

	if notificationDetails != nil {
		output := map[string]any{}
		output["EventBridgeConfiguration"] = notificationDetails.EventBridgeConfiguration
		output["LambdaFunctionConfigurations"] = notificationDetails.LambdaFunctionConfigurations
		output["QueueConfigurations"] = notificationDetails.QueueConfigurations
		output["TopicConfigurations"] = notificationDetails.TopicConfigurations
		return output, nil
	}

	return nil, nil
}

func getS3BucketObjectOwnershipControl(ctx context.Context, d *plugin.QueryData, h *plugin.HydrateData) (interface{}, error) {
	// Bucket location will be nil if getBucketLocation returned an error but
	// was ignored through ignore_error_codes config arg
	if h.HydrateResults["getBucketLocation"] == nil {
		return nil, nil
	}

	name := h.Item.(types.Bucket).Name
	location := h.HydrateResults["getBucketLocation"].(*s3.GetBucketLocationOutput)

	// Create client
	svc, err := S3Client(ctx, d, string(location.LocationConstraint))

	if err != nil {
		plugin.Logger(ctx).Error("aws_s3_bucket.getS3BucketObjectOwnershipControl", "client_error", err)
		return nil, err
	}

	// Build param
	input := &s3.GetBucketOwnershipControlsInput{Bucket: name}

	conf, err := svc.GetBucketOwnershipControls(ctx, input)
	if err != nil {
		var ae smithy.APIError
		if errors.As(err, &ae) {
			if ae.ErrorCode() == "OwnershipControlsNotFoundError" {
				return nil, nil
			}
		}
		plugin.Logger(ctx).Error("aws_s3_bucket.getS3BucketObjectOwnershipControl", "api_error", err)
		return nil, err
	}

	if conf.OwnershipControls == nil {
		return nil, nil
	}

	return conf.OwnershipControls, nil
}

func getBucketLocation(ctx context.Context, d *plugin.QueryData, h *plugin.HydrateData) (interface{}, error) {
<<<<<<< HEAD
	plugin.Logger(ctx).Trace("getBucketLocation")
	bucket := h.Item.(*s3.Bucket)
	return resolveBucketRegion(ctx, d, bucket.Name)
=======
	bucket := h.Item.(types.Bucket)

	// Unlike most services, S3 buckets are a global list. They can be retrieved
	// from any single region. It's best to use the client region of the user
	// (e.g. closest to them).
	clientRegion, err := getDefaultRegion(ctx, d, h)
	if err != nil {
		return nil, err
	}
	svc, err := S3Client(ctx, d, clientRegion)
	if err != nil {
		plugin.Logger(ctx).Error("aws_s3_bucket.getBucketLocation", "get_client_error", err, "clientRegion", clientRegion)
		return nil, err
	}

	params := &s3.GetBucketLocationInput{Bucket: bucket.Name}

	// Specifies the Region where the bucket resides. For a list of all the Amazon
	// S3 supported location constraints by Region, see Regions and Endpoints (https://docs.aws.amazon.com/general/latest/gr/rande.html#s3_region).
	location, err := svc.GetBucketLocation(ctx, params)
	if err != nil {
		plugin.Logger(ctx).Error("aws_s3_bucket.getBucketLocation", "bucket_name", *bucket.Name, "clientRegion", clientRegion, "api_error", err)
		return nil, err
	}

	if location != nil && location.LocationConstraint != "" {
		// Buckets in eu-west-1 created through the AWS CLI or other API driven methods can return a location of "EU",
		// so we need to convert back
		if location.LocationConstraint == "EU" {
			return &s3.GetBucketLocationOutput{
				LocationConstraint: "eu-west-1",
			}, nil
		}
		return location, nil
	}

	// Buckets in us-east-1 have a LocationConstraint of null
	return &s3.GetBucketLocationOutput{
		LocationConstraint: "us-east-1",
	}, nil
>>>>>>> d2a0dc47
}

func getBucketIsPublic(ctx context.Context, d *plugin.QueryData, h *plugin.HydrateData) (interface{}, error) {
	// Bucket location will be nil if getBucketLocation returned an error but
	// was ignored through ignore_error_codes config arg
	if h.HydrateResults["getBucketLocation"] == nil {
		return nil, nil
	}

	bucket := h.Item.(types.Bucket)
	location := h.HydrateResults["getBucketLocation"].(*s3.GetBucketLocationOutput)

	// Create client
	svc, err := S3Client(ctx, d, string(location.LocationConstraint))
	if err != nil {
		plugin.Logger(ctx).Error("aws_s3_bucket.getBucketIsPublic", "client_error", err)
		return nil, err
	}

	params := &s3.GetBucketPolicyStatusInput{Bucket: bucket.Name}
	policyStatus, err := svc.GetBucketPolicyStatus(ctx, params)
	if err != nil {
		var a smithy.APIError
		if errors.As(err, &a) {
			if a.ErrorCode() == "NoSuchBucketPolicy" {
				return &s3.GetBucketPolicyStatusOutput{}, nil
			}
		}
		plugin.Logger(ctx).Error("aws_s3_bucket.getBucketIsPublic", "api_error", err)
		return nil, err
	}

	return policyStatus, nil
}

func getBucketVersioning(ctx context.Context, d *plugin.QueryData, h *plugin.HydrateData) (interface{}, error) {
	// Bucket location will be nil if getBucketLocation returned an error but
	// was ignored through ignore_error_codes config arg
	if h.HydrateResults["getBucketLocation"] == nil {
		return nil, nil
	}

	bucket := h.Item.(types.Bucket)
	location := h.HydrateResults["getBucketLocation"].(*s3.GetBucketLocationOutput)

	// Create client
	svc, err := S3Client(ctx, d, string(location.LocationConstraint))
	if err != nil {
		plugin.Logger(ctx).Error("aws_s3_bucket.getBucketVersioning", "client_error", err)
		return nil, err
	}

	params := &s3.GetBucketVersioningInput{Bucket: bucket.Name}
	versioning, err := svc.GetBucketVersioning(ctx, params)
	if err != nil {
		plugin.Logger(ctx).Error("aws_s3_bucket.getBucketVersioning", "api_error", err)
		return nil, err
	}

	return versioning, nil
}

func getBucketEncryption(ctx context.Context, d *plugin.QueryData, h *plugin.HydrateData) (interface{}, error) {
	// Bucket location will be nil if getBucketLocation returned an error but
	// was ignored through ignore_error_codes config arg
	if h.HydrateResults["getBucketLocation"] == nil {
		return nil, nil
	}

	bucket := h.Item.(types.Bucket)
	location := h.HydrateResults["getBucketLocation"].(*s3.GetBucketLocationOutput)

	// Create client
	svc, err := S3Client(ctx, d, string(location.LocationConstraint))
	if err != nil {
		plugin.Logger(ctx).Error("aws_s3_bucket.getBucketEncryption", "client_error", err)
		return nil, err
	}
	params := &s3.GetBucketEncryptionInput{
		Bucket: bucket.Name,
	}

	encryption, err := svc.GetBucketEncryption(ctx, params)
	if err != nil {
		var a smithy.APIError
		if errors.As(err, &a) {
			if a.ErrorCode() == "ServerSideEncryptionConfigurationNotFoundError" {
				return nil, nil
			}
		}
		return nil, err
	}

	return encryption, nil
}

func getBucketPublicAccessBlock(ctx context.Context, d *plugin.QueryData, h *plugin.HydrateData) (interface{}, error) {
	// Bucket location will be nil if getBucketLocation returned an error but
	// was ignored through ignore_error_codes config arg
	if h.HydrateResults["getBucketLocation"] == nil {
		return nil, nil
	}

	bucket := h.Item.(types.Bucket)
	location := h.HydrateResults["getBucketLocation"].(*s3.GetBucketLocationOutput)

	// Create client
	svc, err := S3Client(ctx, d, string(location.LocationConstraint))
	if err != nil {
		plugin.Logger(ctx).Error("aws_s3_bucket.getBucketPublicAccessBlock", "client_error", err)
		return nil, err
	}

	params := &s3.GetPublicAccessBlockInput{Bucket: bucket.Name}
	defaultAccessBlock := &types.PublicAccessBlockConfiguration{
		BlockPublicAcls:       false,
		BlockPublicPolicy:     false,
		IgnorePublicAcls:      false,
		RestrictPublicBuckets: false,
	}

	accessBlock, err := svc.GetPublicAccessBlock(ctx, params)
	if err != nil {
		// If the GetPublicAccessBlock is called on buckets which were created before Public Access Block setting was
		// introduced, sometime it fails with error NoSuchPublicAccessBlockConfiguration
		var a smithy.APIError
		if errors.As(err, &a) {
			if a.ErrorCode() == "NoSuchPublicAccessBlockConfiguration" {
				return defaultAccessBlock, nil
			}
		}
		plugin.Logger(ctx).Error("aws_s3_bucket.getBucketPublicAccessBlock", "api_error", err)
		return nil, err
	}

	return accessBlock.PublicAccessBlockConfiguration, nil
}

func getBucketACL(ctx context.Context, d *plugin.QueryData, h *plugin.HydrateData) (interface{}, error) {
	// Bucket location will be nil if getBucketLocation returned an error but
	// was ignored through ignore_error_codes config arg
	if h.HydrateResults["getBucketLocation"] == nil {
		return nil, nil
	}

	bucket := h.Item.(types.Bucket)
	location := h.HydrateResults["getBucketLocation"].(*s3.GetBucketLocationOutput)

	// Create client
	svc, err := S3Client(ctx, d, string(location.LocationConstraint))
	if err != nil {
		plugin.Logger(ctx).Error("aws_s3_bucket.getBucketACL", "client_error", err)
		return nil, err
	}

	params := &s3.GetBucketAclInput{Bucket: bucket.Name}

	acl, err := svc.GetBucketAcl(ctx, params)
	if err != nil {
		plugin.Logger(ctx).Error("aws_s3_bucket.getBucketACL", "api_error", err)
		return nil, err
	}

	if acl != nil {
		output := map[string]any{}
		output["Grants"] = acl.Grants
		output["Owner"] = acl.Owner
		return &output, nil
	}

	return nil, nil
}

func getBucketLifecycle(ctx context.Context, d *plugin.QueryData, h *plugin.HydrateData) (interface{}, error) {
	// Bucket location will be nil if getBucketLocation returned an error but
	// was ignored through ignore_error_codes config arg
	if h.HydrateResults["getBucketLocation"] == nil {
		return nil, nil
	}

	bucket := h.Item.(types.Bucket)
	location := h.HydrateResults["getBucketLocation"].(*s3.GetBucketLocationOutput)

	// Create client
	svc, err := S3Client(ctx, d, string(location.LocationConstraint))
	if err != nil {
		plugin.Logger(ctx).Error("aws_s3_bucket.getBucketLifecycle", "client_error", err)
		return nil, err
	}

	params := &s3.GetBucketLifecycleConfigurationInput{Bucket: bucket.Name}

	lifecycleConfiguration, err := svc.GetBucketLifecycleConfiguration(ctx, params)
	if err != nil {
		var a smithy.APIError
		if errors.As(err, &a) {
			if a.ErrorCode() == "NoSuchLifecycleConfiguration" {
				return nil, nil
			}
		}
		plugin.Logger(ctx).Error("aws_s3_bucket.getBucketLifecycle", "api_error", err)
		return nil, err
	}

	return lifecycleConfiguration, nil
}

func getBucketLogging(ctx context.Context, d *plugin.QueryData, h *plugin.HydrateData) (interface{}, error) {
	// Bucket location will be nil if getBucketLocation returned an error but
	// was ignored through ignore_error_codes config arg
	if h.HydrateResults["getBucketLocation"] == nil {
		return nil, nil
	}

	bucket := h.Item.(types.Bucket)
	location := h.HydrateResults["getBucketLocation"].(*s3.GetBucketLocationOutput)

	// Create client
	svc, err := S3Client(ctx, d, string(location.LocationConstraint))
	if err != nil {
		plugin.Logger(ctx).Error("aws_s3_bucket.getBucketLogging", "client_error", err)
		return nil, err
	}

	params := &s3.GetBucketLoggingInput{Bucket: bucket.Name}
	logging, err := svc.GetBucketLogging(ctx, params)
	if err != nil {
		plugin.Logger(ctx).Error("aws_s3_bucket.getBucketLogging", "api_error", err)
		return nil, err
	}
	return logging, nil
}

func getBucketPolicy(ctx context.Context, d *plugin.QueryData, h *plugin.HydrateData) (interface{}, error) {
	// Bucket location will be nil if getBucketLocation returned an error but
	// was ignored through ignore_error_codes config arg
	if h.HydrateResults["getBucketLocation"] == nil {
		return nil, nil
	}

	bucket := h.Item.(types.Bucket)
	location := h.HydrateResults["getBucketLocation"].(*s3.GetBucketLocationOutput)

	// Create client
	svc, err := S3Client(ctx, d, string(location.LocationConstraint))
	if err != nil {
		plugin.Logger(ctx).Error("aws_s3_bucket.getBucketPolicy", "client_error", err)
		return nil, err
	}
	params := &s3.GetBucketPolicyInput{
		Bucket: bucket.Name,
	}

	bucketPolicy, err := svc.GetBucketPolicy(ctx, params)
	if err != nil {
		var a smithy.APIError
		if errors.As(err, &a) {
			if a.ErrorCode() == "NoSuchBucketPolicy" {
				return &s3.GetBucketPolicyOutput{}, nil
			}
		}
		plugin.Logger(ctx).Error("aws_s3_bucket.getBucketPolicy", "api_error", err)
		return nil, err
	}

	return bucketPolicy, nil
}

func getBucketReplication(ctx context.Context, d *plugin.QueryData, h *plugin.HydrateData) (interface{}, error) {
	// Bucket location will be nil if getBucketLocation returned an error but
	// was ignored through ignore_error_codes config arg
	if h.HydrateResults["getBucketLocation"] == nil {
		return nil, nil
	}

	bucket := h.Item.(types.Bucket)
	location := h.HydrateResults["getBucketLocation"].(*s3.GetBucketLocationOutput)

	// Create client
	svc, err := S3Client(ctx, d, string(location.LocationConstraint))
	if err != nil {
		plugin.Logger(ctx).Error("aws_s3_bucket.getBucketReplication", "client_error", err)
		return nil, err
	}
	params := &s3.GetBucketReplicationInput{Bucket: bucket.Name}

	replication, err := svc.GetBucketReplication(ctx, params)
	if err != nil {
		var a smithy.APIError
		if errors.As(err, &a) {
			if a.ErrorCode() == "ReplicationConfigurationNotFoundError" {
				return &s3.GetBucketReplicationOutput{}, nil
			}
		}
		plugin.Logger(ctx).Error("aws_s3_bucket.getBucketReplication", "api_error", err)
		return nil, err
	}

	return replication, nil
}

func getBucketTagging(ctx context.Context, d *plugin.QueryData, h *plugin.HydrateData) (interface{}, error) {
	// Bucket location will be nil if getBucketLocation returned an error but
	// was ignored through ignore_error_codes config arg
	if h.HydrateResults["getBucketLocation"] == nil {
		return nil, nil
	}

	bucket := h.Item.(types.Bucket)
	location := h.HydrateResults["getBucketLocation"].(*s3.GetBucketLocationOutput)

	// Create client
	svc, err := S3Client(ctx, d, string(location.LocationConstraint))
	if err != nil {
		plugin.Logger(ctx).Error("aws_s3_bucket.getBucketTagging", "client_error", err)
		return nil, err
	}

	params := &s3.GetBucketTaggingInput{Bucket: bucket.Name}

	bucketTags, _ := svc.GetBucketTagging(ctx, params)
	if err != nil {
		plugin.Logger(ctx).Error("aws_s3_bucket.getBucketTagging", "api_error", err)
		return nil, err
	}

	return bucketTags, nil
}

func getBucketWebsite(ctx context.Context, d *plugin.QueryData, h *plugin.HydrateData) (interface{}, error) {
	// Bucket location will be nil if getBucketLocation returned an error but
	// was ignored through ignore_error_codes config arg
	if h.HydrateResults["getBucketLocation"] == nil {
		return nil, nil
	}

	bucket := h.Item.(types.Bucket)
	location := h.HydrateResults["getBucketLocation"].(*s3.GetBucketLocationOutput)

	// Create client
	svc, err := S3Client(ctx, d, string(location.LocationConstraint))
	if err != nil {
		plugin.Logger(ctx).Error("aws_s3_bucket.getBucketWebsite", "client_error", err)
		return nil, err
	}

	params := &s3.GetBucketWebsiteInput{Bucket: bucket.Name}

	bucketwebsites, _ := svc.GetBucketWebsite(ctx, params)
	if err != nil {
		plugin.Logger(ctx).Error("aws_s3_bucket.getBucketWebsite", "api_error", err)
		return nil, err
	}

	return bucketwebsites, nil
}

func getBucketARN(ctx context.Context, d *plugin.QueryData, h *plugin.HydrateData) (interface{}, error) {
	bucket := h.Item.(types.Bucket)

	c, err := getCommonColumns(ctx, d, h)
	if err != nil {
		plugin.Logger(ctx).Error("aws_s3_bucket.getBucketARN", "get_common_columns_error", err)
		return nil, err
	}

	commonColumnData := c.(*awsCommonColumnData)
	arn := "arn:" + commonColumnData.Partition + ":s3:::" + *bucket.Name

	return arn, nil
}

func getObjectLockConfiguration(ctx context.Context, d *plugin.QueryData, h *plugin.HydrateData) (interface{}, error) {
	// Bucket location will be nil if getBucketLocation returned an error but
	// was ignored through ignore_error_codes config arg
	if h.HydrateResults["getBucketLocation"] == nil {
		return nil, nil
	}

	bucket := h.Item.(types.Bucket)
	location := h.HydrateResults["getBucketLocation"].(*s3.GetBucketLocationOutput)

	// Create client
	svc, err := S3Client(ctx, d, string(location.LocationConstraint))
	if err != nil {
		plugin.Logger(ctx).Error("aws_s3_bucket.getObjectLockConfiguration", "client_error", err)
		return nil, err
	}

	params := &s3.GetObjectLockConfigurationInput{Bucket: bucket.Name}

	data, err := svc.GetObjectLockConfiguration(ctx, params)
	if err != nil {
		var a smithy.APIError
		if errors.As(err, &a) {
			if a.ErrorCode() == "ObjectLockConfigurationNotFoundError" {
				return nil, nil
			}
		}
		plugin.Logger(ctx).Error("aws_s3_bucket.getObjectLockConfiguration", "api_error", err)
		return nil, err
	}

	return data, nil
}

//// TRANSFORM FUNCTIONS

<<<<<<< HEAD
func s3TagsToTurbotTags(ctx context.Context, d *transform.TransformData) (interface{}, error) {
	plugin.Logger(ctx).Trace("s3TagsToTurbotTags")
	if d.Value == nil {
		return nil, nil
	}
	tags := d.Value.([]*s3.Tag)
=======
func handleS3TagsToTurbotTags(_ context.Context, d *transform.TransformData) (interface{}, error) {
	tags := d.Value.([]types.Tag)
>>>>>>> d2a0dc47

	// Mapping the resource tags inside turbotTags
	var turbotTagsMap map[string]string
	if tags != nil {
		turbotTagsMap = map[string]string{}
		for _, i := range tags {
			turbotTagsMap[*i.Key] = *i.Value
		}
	}

	return turbotTagsMap, nil
}<|MERGE_RESOLUTION|>--- conflicted
+++ resolved
@@ -378,11 +378,6 @@
 }
 
 func getBucketLocation(ctx context.Context, d *plugin.QueryData, h *plugin.HydrateData) (interface{}, error) {
-<<<<<<< HEAD
-	plugin.Logger(ctx).Trace("getBucketLocation")
-	bucket := h.Item.(*s3.Bucket)
-	return resolveBucketRegion(ctx, d, bucket.Name)
-=======
 	bucket := h.Item.(types.Bucket)
 
 	// Unlike most services, S3 buckets are a global list. They can be retrieved
@@ -423,7 +418,6 @@
 	return &s3.GetBucketLocationOutput{
 		LocationConstraint: "us-east-1",
 	}, nil
->>>>>>> d2a0dc47
 }
 
 func getBucketIsPublic(ctx context.Context, d *plugin.QueryData, h *plugin.HydrateData) (interface{}, error) {
@@ -832,17 +826,8 @@
 
 //// TRANSFORM FUNCTIONS
 
-<<<<<<< HEAD
-func s3TagsToTurbotTags(ctx context.Context, d *transform.TransformData) (interface{}, error) {
-	plugin.Logger(ctx).Trace("s3TagsToTurbotTags")
-	if d.Value == nil {
-		return nil, nil
-	}
-	tags := d.Value.([]*s3.Tag)
-=======
 func handleS3TagsToTurbotTags(_ context.Context, d *transform.TransformData) (interface{}, error) {
 	tags := d.Value.([]types.Tag)
->>>>>>> d2a0dc47
 
 	// Mapping the resource tags inside turbotTags
 	var turbotTagsMap map[string]string
