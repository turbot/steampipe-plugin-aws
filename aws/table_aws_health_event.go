package aws

import (
	"context"

	"github.com/aws/aws-sdk-go-v2/aws"
	"github.com/aws/aws-sdk-go-v2/service/health"
	"github.com/aws/aws-sdk-go-v2/service/health/types"

	healthv1 "github.com/aws/aws-sdk-go/service/health"

	"github.com/turbot/steampipe-plugin-sdk/v5/grpc/proto"
	"github.com/turbot/steampipe-plugin-sdk/v5/plugin"
	"github.com/turbot/steampipe-plugin-sdk/v5/plugin/transform"
)

func tableAwsHealthEvent(_ context.Context) *plugin.Table {
	return &plugin.Table{
		Name:        "aws_health_event",
		Description: "AWS Health Event",
		List: &plugin.ListConfig{
			Hydrate: listHealthEvents,
			Tags:    map[string]string{"service": "health", "action": "DescribeEvents"},
			KeyColumns: []*plugin.KeyColumn{
				{Name: "arn", Require: plugin.Optional},
				{Name: "availability_zone", Require: plugin.Optional},
				{Name: "end_time", Require: plugin.Optional},
				{Name: "event_type_category", Require: plugin.Optional},
				{Name: "event_type_code", Require: plugin.Optional},
				{Name: "last_updated_time", Require: plugin.Optional},
				{Name: "service", Require: plugin.Optional},
				{Name: "start_time", Require: plugin.Optional},
				{Name: "status_code", Require: plugin.Optional},
			},
		},
		GetMatrixItemFunc: SupportedRegionMatrix(healthv1.EndpointsID),
		Columns: awsGlobalRegionColumns([]*plugin.Column{
			{
				Name:        "arn",
				Description: "The Amazon Resource Name (ARN) of the HealthEvent.",
				Type:        proto.ColumnType_STRING,
			},
			{
				Name:        "availability_zone",
				Description: "The Amazon Web Services Availability Zone of the event.",
				Type:        proto.ColumnType_STRING,
			},
			{
				Name:        "start_time",
				Description: "The date and time that the event began.",
				Type:        proto.ColumnType_TIMESTAMP,
			},
			{
				Name:        "end_time",
				Description: "The date and time that the event ended.",
				Type:        proto.ColumnType_TIMESTAMP,
			},
			{
				Name:        "event_scope_code",
				Description: "This parameter specifies if the Health event is a public Amazon Web Services service event or an account-specific event.",
				Type:        proto.ColumnType_STRING,
			},
			{
				Name:        "event_type_category",
				Description: "A list of event type category codes. Possible values are issue, accountNotification, or scheduledChange.",
				Type:        proto.ColumnType_STRING,
			},
			{
				Name:        "event_type_code",
				Description: "The unique identifier for the event type.",
				Type:        proto.ColumnType_STRING,
			},
			{
				Name:        "last_updated_time",
				Description: "The most recent date and time that the event was updated.",
				Type:        proto.ColumnType_TIMESTAMP,
			},
			{
				Name:        "service",
				Description: "The Amazon Web Services service that is affected by the event. For example, EC2, RDS.",
				Type:        proto.ColumnType_STRING,
			},
			{
				Name:        "status_code",
				Description: "The most recent status of the event. Possible values are open, closed, and upcoming.",
				Type:        proto.ColumnType_STRING,
			},

			// Steampipe standard columns
			{
				Name:        "akas",
				Description: resourceInterfaceDescription("akas"),
				Type:        proto.ColumnType_JSON,
				Transform:   transform.FromField("Arn").Transform(transform.EnsureStringArray),
			},
		}),
	}
}

//// LIST FUNCTION

func listHealthEvents(ctx context.Context, d *plugin.QueryData, h *plugin.HydrateData) (interface{}, error) {
	// Create Session
	svc, err := HealthClient(ctx, d)
	if err != nil {
		plugin.Logger(ctx).Error("aws_health_event.listHealthEvents", "client error", err)
		return nil, err
	}

	// Limiting the results
	maxLimit := int32(100)
	if d.QueryContext.Limit != nil {
		limit := int32(*d.QueryContext.Limit)
		if limit < maxLimit {
			if limit < 10 {
				maxLimit = 10
			} else {
				maxLimit = limit
			}
		}
	}

	filter := buildHealthEventFilter(d)

	input := &health.DescribeEventsInput{
		MaxResults: aws.Int32(maxLimit),
	}

	if filter != nil {
		input.Filter = filter
	}

	paginator := health.NewDescribeEventsPaginator(svc, input, func(o *health.DescribeEventsPaginatorOptions) {
		o.Limit = maxLimit
		o.StopOnDuplicateToken = true
	})

	// List call
	for paginator.HasMorePages() {
		// apply rate limiting
		d.WaitForListRateLimit(ctx)

		output, err := paginator.NextPage(ctx)
		if err != nil {
			plugin.Logger(ctx).Error("aws_health_event.listHealthEvents", "api_error", err)
			return nil, err
		}

		for _, item := range output.Events {
			d.StreamListItem(ctx, item)

			// Context can be cancelled due to manual cancellation or the limit has been hit
			if d.RowsRemaining(ctx) == 0 {
				return nil, nil
			}
		}

	}

	return nil, err
}

<<<<<<< HEAD
=======
// TRANSFORM FUNCTIONS

func getHealthEventAka(ctx context.Context, d *transform.TransformData) (interface{}, error) {
	if d.Value != nil {
		switch v := d.Value.(type) {
		case []string:
			return v, nil
		case string:
			return []string{v}, nil
		case *string:
			if v == nil {
				return nil, nil
			}
			return []string{*v}, nil
		default:
			str := fmt.Sprintf("%v", d.Value)
			return []string{str}, nil
		}

	}
	return nil, nil
}

>>>>>>> 262fd828
// / UTILITY FUNCTION
// Build health event list call input filter
func buildHealthEventFilter(d *plugin.QueryData) *types.EventFilter {
	filter := &types.EventFilter{}

	filterQuals := map[string]string{
		"arn":                 "string",
		"availability_zone":   "string",
		"status_code":         "string",
		"event_type_category": "string",
		"event_type_code":     "string",
		"last_updated_time":   "time",
		"service":             "string",
		"start_time":          "time",
		"end_time":            "time",
	}

	for columnName, dataType := range filterQuals {
		if dataType == "string" && d.EqualsQualString(columnName) != "" {
			value := d.EqualsQualString(columnName)
			switch columnName {
			case "arn":
				filter.EntityArns = ([]string{value})
			case "availability_zone":
				filter.AvailabilityZones = []string{value}
			case "status_code":
				filter.EventStatusCodes = []types.EventStatusCode{
					types.EventStatusCode(value),
				}
			case "event_type_category":
				filter.EventTypeCategories = []types.EventTypeCategory{
					types.EventTypeCategory(value),
				}
			case "event_type_code":
				filter.EventTypeCodes = []string{value}
			case "service":
				filter.Services = []string{value}
			}
		}
		if dataType == "time" {
			if d.Quals[columnName] != nil {
				for _, q := range d.Quals[columnName].Quals {
					if q.Value.GetTimestampValue() != nil {
						t := &types.DateTimeRange{
							From: aws.Time(q.Value.GetTimestampValue().AsTime()),
							To:   aws.Time(q.Value.GetTimestampValue().AsTime()),
						}
						switch columnName {
						case "last_updated_time":
							filter.LastUpdatedTimes = []types.DateTimeRange{*t}
						case "start_time":
							filter.StartTimes = []types.DateTimeRange{*t}
						case "end_time":
							filter.EndTimes = []types.DateTimeRange{*t}
						}
					}
				}
			}
		}
	}

	return filter
}<|MERGE_RESOLUTION|>--- conflicted
+++ resolved
@@ -160,8 +160,6 @@
 	return nil, err
 }
 
-<<<<<<< HEAD
-=======
 // TRANSFORM FUNCTIONS
 
 func getHealthEventAka(ctx context.Context, d *transform.TransformData) (interface{}, error) {
@@ -185,7 +183,6 @@
 	return nil, nil
 }
 
->>>>>>> 262fd828
 // / UTILITY FUNCTION
 // Build health event list call input filter
 func buildHealthEventFilter(d *plugin.QueryData) *types.EventFilter {
