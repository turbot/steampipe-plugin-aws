--- conflicted
+++ resolved
@@ -42,11 +42,8 @@
 			"aws_cloudformation_stack":               tableAwsCloudFormationStack(ctx),
 			"aws_cloudwatch_log_group":               tableAwsCloudwatchLogGroup(ctx),
 			"aws_cloudwatch_log_metric_filter":       tableAwsCloudwatchLogMetricFilter(ctx),
-<<<<<<< HEAD
 			"aws_cloudwatch_log_stream":              tableAwsCloudwatchLogStream(ctx),
-=======
 			"aws_config_configuration_recorder":      tableAwsConfigConfigurationRecorder(ctx),
->>>>>>> a0e61d18
 			"aws_dynamodb_backup":                    tableAwsDynamoDBBackup(ctx),
 			"aws_dynamodb_global_table":              tableAwsDynamoDBGlobalTable(ctx),
 			"aws_dynamodb_table":                     tableAwsDynamoDBTable(ctx),
