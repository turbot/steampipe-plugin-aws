/*
Package aws implements a steampipe plugin for aws.

This plugin provides data that Steampipe uses to present foreign
tables that represent Amazon AWS resources.
*/
package aws

import (
	"context"

	"github.com/turbot/steampipe-plugin-sdk/plugin"
	"github.com/turbot/steampipe-plugin-sdk/plugin/transform"
)

const pluginName = "steampipe-plugin-aws"

// Plugin creates this (aws) plugin
func Plugin(ctx context.Context) *plugin.Plugin {
	p := &plugin.Plugin{
		Name:             pluginName,
		DefaultTransform: transform.FromCamel(),
		DefaultGetConfig: &plugin.GetConfig{
			ShouldIgnoreError: isNotFoundError([]string{"ResourceNotFoundException", "NoSuchEntity"}),
		},
		ConnectionConfigSchema: &plugin.ConnectionConfigSchema{
			NewInstance: ConfigInstance,
			Schema:      ConfigSchema,
		},
		TableMap: map[string]*plugin.Table{
			"aws_accessanalyzer_analyzer":                                  tableAwsAccessAnalyzer(ctx),
			"aws_account":                                                  tableAwsAccount(ctx),
			"aws_acm_certificate":                                          tableAwsAcmCertificate(ctx),
			"aws_api_gateway_api_key":                                      tableAwsAPIGatewayAPIKey(ctx),
			"aws_api_gateway_authorizer":                                   tableAwsAPIGatewayAuthorizer(ctx),
			"aws_api_gateway_rest_api":                                     tableAwsAPIGatewayRestAPI(ctx),
			"aws_api_gateway_stage":                                        tableAwsAPIGatewayStage(ctx),
			"aws_api_gateway_usage_plan":                                   tableAwsAPIGatewayUsagePlan(ctx),
			"aws_api_gatewayv2_api":                                        tableAwsAPIGatewayV2Api(ctx),
			"aws_api_gatewayv2_domain_name":                                tableAwsAPIGatewayV2DomainName(ctx),
			"aws_api_gatewayv2_integration":                                tableAwsAPIGatewayV2Integration(ctx),
			"aws_api_gatewayv2_stage":                                      tableAwsAPIGatewayV2Stage(ctx),
			"aws_appautoscaling_target":                                    tableAwsAppAutoScalingTarget(ctx),
			"aws_auditmanager_assessment":                                  tableAwsAuditManagerAssessment(ctx),
			"aws_auditmanager_control":                                     tableAwsAuditManagerControl(ctx),
			"aws_auditmanager_evidence":                                    tableAwsAuditManagerEvidence(ctx),
			"aws_auditmanager_evidence_folder":                             tableAwsAuditManagerEvidenceFolder(ctx),
			"aws_auditmanager_framework":                                   tableAwsAuditManagerFramework(ctx),
			"aws_availability_zone":                                        tableAwsAvailabilityZone(ctx),
			"aws_backup_plan":                                              tableAwsBackupPlan(ctx),
			"aws_backup_selection":                                         tableAwsBackupSelection(ctx),
			"aws_backup_vault":                                             tableAwsBackupVault(ctx),
			"aws_cloudformation_stack":                                     tableAwsCloudFormationStack(ctx),
			"aws_cloudfront_cache_policy":                                  tableAwsCloudFrontCachePolicy(ctx),
			"aws_cloudfront_distribution":                                  tableAwsCloudFrontDistribution(ctx),
			"aws_cloudfront_origin_access_identity":                        tableAwsCloudFrontOriginAccessIdentity(ctx),
			"aws_cloudfront_origin_request_policy":                         tableAwsCloudFrontOriginRequestPolicy(ctx),
			"aws_cloudtrail_trail":                                         tableAwsCloudtrailTrail(ctx),
			"aws_cloudtrail_trail_event":                                   tableAwsCloudtrailTrailEvent(ctx),
			"aws_cloudwatch_alarm":                                         tableAwsCloudWatchAlarm(ctx),
			"aws_cloudwatch_log_event":                                     tableAwsCloudwatchLogEvent(ctx),
			"aws_cloudwatch_log_group":                                     tableAwsCloudwatchLogGroup(ctx),
			"aws_cloudwatch_log_metric_filter":                             tableAwsCloudwatchLogMetricFilter(ctx),
			"aws_cloudwatch_log_stream":                                    tableAwsCloudwatchLogStream(ctx),
			"aws_codebuild_project":                                        tableAwsCodeBuildProject(ctx),
			"aws_codebuild_source_credential":                              tableAwsCodeBuildSourceCredential(ctx),
			"aws_codecommit_repository":                                    tableAwsCodeCommitRepository(ctx),
			"aws_codepipeline_pipeline":                                    tableAwsCodepipelinePipeline(ctx),
			"aws_config_configuration_recorder":                            tableAwsConfigConfigurationRecorder(ctx),
			"aws_config_conformance_pack":                                  tableAwsConfigConformancePack(ctx),
			"aws_config_rule":                                              tableAwsConfigRule(ctx),
			"aws_cost_by_account_daily":                                    tableAwsCostByLinkedAccountDaily(ctx),
			"aws_cost_by_account_monthly":                                  tableAwsCostByLinkedAccountMonthly(ctx),
			"aws_cost_by_service_daily":                                    tableAwsCostByServiceDaily(ctx),
			"aws_cost_by_service_monthly":                                  tableAwsCostByServiceMonthly(ctx),
			"aws_cost_by_service_usage_type_daily":                         tableAwsCostByServiceUsageTypeDaily(ctx),
			"aws_cost_by_service_usage_type_monthly":                       tableAwsCostByServiceUsageTypeMonthly(ctx),
			"aws_cost_forecast_daily":                                      tableAwsCostForecastDaily(ctx),
			"aws_cost_forecast_monthly":                                    tableAwsCostForecastMonthly(ctx),
			"aws_cost_usage":                                               tableAwsCostAndUsage(ctx),
			"aws_dax_cluster":                                              tableAwsDaxCluster(ctx),
			"aws_directory_service_directory":                              tableAwsDirectoryServiceDirectory(ctx),
			"aws_dms_replication_instance":                                 tableAwsDmsReplicationInstance(ctx),
			"aws_dynamodb_backup":                                          tableAwsDynamoDBBackup(ctx),
			"aws_dynamodb_global_table":                                    tableAwsDynamoDBGlobalTable(ctx),
			"aws_dynamodb_metric_account_provisioned_read_capacity_util":   tableAwsDynamoDBMetricAccountProvisionedReadCapacityUtilization(ctx),
			"aws_dynamodb_metric_account_provisioned_write_capacity_util":  tableAwsDynamoDBMetricAccountProvisionedWriteCapacityUtilization(ctx),
			"aws_dynamodb_table":                                           tableAwsDynamoDBTable(ctx),
			"aws_ebs_snapshot":                                             tableAwsEBSSnapshot(ctx),
			"aws_ebs_volume":                                               tableAwsEBSVolume(ctx),
			"aws_ebs_volume_metric_read_ops":                               tableAwsEbsVolumeMetricReadOps(ctx),
			"aws_ebs_volume_metric_read_ops_daily":                         tableAwsEbsVolumeMetricReadOpsDaily(ctx),
			"aws_ebs_volume_metric_read_ops_hourly":                        tableAwsEbsVolumeMetricReadOpsHourly(ctx),
			"aws_ebs_volume_metric_write_ops":                              tableAwsEbsVolumeMetricWriteOps(ctx),
			"aws_ebs_volume_metric_write_ops_daily":                        tableAwsEbsVolumeMetricWriteOpsDaily(ctx),
			"aws_ebs_volume_metric_write_ops_hourly":                       tableAwsEbsVolumeMetricWriteOpsHourly(ctx),
			"aws_ec2_ami":                                                  tableAwsEc2Ami(ctx),
			"aws_ec2_ami_shared":                                           tableAwsEc2AmiShared(ctx),
			"aws_ec2_application_load_balancer":                            tableAwsEc2ApplicationLoadBalancer(ctx),
			"aws_ec2_application_load_balancer_metric_request_count":       tableAwsEc2ApplicationLoadBalancerMetricRequestCount(ctx),
			"aws_ec2_application_load_balancer_metric_request_count_daily": tableAwsEc2ApplicationLoadBalancerMetricRequestCountDaily(ctx),
			"aws_ec2_autoscaling_group":                                    tableAwsEc2ASG(ctx),
			"aws_ec2_classic_load_balancer":                                tableAwsEc2ClassicLoadBalancer(ctx),
			"aws_ec2_gateway_load_balancer":                                tableAwsEc2GatewayLoadBalancer(ctx),
			"aws_ec2_instance":                                             tableAwsEc2Instance(ctx),
			"aws_ec2_instance_availability":                                tableAwsInstanceAvailability(ctx),
			"aws_ec2_instance_metric_cpu_utilization":                      tableAwsEc2InstanceMetricCpuUtilization(ctx),
			"aws_ec2_instance_metric_cpu_utilization_daily":                tableAwsEc2InstanceMetricCpuUtilizationDaily(ctx),
			"aws_ec2_instance_metric_cpu_utilization_hourly":               tableAwsEc2InstanceMetricCpuUtilizationHourly(ctx),
			"aws_ec2_instance_type":                                        tableAwsInstanceType(ctx),
			"aws_ec2_key_pair":                                             tableAwsEc2KeyPair(ctx),
			"aws_ec2_launch_configuration":                                 tableAwsEc2LaunchConfiguration(ctx),
			"aws_ec2_load_balancer_listener":                               tableAwsEc2ApplicationLoadBalancerListener(ctx),
			"aws_ec2_network_interface":                                    tableAwsEc2NetworkInterface(ctx),
			"aws_ec2_network_load_balancer":                                tableAwsEc2NetworkLoadBalancer(ctx),
			"aws_ec2_network_load_balancer_metric_net_flow_count":          tableAwsEc2NetworkLoadBalancerMetricNetFlowCount(ctx),
			"aws_ec2_network_load_balancer_metric_net_flow_count_daily":    tableAwsEc2NetworkLoadBalancerMetricNetFlowCountDaily(ctx),
			"aws_ec2_regional_settings":                                    tableAwsEc2RegionalSettings(ctx),
			"aws_ec2_ssl_policy":                                           tableAwsEc2SslPolicy(ctx),
			"aws_ec2_target_group":                                         tableAwsEc2TargetGroup(ctx),
			"aws_ec2_transit_gateway":                                      tableAwsEc2TransitGateway(ctx),
			"aws_ec2_transit_gateway_route_table":                          tableAwsEc2TransitGatewayRouteTable(ctx),
			"aws_ec2_transit_gateway_vpc_attachment":                       tableAwsEc2TransitGatewayVpcAttachment(ctx),
			"aws_ecr_repository":                                           tableAwsEcrRepository(ctx),
			"aws_ecrpublic_repository":                                     tableAwsEcrpublicRepository(ctx),
			"aws_ecs_cluster":                                              tableAwsEcsCluster(ctx),
			"aws_ecs_cluster_metric_cpu_utilization":                       tableAwsEcsClusterMetricCpuUtilization(ctx),
			"aws_ecs_cluster_metric_cpu_utilization_daily":                 tableAwsEcsClusterMetricCpuUtilizationDaily(ctx),
			"aws_ecs_cluster_metric_cpu_utilization_hourly":                tableAwsEcsClusterMetricCpuUtilizationHourly(ctx),
			"aws_ecs_container_instance":                                   tableAwsEcsContainerInstance(ctx),
			"aws_ecs_service":                                              tableAwsEcsService(ctx),
			"aws_ecs_task_definition":                                      tableAwsEcsTaskDefinition(ctx),
			"aws_efs_access_point":                                         tableAwsEfsAccessPoint(ctx),
			"aws_efs_file_system":                                          tableAwsElasticFileSystem(ctx),
			"aws_efs_mount_target":                                         tableAwsEfsMountTarget(ctx),
			"aws_eks_addon":                                                tableAwsEksAddon(ctx),
			"aws_eks_addon_version":                                        tableAwsEksAddonVersion(ctx),
			"aws_eks_cluster":                                              tableAwsEksCluster(ctx),
			"aws_eks_identity_provider_config":                             tableAwsEksIdentityProviderConfig(ctx),
			"aws_elastic_beanstalk_application":                            tableAwsElasticBeanstalkApplication(ctx),
			"aws_elastic_beanstalk_environment":                            tableAwsElasticBeanstalkEnvironment(ctx),
			"aws_elasticache_cluster":                                      tableAwsElastiCacheCluster(ctx),
			"aws_elasticache_parameter_group":                              tableAwsElastiCacheParameterGroup(ctx),
			"aws_elasticache_replication_group":                            tableAwsElastiCacheReplicationGroup(ctx),
			"aws_elasticache_subnet_group":                                 tableAwsElastiCacheSubnetGroup(ctx),
			"aws_elasticsearch_domain":                                     tableAwsElasticsearchDomain(ctx),
			"aws_emr_cluster":                                              tableAwsEmrCluster(ctx),
			"aws_emr_cluster_metric_is_idle":                               tableAwsEmrClusterMetricIsIdle(ctx),
			"aws_emr_instance_group":                                       tableAwsEmrInstanceGroup(ctx),
			"aws_eventbridge_rule":                                         tableAwsEventBridgeRule(ctx),
			"aws_glacier_vault":                                            tableAwsGlacierVault(ctx),
			"aws_glue_catalog_database":                                    tableAwsGlueCatalogDatabase(ctx),
			"aws_guardduty_detector":                                       tableAwsGuardDutyDetector(ctx),
			"aws_guardduty_finding":                                        tableAwsGuardDutyFinding(ctx),
			"aws_guardduty_ipset":                                          tableAwsGuardDutyIPSet(ctx),
			"aws_guardduty_threat_intel_set":                               tableAwsGuardDutyThreatIntelSet(ctx),
			"aws_iam_access_advisor":                                       tableAwsIamAccessAdvisor(ctx),
			"aws_iam_access_key":                                           tableAwsIamAccessKey(ctx),
			"aws_iam_account_password_policy":                              tableAwsIamAccountPasswordPolicy(ctx),
			"aws_iam_account_summary":                                      tableAwsIamAccountSummary(ctx),
			"aws_iam_action":                                               tableAwsIamAction(ctx),
			"aws_iam_credential_report":                                    tableAwsIamCredentialReport(ctx),
			"aws_iam_group":                                                tableAwsIamGroup(ctx),
			"aws_iam_policy":                                               tableAwsIamPolicy(ctx),
			"aws_iam_policy_simulator":                                     tableAwsIamPolicySimulator(ctx),
			"aws_iam_role":                                                 tableAwsIamRole(ctx),
			"aws_iam_server_certificate":                                   tableAwsIamServerCertificate(ctx),
			"aws_iam_user":                                                 tableAwsIamUser(ctx),
			"aws_iam_virtual_mfa_device":                                   tableAwsIamVirtualMfaDevice(ctx),
			"aws_inspector_assessment_target":                              tableAwsInspectorAssessmentTarget(ctx),
			"aws_inspector_assessment_template":                            tableAwsInspectorAssessmentTemplate(ctx),
			"aws_kinesis_consumer":                                         tableAwsKinesisConsumer(ctx),
			"aws_kinesis_firehose_delivery_stream":                         tableAwsKinesisFirehoseDeliveryStream(ctx),
			"aws_kinesis_stream":                                           tableAwsKinesisStream(ctx),
			"aws_kinesis_video_stream":                                     tableAwsKinesisVideoStream(ctx),
			"aws_kinesisanalyticsv2_application":                           tableAwsKinesisAnalyticsV2Application(ctx),
			"aws_kms_key":                                                  tableAwsKmsKey(ctx),
			"aws_lambda_alias":                                             tableAwsLambdaAlias(ctx),
			"aws_lambda_function":                                          tableAwsLambdaFunction(ctx),
<<<<<<< HEAD
			"aws_lambda_function_metric_duration_daily":                    tableAwsLambdaFunctionMetricDurationDaily(ctx),
=======
			"aws_lambda_function_metric_errors_daily":                      tableAwsLambdaFunctionMetricErrorsDaily(ctx),
>>>>>>> c07aa042
			"aws_lambda_version":                                           tableAwsLambdaVersion(ctx),
			"aws_lambda_function_metric_invocations_daily":                 tableAwsLambdaFunctionMetricInvocationsDaily(ctx),
			"aws_macie2_classification_job":                                tableAwsMacie2ClassificationJob(ctx),
			"aws_rds_db_cluster":                                           tableAwsRDSDBCluster(ctx),
			"aws_rds_db_cluster_parameter_group":                           tableAwsRDSDBClusterParameterGroup(ctx),
			"aws_rds_db_cluster_snapshot":                                  tableAwsRDSDBClusterSnapshot(ctx),
			"aws_rds_db_event_subscription":                                tableAwsRDSDBEventSubscription(ctx),
			"aws_rds_db_instance":                                          tableAwsRDSDBInstance(ctx),
			"aws_rds_db_instance_metric_connections":                       tableAwsRdsInstanceMetricConnections(ctx),
			"aws_rds_db_instance_metric_connections_daily":                 tableAwsRdsInstanceMetricConnectionsDaily(ctx),
			"aws_rds_db_instance_metric_connections_hourly":                tableAwsRdsInstanceMetricConnectionsHourly(ctx),
			"aws_rds_db_instance_metric_cpu_utilization":                   tableAwsRdsInstanceMetricCpuUtilization(ctx),
			"aws_rds_db_instance_metric_cpu_utilization_daily":             tableAwsRdsInstanceMetricCpuUtilizationDaily(ctx),
			"aws_rds_db_instance_metric_cpu_utilization_hourly":            tableAwsRdsInstanceMetricCpuUtilizationHourly(ctx),
			"aws_rds_db_instance_metric_read_iops":                         tableAwsRdsInstanceMetricReadIops(ctx),
			"aws_rds_db_instance_metric_read_iops_daily":                   tableAwsRdsInstanceMetricReadIopsDaily(ctx),
			"aws_rds_db_instance_metric_read_iops_hourly":                  tableAwsRdsInstanceMetricReadIopsHourly(ctx),
			"aws_rds_db_instance_metric_write_iops":                        tableAwsRdsInstanceMetricWriteIops(ctx),
			"aws_rds_db_instance_metric_write_iops_daily":                  tableAwsRdsInstanceMetricWriteIopsDaily(ctx),
			"aws_rds_db_instance_metric_write_iops_hourly":                 tableAwsRdsInstanceMetricWriteIopsHourly(ctx),
			"aws_rds_db_option_group":                                      tableAwsRDSDBOptionGroup(ctx),
			"aws_rds_db_parameter_group":                                   tableAwsRDSDBParameterGroup(ctx),
			"aws_rds_db_snapshot":                                          tableAwsRDSDBSnapshot(ctx),
			"aws_rds_db_subnet_group":                                      tableAwsRDSDBSubnetGroup(ctx),
			"aws_redshift_cluster":                                         tableAwsRedshiftCluster(ctx),
			"aws_redshift_cluster_metric_cpu_utilization_daily":            tableAwsRedshiftClusterMetricCpuUtilizationDaily(ctx),
			"aws_redshift_event_subscription":                              tableAwsRedshiftEventSubscription(ctx),
			"aws_redshift_parameter_group":                                 tableAwsRedshiftParameterGroup(ctx),
			"aws_redshift_snapshot":                                        tableAwsRedshiftSnapshot(ctx),
			"aws_redshift_subnet_group":                                    tableAwsRedshiftSubnetGroup(ctx),
			"aws_region":                                                   tableAwsRegion(ctx),
			"aws_route53_domain":                                           tableAwsRoute53Domain(ctx),
			"aws_route53_record":                                           tableAwsRoute53Record(ctx),
			"aws_route53_resolver_endpoint":                                tableAwsRoute53ResolverEndpoint(ctx),
			"aws_route53_resolver_rule":                                    tableAwsRoute53ResolverRule(ctx),
			"aws_route53_zone":                                             tableAwsRoute53Zone(ctx),
			"aws_s3_access_point":                                          tableAwsS3AccessPoint(ctx),
			"aws_s3_account_settings":                                      tableAwsS3AccountSettings(ctx),
			"aws_s3_bucket":                                                tableAwsS3Bucket(ctx),
			"aws_sagemaker_endpoint_configuration":                         tableAwsSageMakerEndpointConfiguration(ctx),
			"aws_sagemaker_model":                                          tableAwsSageMakerModel(ctx),
			"aws_sagemaker_notebook_instance":                              tableAwsSageMakerNotebookInstance(ctx),
			"aws_sagemaker_training_job":                                   tableAwsSageMakerTrainingJob(ctx),
			"aws_secretsmanager_secret":                                    tableAwsSecretsManagerSecret(ctx),
			"aws_securityhub_hub":                                          tableAwsSecurityHub(ctx),
			"aws_securityhub_product":                                      tableAwsSecurityhubProduct(ctx),
			"aws_securityhub_standards_subscription":                       tableAwsSecurityHubStandardsSubscription(ctx),
			"aws_sns_topic":                                                tableAwsSnsTopic(ctx),
			"aws_sns_topic_subscription":                                   tableAwsSnsTopicSubscription(ctx),
			"aws_sqs_queue":                                                tableAwsSqsQueue(ctx),
			"aws_ssm_association":                                          tableAwsSSMAssociation(ctx),
			"aws_ssm_document":                                             tableAwsSSMDocument(ctx),
			"aws_ssm_maintenance_window":                                   tableAwsSSMMaintenanceWindow(ctx),
			"aws_ssm_managed_instance":                                     tableAwsSSMManagedInstance(ctx),
			"aws_ssm_managed_instance_compliance":                          tableAwsSSMManagedInstanceCompliance(ctx),
			"aws_ssm_parameter":                                            tableAwsSSMParameter(ctx),
			"aws_ssm_patch_baseline":                                       tableAwsSSMPatchBaseline(ctx),
			"aws_tagging_resource":                                         tableAwsTaggingResource(ctx),
			"aws_vpc":                                                      tableAwsVpc(ctx),
			"aws_vpc_customer_gateway":                                     tableAwsVpcCustomerGateway(ctx),
			"aws_vpc_dhcp_options":                                         tableAwsVpcDhcpOptions(ctx),
			"aws_vpc_egress_only_internet_gateway":                         tableAwsVpcEgressOnlyIGW(ctx),
			"aws_vpc_eip":                                                  tableAwsVpcEip(ctx),
			"aws_vpc_endpoint":                                             tableAwsVpcEndpoint(ctx),
			"aws_vpc_endpoint_service":                                     tableAwsVpcEndpointService(ctx),
			"aws_vpc_flow_log":                                             tableAwsVpcFlowlog(ctx),
			"aws_vpc_flow_log_event":                                       tableAwsVpcFlowLogEvent(ctx),
			"aws_vpc_internet_gateway":                                     tableAwsVpcInternetGateway(ctx),
			"aws_vpc_nat_gateway":                                          tableAwsVpcNatGateway(ctx),
			"aws_vpc_network_acl":                                          tableAwsVpcNetworkACL(ctx),
			"aws_vpc_route":                                                tableAwsVpcRoute(ctx),
			"aws_vpc_route_table":                                          tableAwsVpcRouteTable(ctx),
			"aws_vpc_security_group":                                       tableAwsVpcSecurityGroup(ctx),
			"aws_vpc_security_group_rule":                                  tableAwsVpcSecurityGroupRule(ctx),
			"aws_vpc_subnet":                                               tableAwsVpcSubnet(ctx),
			"aws_vpc_vpn_connection":                                       tableAwsVpcVpnConnection(ctx),
			"aws_vpc_vpn_gateway":                                          tableAwsVpcVpnGateway(ctx),
			"aws_waf_rate_based_rule":                                      tableAwsWafRateBasedRule(ctx),
			"aws_waf_rule":                                                 tableAwsWAFRule(ctx),
			"aws_wafv2_ip_set":                                             tableAwsWafv2IpSet(ctx),
			"aws_wafv2_regex_pattern_set":                                  tableAwsWafv2RegexPatternSet(ctx),
			"aws_wafv2_rule_group":                                         tableAwsWafv2RuleGroup(ctx),
			"aws_wafv2_web_acl":                                            tableAwsWafv2WebAcl(ctx),
			"aws_wellarchitected_workload":                                 tableAwsWellArchitectedWorkload(ctx),
		},
	}

	return p
}<|MERGE_RESOLUTION|>--- conflicted
+++ resolved
@@ -177,11 +177,8 @@
 			"aws_kms_key":                                                  tableAwsKmsKey(ctx),
 			"aws_lambda_alias":                                             tableAwsLambdaAlias(ctx),
 			"aws_lambda_function":                                          tableAwsLambdaFunction(ctx),
-<<<<<<< HEAD
 			"aws_lambda_function_metric_duration_daily":                    tableAwsLambdaFunctionMetricDurationDaily(ctx),
-=======
 			"aws_lambda_function_metric_errors_daily":                      tableAwsLambdaFunctionMetricErrorsDaily(ctx),
->>>>>>> c07aa042
 			"aws_lambda_version":                                           tableAwsLambdaVersion(ctx),
 			"aws_lambda_function_metric_invocations_daily":                 tableAwsLambdaFunctionMetricInvocationsDaily(ctx),
 			"aws_macie2_classification_job":                                tableAwsMacie2ClassificationJob(ctx),
