--- conflicted
+++ resolved
@@ -238,12 +238,8 @@
 			"aws_securityhub_product":                                      tableAwsSecurityhubProduct(ctx),
 			"aws_securityhub_standards_subscription":                       tableAwsSecurityHubStandardsSubscription(ctx),
 			"aws_sfn_state_machine":                                        tableAwsStepFunctionsStateMachine(ctx),
-<<<<<<< HEAD
-			"aws_sfn_state_machine_execution":                              tableAwsStepFunctionsStateMachineExecutions(ctx),
+			"aws_sfn_state_machine_execution":                              tableAwsStepFunctionsStateMachineExecution(ctx),
 			"aws_sfn_state_machine_execution_history":                      tableAwsStepFunctionsStateMachineExecutionHistory(ctx),
-=======
-			"aws_sfn_state_machine_execution":                              tableAwsStepFunctionsStateMachineExecution(ctx),
->>>>>>> a6539733
 			"aws_sns_topic":                                                tableAwsSnsTopic(ctx),
 			"aws_sns_topic_subscription":                                   tableAwsSnsTopicSubscription(ctx),
 			"aws_sqs_queue":                                                tableAwsSqsQueue(ctx),
