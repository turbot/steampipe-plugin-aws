--- conflicted
+++ resolved
@@ -68,12 +68,9 @@
 			"aws_ec2_transit_gateway":                tableAwsEc2TransitGateway(ctx),
 			"aws_ec2_transit_gateway_route_table":    tableAwsEc2TransitGatewayRouteTable(ctx),
 			"aws_ec2_transit_gateway_vpc_attachment": tableAwsEc2TransitGatewayVpcAttachment(ctx),
-<<<<<<< HEAD
+			"aws_ecs_cluster":                        tableAwsEcsCluster(ctx),
 			"aws_efs_access_point":                   tableAwsEfsAccessPoint(ctx),
-=======
-			"aws_ecs_cluster":                        tableAwsEcsCluster(ctx),
 			"aws_efs_file_system":                    tableAwsElasticFileSystem(ctx),
->>>>>>> f69afc05
 			"aws_eks_cluster":                        tableAwsEksCluster(ctx),
 			"aws_elasticache_cluster":                tableAwsElastiCacheCluster(ctx),
 			"aws_eventbridge_rule":                   tableAwsEventBridgeRule(ctx),
