/*
Package aws implements a steampipe plugin for aws.

This plugin provides data that Steampipe uses to present foreign
tables that represent Amazon AWS resources.
*/
package aws

import (
	"context"

	"github.com/turbot/steampipe-plugin-sdk/plugin"
	"github.com/turbot/steampipe-plugin-sdk/plugin/transform"
)

const pluginName = "steampipe-plugin-aws"

// Plugin creates this (aws) plugin
func Plugin(ctx context.Context) *plugin.Plugin {
	p := &plugin.Plugin{
		Name:             pluginName,
		DefaultTransform: transform.FromCamel(),
		DefaultGetConfig: &plugin.GetConfig{
			ShouldIgnoreError: isNotFoundError([]string{"ResourceNotFoundException", "NoSuchEntity"}),
		},
		ConnectionConfigSchema: &plugin.ConnectionConfigSchema{
			NewInstance: ConfigInstance,
			Schema:      ConfigSchema,
		},
		TableMap: map[string]*plugin.Table{
			"aws_account":                            tableAwsAccount(ctx),
			"aws_acm_certificate":                    tableAwsAcmCertificate(ctx),
			"aws_api_gateway_api_key":                tableAwsAPIGatewayAPIKey(ctx),
			"aws_api_gateway_authorizer":             tableAwsAPIGatewayAuthorizer(ctx),
			"aws_api_gateway_rest_api":               tableAwsAPIGatewayRestAPI(ctx),
			"aws_api_gateway_stage":                  tableAwsAPIGatewayStage(ctx),
			"aws_api_gateway_usage_plan":             tableAwsAPIGatewayUsagePlan(ctx),
			"aws_api_gatewayv2_api":                  tableAwsAPIGatewayV2Api(ctx),
			"aws_api_gatewayv2_domain_name":          tableAwsAPIGatewayV2DomainName(ctx),
			"aws_api_gatewayv2_stage":                tableAwsAPIGatewayV2Stage(ctx),
			"aws_availability_zone":                  tableAwsAvailabilityZone(ctx),
			"aws_cloudformation_stack":               tableAwsCloudFormationStack(ctx),
			"aws_cloudwatch_log_group":               tableAwsCloudwatchLogGroup(ctx),
			"aws_cloudwatch_log_metric_filter":       tableAwsCloudwatchLogMetricFilter(ctx),
			"aws_cloudwatch_log_stream":              tableAwsCloudwatchLogStream(ctx),
			"aws_config_configuration_recorder":      tableAwsConfigConfigurationRecorder(ctx),
			"aws_dynamodb_backup":                    tableAwsDynamoDBBackup(ctx),
			"aws_dynamodb_global_table":              tableAwsDynamoDBGlobalTable(ctx),
			"aws_dynamodb_table":                     tableAwsDynamoDBTable(ctx),
			"aws_ebs_snapshot":                       tableAwsEBSSnapshot(ctx),
			"aws_ebs_volume":                         tableAwsEBSVolume(ctx),
			"aws_ec2_ami":                            tableAwsEc2Ami(ctx),
			"aws_ec2_application_load_balancer":      tableAwsEc2ApplicationLoadBalancer(ctx),
			"aws_ec2_autoscaling_group":              tableAwsEc2ASG(ctx),
			"aws_ec2_classic_load_balancer":          tableAwsEc2ClassicLoadBalancer(ctx),
			"aws_ec2_gateway_load_balancer":          tableAwsEc2GatewayLoadBalancer(ctx),
			"aws_ec2_instance":                       tableAwsEc2Instance(ctx),
			"aws_ec2_instance_availability":          tableAwsInstanceAvailability(ctx),
			"aws_ec2_instance_type":                  tableAwsInstanceType(ctx),
			"aws_ec2_key_pair":                       tableAwsEc2KeyPair(ctx),
			"aws_ec2_launch_configuration":           tableAwsEc2LaunchConfiguration(ctx),
			"aws_ec2_load_balancer_listener":         tableAwsEc2ApplicationLoadBalancerListener(ctx),
			"aws_ec2_network_interface":              tableAwsEc2NetworkInterface(ctx),
			"aws_ec2_network_load_balancer":          tableAwsEc2NetworkLoadBalancer(ctx),
			"aws_ec2_target_group":                   tableAwsEc2TargetGroup(ctx),
			"aws_ec2_transit_gateway":                tableAwsEc2TransitGateway(ctx),
			"aws_ec2_transit_gateway_route_table":    tableAwsEc2TransitGatewayRouteTable(ctx),
			"aws_ec2_transit_gateway_vpc_attachment": tableAwsEc2TransitGatewayVpcAttachment(ctx),
			"aws_iam_access_advisor":                 tableAwsIamAccessAdvisor(ctx),
			"aws_iam_access_key":                     tableAwsIamAccessKey(ctx),
			"aws_iam_account_password_policy":        tableAwsIamAccountPasswordPolicy(ctx),
			"aws_iam_account_summary":                tableAwsIamAccountSummary(ctx),
			"aws_iam_action":                         tableAwsIamAction(ctx),
			"aws_iam_credential_report":              tableAwsIamCredentialReport(ctx),
			"aws_iam_group":                          tableAwsIamGroup(ctx),
			"aws_iam_policy":                         tableAwsIamPolicy(ctx),
			"aws_iam_policy_simulator":               tableAwsIamPolicySimulator(ctx),
			"aws_iam_role":                           tableAwsIamRole(ctx),
			"aws_iam_user":                           tableAwsIamUser(ctx),
<<<<<<< HEAD
			"aws_kinesis_stream":                     tableAwsKinesisStream(ctx),
=======
			"aws_iam_virtual_mfa_device":             tableAwsIamVirtualMfaDevice(ctx),
>>>>>>> 8e5eda05
			"aws_kms_key":                            tableAwsKmsKey(ctx),
			"aws_lambda_alias":                       tableAwsLambdaAlias(ctx),
			"aws_lambda_function":                    tableAwsLambdaFunction(ctx),
			"aws_lambda_version":                     tableAwsLambdaVersion(ctx),
			"aws_rds_db_cluster":                     tableAwsRDSDBCluster(ctx),
			"aws_rds_db_cluster_parameter_group":     tableAwsRDSDBClusterParameterGroup(ctx),
			"aws_rds_db_cluster_snapshot":            tableAwsRDSDBClusterSnapshot(ctx),
			"aws_rds_db_instance":                    tableAwsRDSDBInstance(ctx),
			"aws_rds_db_option_group":                tableAwsRDSDBOptionGroup(ctx),
			"aws_rds_db_parameter_group":             tableAwsRDSDBParameterGroup(ctx),
			"aws_rds_db_snapshot":                    tableAwsRDSDBSnapshot(ctx),
			"aws_rds_db_subnet_group":                tableAwsRDSDBSubnetGroup(ctx),
			"aws_region":                             tableAwsRegion(ctx),
			"aws_route53_record":                     tableAwsRoute53Record(ctx),
			"aws_route53_zone":                       tableAwsRoute53Zone(ctx),
			"aws_s3_account_settings":                tableAwsS3AccountSettings(ctx),
			"aws_s3_bucket":                          tableAwsS3Bucket(ctx),
			"aws_sns_topic":                          tableAwsSnsTopic(ctx),
			"aws_sns_topic_subscription":             tableAwsSnsTopicSubscription(ctx),
			"aws_sqs_queue":                          tableAwsSqsQueue(ctx),
			"aws_ssm_maintenance_window":             tableAwsSSMMaintenanceWindow(ctx),
			"aws_ssm_parameter":                      tableAwsSSMParameter(ctx),
			"aws_ssm_patch_baseline":                 tableAwsSSMPatchBaseline(ctx),
			"aws_vpc":                                tableAwsVpc(ctx),
			"aws_vpc_customer_gateway":               tableAwsVpcCustomerGateway(ctx),
			"aws_vpc_dhcp_options":                   tableAwsVpcDhcpOptions(ctx),
			"aws_vpc_egress_only_internet_gateway":   tableAwsVpcEgressOnlyIGW(ctx),
			"aws_vpc_eip":                            tableAwsVpcEip(ctx),
			"aws_vpc_endpoint":                       tableAwsVpcEndpoint(ctx),
			"aws_vpc_endpoint_service":               tableAwsVpcEndpointService(ctx),
			"aws_vpc_flow_log":                       tableAwsVpcFlowlog(ctx),
			"aws_vpc_internet_gateway":               tableAwsVpcInternetGateway(ctx),
			"aws_vpc_nat_gateway":                    tableAwsVpcNatGateway(ctx),
			"aws_vpc_network_acl":                    tableAwsVpcNetworkACL(ctx),
			"aws_vpc_route":                          tableAwsVpcRoute(ctx),
			"aws_vpc_route_table":                    tableAwsVpcRouteTable(ctx),
			"aws_vpc_security_group":                 tableAwsVpcSecurityGroup(ctx),
			"aws_vpc_security_group_rule":            tableAwsVpcSecurityGroupRule(ctx),
			"aws_vpc_subnet":                         tableAwsVpcSubnet(ctx),
			"aws_vpc_vpn_gateway":                    tableAwsVpcVpnGateway(ctx),
		},
	}

	return p
}<|MERGE_RESOLUTION|>--- conflicted
+++ resolved
@@ -77,11 +77,8 @@
 			"aws_iam_policy_simulator":               tableAwsIamPolicySimulator(ctx),
 			"aws_iam_role":                           tableAwsIamRole(ctx),
 			"aws_iam_user":                           tableAwsIamUser(ctx),
-<<<<<<< HEAD
+			"aws_iam_virtual_mfa_device":             tableAwsIamVirtualMfaDevice(ctx),
 			"aws_kinesis_stream":                     tableAwsKinesisStream(ctx),
-=======
-			"aws_iam_virtual_mfa_device":             tableAwsIamVirtualMfaDevice(ctx),
->>>>>>> 8e5eda05
 			"aws_kms_key":                            tableAwsKmsKey(ctx),
 			"aws_lambda_alias":                       tableAwsLambdaAlias(ctx),
 			"aws_lambda_function":                    tableAwsLambdaFunction(ctx),
