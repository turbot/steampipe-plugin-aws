/*
Package aws implements a steampipe plugin for aws.

This plugin provides data that Steampipe uses to present foreign
tables that represent Amazon AWS resources.
*/
package aws

import (
	"context"

	"github.com/turbot/steampipe-plugin-sdk/plugin"
	"github.com/turbot/steampipe-plugin-sdk/plugin/transform"
)

const pluginName = "steampipe-plugin-aws"

// Plugin creates this (aws) plugin
func Plugin(ctx context.Context) *plugin.Plugin {
	p := &plugin.Plugin{
		Name:             pluginName,
		DefaultTransform: transform.FromCamel(),
		DefaultGetConfig: &plugin.GetConfig{
			ShouldIgnoreError: isNotFoundError([]string{"ResourceNotFoundException", "NoSuchEntity"}),
		},
		ConnectionConfigSchema: &plugin.ConnectionConfigSchema{
			NewInstance: ConfigInstance,
			Schema:      ConfigSchema,
		},
		TableMap: map[string]*plugin.Table{
			"aws_account":                            tableAwsAccount(ctx),
			"aws_acm_certificate":                    tableAwsAcmCertificate(ctx),
			"aws_api_gateway_api_key":                tableAwsAPIGatewayAPIKey(ctx),
			"aws_api_gateway_authorizer":             tableAwsAPIGatewayAuthorizer(ctx),
			"aws_api_gateway_rest_api":               tableAwsAPIGatewayRestAPI(ctx),
			"aws_api_gateway_stage":                  tableAwsAPIGatewayStage(ctx),
			"aws_api_gateway_usage_plan":             tableAwsAPIGatewayUsagePlan(ctx),
			"aws_api_gatewayv2_api":                  tableAwsAPIGatewayV2Api(ctx),
			"aws_api_gatewayv2_domain_name":          tableAwsAPIGatewayV2DomainName(ctx),
			"aws_api_gatewayv2_stage":                tableAwsAPIGatewayV2Stage(ctx),
			"aws_availability_zone":                  tableAwsAvailabilityZone(ctx),
			"aws_cloudformation_stack":               tableAwsCloudFormationStack(ctx),
			"aws_cloudtrail_trail":                   tableAwsCloudtrailTrail(ctx),
			"aws_cloudwatch_alarm":                   tableAwsCloudWatchAlarm(ctx),
			"aws_cloudwatch_log_group":               tableAwsCloudwatchLogGroup(ctx),
			"aws_cloudwatch_log_metric_filter":       tableAwsCloudwatchLogMetricFilter(ctx),
			"aws_cloudwatch_log_stream":              tableAwsCloudwatchLogStream(ctx),
			"aws_config_configuration_recorder":      tableAwsConfigConfigurationRecorder(ctx),
			"aws_config_conformance_pack":            tableAwsConfigConformancePack(ctx),
			"aws_dynamodb_backup":                    tableAwsDynamoDBBackup(ctx),
			"aws_dynamodb_global_table":              tableAwsDynamoDBGlobalTable(ctx),
			"aws_dynamodb_table":                     tableAwsDynamoDBTable(ctx),
			"aws_ebs_snapshot":                       tableAwsEBSSnapshot(ctx),
			"aws_ebs_volume":                         tableAwsEBSVolume(ctx),
			"aws_ec2_ami":                            tableAwsEc2Ami(ctx),
			"aws_ec2_application_load_balancer":      tableAwsEc2ApplicationLoadBalancer(ctx),
			"aws_ec2_autoscaling_group":              tableAwsEc2ASG(ctx),
			"aws_ec2_classic_load_balancer":          tableAwsEc2ClassicLoadBalancer(ctx),
			"aws_ec2_gateway_load_balancer":          tableAwsEc2GatewayLoadBalancer(ctx),
			"aws_ec2_instance":                       tableAwsEc2Instance(ctx),
			"aws_ec2_instance_availability":          tableAwsInstanceAvailability(ctx),
			"aws_ec2_instance_type":                  tableAwsInstanceType(ctx),
			"aws_ec2_key_pair":                       tableAwsEc2KeyPair(ctx),
			"aws_ec2_launch_configuration":           tableAwsEc2LaunchConfiguration(ctx),
			"aws_ec2_load_balancer_listener":         tableAwsEc2ApplicationLoadBalancerListener(ctx),
			"aws_ec2_network_interface":              tableAwsEc2NetworkInterface(ctx),
			"aws_ec2_network_load_balancer":          tableAwsEc2NetworkLoadBalancer(ctx),
			"aws_ec2_target_group":                   tableAwsEc2TargetGroup(ctx),
			"aws_ec2_transit_gateway":                tableAwsEc2TransitGateway(ctx),
			"aws_ec2_transit_gateway_route_table":    tableAwsEc2TransitGatewayRouteTable(ctx),
			"aws_ec2_transit_gateway_vpc_attachment": tableAwsEc2TransitGatewayVpcAttachment(ctx),
			"aws_ecr_repository":                     tableAwsEcrRepository(ctx),
			"aws_elastic_beanstalk_environment":      tableAwsElasticBeanstalkEnvironment(ctx),
			"aws_ecs_cluster":                        tableAwsEcsCluster(ctx),
			"aws_ecs_task_definition":                tableAwsEcsTaskDefinition(ctx),
			"aws_efs_access_point":                   tableAwsEfsAccessPoint(ctx),
			"aws_efs_file_system":                    tableAwsElasticFileSystem(ctx),
			"aws_eks_cluster":                        tableAwsEksCluster(ctx),
			"aws_elasticache_cluster":                tableAwsElastiCacheCluster(ctx),
			"aws_elasticache_parameter_group":        tableAwsElastiCacheParameterGroup(ctx),
			"aws_elasticache_replication_group":      tableAwsElastiCacheReplicationGroup(ctx),
			"aws_emr_cluster":                        tableAwsEmrCluster(ctx),
			"aws_eventbridge_rule":                   tableAwsEventBridgeRule(ctx),
<<<<<<< HEAD
			"aws_guardduty_threat_intel_set":         tableAwsGuarddutyThreatIntelSet(ctx),
=======
			"aws_glacier_vault":                      tableAwsGlacierVault(ctx),
>>>>>>> 34ac37a9
			"aws_iam_access_advisor":                 tableAwsIamAccessAdvisor(ctx),
			"aws_iam_access_key":                     tableAwsIamAccessKey(ctx),
			"aws_iam_account_password_policy":        tableAwsIamAccountPasswordPolicy(ctx),
			"aws_iam_account_summary":                tableAwsIamAccountSummary(ctx),
			"aws_iam_action":                         tableAwsIamAction(ctx),
			"aws_iam_credential_report":              tableAwsIamCredentialReport(ctx),
			"aws_iam_group":                          tableAwsIamGroup(ctx),
			"aws_iam_policy":                         tableAwsIamPolicy(ctx),
			"aws_iam_policy_simulator":               tableAwsIamPolicySimulator(ctx),
			"aws_iam_role":                           tableAwsIamRole(ctx),
			"aws_iam_user":                           tableAwsIamUser(ctx),
			"aws_iam_virtual_mfa_device":             tableAwsIamVirtualMfaDevice(ctx),
			"aws_kinesis_consumer":                   tableAwsKinesisConsumer(ctx),
			"aws_kinesis_firehose_delivery_stream":   tableAwsKinesisFirehoseDeliveryStream(ctx),
			"aws_kinesis_stream":                     tableAwsKinesisStream(ctx),
			"aws_kinesis_video_stream":               tableAwsKinesisVideoStream(ctx),
			"aws_kms_key":                            tableAwsKmsKey(ctx),
			"aws_lambda_alias":                       tableAwsLambdaAlias(ctx),
			"aws_lambda_function":                    tableAwsLambdaFunction(ctx),
			"aws_lambda_version":                     tableAwsLambdaVersion(ctx),
			"aws_rds_db_cluster":                     tableAwsRDSDBCluster(ctx),
			"aws_rds_db_cluster_parameter_group":     tableAwsRDSDBClusterParameterGroup(ctx),
			"aws_rds_db_cluster_snapshot":            tableAwsRDSDBClusterSnapshot(ctx),
			"aws_rds_db_instance":                    tableAwsRDSDBInstance(ctx),
			"aws_rds_db_option_group":                tableAwsRDSDBOptionGroup(ctx),
			"aws_rds_db_parameter_group":             tableAwsRDSDBParameterGroup(ctx),
			"aws_rds_db_snapshot":                    tableAwsRDSDBSnapshot(ctx),
			"aws_rds_db_subnet_group":                tableAwsRDSDBSubnetGroup(ctx),
			"aws_redshift_cluster":                   tableAwsRedshiftCluster(ctx),
			"aws_redshift_subnet_group":              tableAwsRedshiftSubnetGroup(ctx),
			"aws_region":                             tableAwsRegion(ctx),
			"aws_route53_record":                     tableAwsRoute53Record(ctx),
			"aws_route53_resolver_endpoint":          tableAwsRoute53ResolverEndpoint(ctx),
			"aws_route53_resolver_rule":              tableAwsRoute53ResolverRule(ctx),
			"aws_route53_zone":                       tableAwsRoute53Zone(ctx),
			"aws_s3_account_settings":                tableAwsS3AccountSettings(ctx),
			"aws_s3_bucket":                          tableAwsS3Bucket(ctx),
			"aws_securityhub_hub":                    tableAwsSecurityHub(ctx),
			"aws_sns_topic":                          tableAwsSnsTopic(ctx),
			"aws_sns_topic_subscription":             tableAwsSnsTopicSubscription(ctx),
			"aws_sqs_queue":                          tableAwsSqsQueue(ctx),
			"aws_ssm_association":                    tableAwsSSMAssociation(ctx),
			"aws_ssm_document":                       tableAwsSSMDocument(ctx),
			"aws_ssm_maintenance_window":             tableAwsSSMMaintenanceWindow(ctx),
			"aws_ssm_parameter":                      tableAwsSSMParameter(ctx),
			"aws_ssm_patch_baseline":                 tableAwsSSMPatchBaseline(ctx),
			"aws_vpc":                                tableAwsVpc(ctx),
			"aws_vpc_customer_gateway":               tableAwsVpcCustomerGateway(ctx),
			"aws_vpc_dhcp_options":                   tableAwsVpcDhcpOptions(ctx),
			"aws_vpc_egress_only_internet_gateway":   tableAwsVpcEgressOnlyIGW(ctx),
			"aws_vpc_eip":                            tableAwsVpcEip(ctx),
			"aws_vpc_endpoint":                       tableAwsVpcEndpoint(ctx),
			"aws_vpc_endpoint_service":               tableAwsVpcEndpointService(ctx),
			"aws_vpc_flow_log":                       tableAwsVpcFlowlog(ctx),
			"aws_vpc_internet_gateway":               tableAwsVpcInternetGateway(ctx),
			"aws_vpc_nat_gateway":                    tableAwsVpcNatGateway(ctx),
			"aws_vpc_network_acl":                    tableAwsVpcNetworkACL(ctx),
			"aws_vpc_route":                          tableAwsVpcRoute(ctx),
			"aws_vpc_route_table":                    tableAwsVpcRouteTable(ctx),
			"aws_vpc_security_group":                 tableAwsVpcSecurityGroup(ctx),
			"aws_vpc_security_group_rule":            tableAwsVpcSecurityGroupRule(ctx),
			"aws_vpc_subnet":                         tableAwsVpcSubnet(ctx),
			"aws_vpc_vpn_gateway":                    tableAwsVpcVpnGateway(ctx),
		},
	}

	return p
}<|MERGE_RESOLUTION|>--- conflicted
+++ resolved
@@ -81,11 +81,8 @@
 			"aws_elasticache_replication_group":      tableAwsElastiCacheReplicationGroup(ctx),
 			"aws_emr_cluster":                        tableAwsEmrCluster(ctx),
 			"aws_eventbridge_rule":                   tableAwsEventBridgeRule(ctx),
-<<<<<<< HEAD
 			"aws_guardduty_threat_intel_set":         tableAwsGuarddutyThreatIntelSet(ctx),
-=======
 			"aws_glacier_vault":                      tableAwsGlacierVault(ctx),
->>>>>>> 34ac37a9
 			"aws_iam_access_advisor":                 tableAwsIamAccessAdvisor(ctx),
 			"aws_iam_access_key":                     tableAwsIamAccessKey(ctx),
 			"aws_iam_account_password_policy":        tableAwsIamAccountPasswordPolicy(ctx),
