--- conflicted
+++ resolved
@@ -107,12 +107,9 @@
 			"aws_rds_db_parameter_group":             tableAwsRDSDBParameterGroup(ctx),
 			"aws_rds_db_snapshot":                    tableAwsRDSDBSnapshot(ctx),
 			"aws_rds_db_subnet_group":                tableAwsRDSDBSubnetGroup(ctx),
-<<<<<<< HEAD
 			"aws_redshift_snapshot":                  tableAwsRedshiftSnapshot(ctx),
-=======
 			"aws_redshift_cluster":                   tableAwsRedshiftCluster(ctx),
 			"aws_redshift_subnet_group":              tableAwsRedshiftSubnetGroup(ctx),
->>>>>>> f48b4655
 			"aws_region":                             tableAwsRegion(ctx),
 			"aws_route53_record":                     tableAwsRoute53Record(ctx),
 			"aws_route53_resolver_endpoint":          tableAwsRoute53ResolverEndpoint(ctx),
