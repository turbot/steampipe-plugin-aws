/*
Package aws implements a steampipe plugin for aws.

This plugin provides data that Steampipe uses to present foreign
tables that represent Amazon AWS resources.
*/
package aws

import (
	"context"

	"github.com/turbot/steampipe-plugin-sdk/plugin"
	"github.com/turbot/steampipe-plugin-sdk/plugin/transform"
)

const pluginName = "steampipe-plugin-aws"

// Plugin creates this (aws) plugin
func Plugin(ctx context.Context) *plugin.Plugin {
	p := &plugin.Plugin{
		Name:             pluginName,
		DefaultTransform: transform.FromCamel(),
		DefaultGetConfig: &plugin.GetConfig{
			ShouldIgnoreError: isNotFoundError([]string{"ResourceNotFoundException", "NoSuchEntity"}),
		},
		ConnectionConfigSchema: &plugin.ConnectionConfigSchema{
			NewInstance: ConfigInstance,
			Schema:      ConfigSchema,
		},
		TableMap: map[string]*plugin.Table{
			"aws_account":                            tableAwsAccount(ctx),
			"aws_acm_certificate":                    tableAwsAcmCertificate(ctx),
			"aws_api_gateway_api_key":                tableAwsAPIGatewayAPIKey(ctx),
			"aws_api_gateway_authorizer":             tableAwsAPIGatewayAuthorizer(ctx),
			"aws_api_gateway_rest_api":               tableAwsAPIGatewayRestAPI(ctx),
			"aws_api_gateway_stage":                  tableAwsAPIGatewayStage(ctx),
			"aws_api_gateway_usage_plan":             tableAwsAPIGatewayUsagePlan(ctx),
			"aws_api_gatewayv2_api":                  tableAwsAPIGatewayV2Api(ctx),
			"aws_api_gatewayv2_domain_name":          tableAwsAPIGatewayV2DomainName(ctx),
			"aws_api_gatewayv2_stage":                tableAwsAPIGatewayV2Stage(ctx),
			"aws_availability_zone":                  tableAwsAvailabilityZone(ctx),
			"aws_cloudformation_stack":               tableAwsCloudFormationStack(ctx),
			"aws_cloudtrail_trail":                   tableAwsCloudtrailTrail(ctx),
			"aws_cloudwatch_log_group":               tableAwsCloudwatchLogGroup(ctx),
			"aws_cloudwatch_log_metric_filter":       tableAwsCloudwatchLogMetricFilter(ctx),
			"aws_cloudwatch_log_stream":              tableAwsCloudwatchLogStream(ctx),
			"aws_config_configuration_recorder":      tableAwsConfigConfigurationRecorder(ctx),
			"aws_dynamodb_backup":                    tableAwsDynamoDBBackup(ctx),
			"aws_dynamodb_global_table":              tableAwsDynamoDBGlobalTable(ctx),
			"aws_dynamodb_table":                     tableAwsDynamoDBTable(ctx),
			"aws_ebs_snapshot":                       tableAwsEBSSnapshot(ctx),
			"aws_ebs_volume":                         tableAwsEBSVolume(ctx),
			"aws_ec2_ami":                            tableAwsEc2Ami(ctx),
			"aws_ec2_application_load_balancer":      tableAwsEc2ApplicationLoadBalancer(ctx),
			"aws_ec2_autoscaling_group":              tableAwsEc2ASG(ctx),
			"aws_ec2_classic_load_balancer":          tableAwsEc2ClassicLoadBalancer(ctx),
			"aws_ec2_gateway_load_balancer":          tableAwsEc2GatewayLoadBalancer(ctx),
			"aws_ec2_instance":                       tableAwsEc2Instance(ctx),
			"aws_ec2_instance_availability":          tableAwsInstanceAvailability(ctx),
			"aws_ec2_instance_type":                  tableAwsInstanceType(ctx),
			"aws_ec2_key_pair":                       tableAwsEc2KeyPair(ctx),
			"aws_ec2_launch_configuration":           tableAwsEc2LaunchConfiguration(ctx),
			"aws_ec2_load_balancer_listener":         tableAwsEc2ApplicationLoadBalancerListener(ctx),
			"aws_ec2_network_interface":              tableAwsEc2NetworkInterface(ctx),
			"aws_ec2_network_load_balancer":          tableAwsEc2NetworkLoadBalancer(ctx),
			"aws_ec2_target_group":                   tableAwsEc2TargetGroup(ctx),
			"aws_ec2_transit_gateway":                tableAwsEc2TransitGateway(ctx),
			"aws_ec2_transit_gateway_route_table":    tableAwsEc2TransitGatewayRouteTable(ctx),
			"aws_ec2_transit_gateway_vpc_attachment": tableAwsEc2TransitGatewayVpcAttachment(ctx),
			"aws_iam_access_advisor":                 tableAwsIamAccessAdvisor(ctx),
			"aws_iam_access_key":                     tableAwsIamAccessKey(ctx),
			"aws_iam_account_password_policy":        tableAwsIamAccountPasswordPolicy(ctx),
			"aws_iam_account_summary":                tableAwsIamAccountSummary(ctx),
			"aws_iam_action":                         tableAwsIamAction(ctx),
			"aws_iam_credential_report":              tableAwsIamCredentialReport(ctx),
			"aws_iam_group":                          tableAwsIamGroup(ctx),
			"aws_iam_policy":                         tableAwsIamPolicy(ctx),
			"aws_iam_policy_simulator":               tableAwsIamPolicySimulator(ctx),
			"aws_iam_role":                           tableAwsIamRole(ctx),
			"aws_iam_user":                           tableAwsIamUser(ctx),
			"aws_iam_virtual_mfa_device":             tableAwsIamVirtualMfaDevice(ctx),
			"aws_kms_key":                            tableAwsKmsKey(ctx),
			"aws_lambda_alias":                       tableAwsLambdaAlias(ctx),
			"aws_lambda_function":                    tableAwsLambdaFunction(ctx),
			"aws_lambda_version":                     tableAwsLambdaVersion(ctx),
			"aws_rds_db_cluster":                     tableAwsRDSDBCluster(ctx),
			"aws_rds_db_cluster_parameter_group":     tableAwsRDSDBClusterParameterGroup(ctx),
			"aws_rds_db_cluster_snapshot":            tableAwsRDSDBClusterSnapshot(ctx),
			"aws_rds_db_instance":                    tableAwsRDSDBInstance(ctx),
			"aws_rds_db_option_group":                tableAwsRDSDBOptionGroup(ctx),
			"aws_rds_db_parameter_group":             tableAwsRDSDBParameterGroup(ctx),
			"aws_rds_db_snapshot":                    tableAwsRDSDBSnapshot(ctx),
			"aws_rds_db_subnet_group":                tableAwsRDSDBSubnetGroup(ctx),
			"aws_region":                             tableAwsRegion(ctx),
			"aws_route53_record":                     tableAwsRoute53Record(ctx),
			"aws_route53_zone":                       tableAwsRoute53Zone(ctx),
			"aws_s3_account_settings":                tableAwsS3AccountSettings(ctx),
			"aws_s3_bucket":                          tableAwsS3Bucket(ctx),
			"aws_sns_topic":                          tableAwsSnsTopic(ctx),
			"aws_sns_topic_subscription":             tableAwsSnsTopicSubscription(ctx),
			"aws_sqs_queue":                          tableAwsSqsQueue(ctx),
<<<<<<< HEAD
			"aws_ssm_document":                       tableAwsSSMDocument(ctx),
=======
>>>>>>> 5ac56f60
			"aws_ssm_maintenance_window":             tableAwsSSMMaintenanceWindow(ctx),
			"aws_ssm_parameter":                      tableAwsSSMParameter(ctx),
			"aws_ssm_patch_baseline":                 tableAwsSSMPatchBaseline(ctx),
			"aws_vpc":                                tableAwsVpc(ctx),
			"aws_vpc_customer_gateway":               tableAwsVpcCustomerGateway(ctx),
			"aws_vpc_dhcp_options":                   tableAwsVpcDhcpOptions(ctx),
			"aws_vpc_egress_only_internet_gateway":   tableAwsVpcEgressOnlyIGW(ctx),
			"aws_vpc_eip":                            tableAwsVpcEip(ctx),
			"aws_vpc_endpoint":                       tableAwsVpcEndpoint(ctx),
			"aws_vpc_endpoint_service":               tableAwsVpcEndpointService(ctx),
			"aws_vpc_flow_log":                       tableAwsVpcFlowlog(ctx),
			"aws_vpc_internet_gateway":               tableAwsVpcInternetGateway(ctx),
			"aws_vpc_nat_gateway":                    tableAwsVpcNatGateway(ctx),
			"aws_vpc_network_acl":                    tableAwsVpcNetworkACL(ctx),
			"aws_vpc_route":                          tableAwsVpcRoute(ctx),
			"aws_vpc_route_table":                    tableAwsVpcRouteTable(ctx),
			"aws_vpc_security_group":                 tableAwsVpcSecurityGroup(ctx),
			"aws_vpc_security_group_rule":            tableAwsVpcSecurityGroupRule(ctx),
			"aws_vpc_subnet":                         tableAwsVpcSubnet(ctx),
			"aws_vpc_vpn_gateway":                    tableAwsVpcVpnGateway(ctx),
		},
	}

	return p
}<|MERGE_RESOLUTION|>--- conflicted
+++ resolved
@@ -99,10 +99,7 @@
 			"aws_sns_topic":                          tableAwsSnsTopic(ctx),
 			"aws_sns_topic_subscription":             tableAwsSnsTopicSubscription(ctx),
 			"aws_sqs_queue":                          tableAwsSqsQueue(ctx),
-<<<<<<< HEAD
 			"aws_ssm_document":                       tableAwsSSMDocument(ctx),
-=======
->>>>>>> 5ac56f60
 			"aws_ssm_maintenance_window":             tableAwsSSMMaintenanceWindow(ctx),
 			"aws_ssm_parameter":                      tableAwsSSMParameter(ctx),
 			"aws_ssm_patch_baseline":                 tableAwsSSMPatchBaseline(ctx),
