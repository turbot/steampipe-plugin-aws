/*
Package aws implements a steampipe plugin for aws.

This plugin provides data that Steampipe uses to present foreign
tables that represent Amazon AWS resources.
*/
package aws

import (
	"context"

	"github.com/turbot/steampipe-plugin-sdk/plugin"
	"github.com/turbot/steampipe-plugin-sdk/plugin/transform"
)

const pluginName = "steampipe-plugin-aws"

// Plugin creates this (aws) plugin
func Plugin(ctx context.Context) *plugin.Plugin {
	p := &plugin.Plugin{
		Name:             pluginName,
		DefaultTransform: transform.FromCamel(),
		DefaultGetConfig: &plugin.GetConfig{
			ShouldIgnoreError: isNotFoundError([]string{"ResourceNotFoundException", "NoSuchEntity"}),
		},
		ConnectionConfigSchema: &plugin.ConnectionConfigSchema{
			NewInstance: ConfigInstance,
			Schema:      ConfigSchema,
		},
		TableMap: map[string]*plugin.Table{
			"aws_account":                            tableAwsAccount(ctx),
			"aws_acm_certificate":                    tableAwsAcmCertificate(ctx),
			"aws_api_gateway_api_key":                tableAwsAPIGatewayAPIKey(ctx),
			"aws_api_gateway_authorizer":             tableAwsAPIGatewayAuthorizer(ctx),
			"aws_api_gateway_rest_api":               tableAwsAPIGatewayRestAPI(ctx),
			"aws_api_gateway_stage":                  tableAwsAPIGatewayStage(ctx),
			"aws_api_gateway_usage_plan":             tableAwsAPIGatewayUsagePlan(ctx),
			"aws_api_gatewayv2_api":                  tableAwsAPIGatewayV2Api(ctx),
			"aws_api_gatewayv2_domain_name":          tableAwsAPIGatewayV2DomainName(ctx),
			"aws_api_gatewayv2_stage":                tableAwsAPIGatewayV2Stage(ctx),
			"aws_availability_zone":                  tableAwsAvailabilityZone(ctx),
			"aws_cloudformation_stack":               tableAwsCloudFormationStack(ctx),
			"aws_cloudtrail_trail":                   tableAwsCloudtrailTrail(ctx),
			"aws_cloudwatch_log_group":               tableAwsCloudwatchLogGroup(ctx),
			"aws_cloudwatch_log_metric_filter":       tableAwsCloudwatchLogMetricFilter(ctx),
			"aws_cloudwatch_log_stream":              tableAwsCloudwatchLogStream(ctx),
			"aws_config_configuration_recorder":      tableAwsConfigConfigurationRecorder(ctx),
			"aws_dynamodb_backup":                    tableAwsDynamoDBBackup(ctx),
			"aws_dynamodb_global_table":              tableAwsDynamoDBGlobalTable(ctx),
			"aws_dynamodb_table":                     tableAwsDynamoDBTable(ctx),
			"aws_ebs_snapshot":                       tableAwsEBSSnapshot(ctx),
			"aws_ebs_volume":                         tableAwsEBSVolume(ctx),
			"aws_ec2_ami":                            tableAwsEc2Ami(ctx),
			"aws_ec2_application_load_balancer":      tableAwsEc2ApplicationLoadBalancer(ctx),
			"aws_ec2_autoscaling_group":              tableAwsEc2ASG(ctx),
			"aws_ec2_classic_load_balancer":          tableAwsEc2ClassicLoadBalancer(ctx),
			"aws_ec2_gateway_load_balancer":          tableAwsEc2GatewayLoadBalancer(ctx),
			"aws_ec2_instance":                       tableAwsEc2Instance(ctx),
			"aws_ec2_instance_availability":          tableAwsInstanceAvailability(ctx),
			"aws_ec2_instance_type":                  tableAwsInstanceType(ctx),
			"aws_ec2_key_pair":                       tableAwsEc2KeyPair(ctx),
			"aws_ec2_launch_configuration":           tableAwsEc2LaunchConfiguration(ctx),
			"aws_ec2_load_balancer_listener":         tableAwsEc2ApplicationLoadBalancerListener(ctx),
			"aws_ec2_network_interface":              tableAwsEc2NetworkInterface(ctx),
			"aws_ec2_network_load_balancer":          tableAwsEc2NetworkLoadBalancer(ctx),
			"aws_ec2_target_group":                   tableAwsEc2TargetGroup(ctx),
			"aws_ec2_transit_gateway":                tableAwsEc2TransitGateway(ctx),
			"aws_ec2_transit_gateway_route_table":    tableAwsEc2TransitGatewayRouteTable(ctx),
			"aws_ec2_transit_gateway_vpc_attachment": tableAwsEc2TransitGatewayVpcAttachment(ctx),
<<<<<<< HEAD
			"aws_emr_cluster":                        tableAwsEmrCluster(ctx),
=======
			"aws_eks_cluster":                        tableAwsEksCluster(ctx),
			"aws_elasticache_cluster":                tableAwsElastiCacheCluster(ctx),
			"aws_eventbridge_rule":                   tableAwsEventBridgeRule(ctx),
>>>>>>> 48bd0cd4
			"aws_iam_access_advisor":                 tableAwsIamAccessAdvisor(ctx),
			"aws_iam_access_key":                     tableAwsIamAccessKey(ctx),
			"aws_iam_account_password_policy":        tableAwsIamAccountPasswordPolicy(ctx),
			"aws_iam_account_summary":                tableAwsIamAccountSummary(ctx),
			"aws_iam_action":                         tableAwsIamAction(ctx),
			"aws_iam_credential_report":              tableAwsIamCredentialReport(ctx),
			"aws_iam_group":                          tableAwsIamGroup(ctx),
			"aws_iam_policy":                         tableAwsIamPolicy(ctx),
			"aws_iam_policy_simulator":               tableAwsIamPolicySimulator(ctx),
			"aws_iam_role":                           tableAwsIamRole(ctx),
			"aws_iam_user":                           tableAwsIamUser(ctx),
			"aws_iam_virtual_mfa_device":             tableAwsIamVirtualMfaDevice(ctx),
			"aws_kinesis_stream":                     tableAwsKinesisStream(ctx),
			"aws_kms_key":                            tableAwsKmsKey(ctx),
			"aws_lambda_alias":                       tableAwsLambdaAlias(ctx),
			"aws_lambda_function":                    tableAwsLambdaFunction(ctx),
			"aws_lambda_version":                     tableAwsLambdaVersion(ctx),
			"aws_rds_db_cluster":                     tableAwsRDSDBCluster(ctx),
			"aws_rds_db_cluster_parameter_group":     tableAwsRDSDBClusterParameterGroup(ctx),
			"aws_rds_db_cluster_snapshot":            tableAwsRDSDBClusterSnapshot(ctx),
			"aws_rds_db_instance":                    tableAwsRDSDBInstance(ctx),
			"aws_rds_db_option_group":                tableAwsRDSDBOptionGroup(ctx),
			"aws_rds_db_parameter_group":             tableAwsRDSDBParameterGroup(ctx),
			"aws_rds_db_snapshot":                    tableAwsRDSDBSnapshot(ctx),
			"aws_rds_db_subnet_group":                tableAwsRDSDBSubnetGroup(ctx),
			"aws_redshift_cluster":                   tableAwsRedshiftCluster(ctx),
			"aws_region":                             tableAwsRegion(ctx),
			"aws_route53_record":                     tableAwsRoute53Record(ctx),
			"aws_route53_zone":                       tableAwsRoute53Zone(ctx),
			"aws_s3_account_settings":                tableAwsS3AccountSettings(ctx),
			"aws_s3_bucket":                          tableAwsS3Bucket(ctx),
			"aws_sns_topic":                          tableAwsSnsTopic(ctx),
			"aws_sns_topic_subscription":             tableAwsSnsTopicSubscription(ctx),
			"aws_sqs_queue":                          tableAwsSqsQueue(ctx),
			"aws_ssm_association":                    tableAwsSSMAssociation(ctx),
			"aws_ssm_document":                       tableAwsSSMDocument(ctx),
			"aws_ssm_maintenance_window":             tableAwsSSMMaintenanceWindow(ctx),
			"aws_ssm_parameter":                      tableAwsSSMParameter(ctx),
			"aws_ssm_patch_baseline":                 tableAwsSSMPatchBaseline(ctx),
			"aws_vpc":                                tableAwsVpc(ctx),
			"aws_vpc_customer_gateway":               tableAwsVpcCustomerGateway(ctx),
			"aws_vpc_dhcp_options":                   tableAwsVpcDhcpOptions(ctx),
			"aws_vpc_egress_only_internet_gateway":   tableAwsVpcEgressOnlyIGW(ctx),
			"aws_vpc_eip":                            tableAwsVpcEip(ctx),
			"aws_vpc_endpoint":                       tableAwsVpcEndpoint(ctx),
			"aws_vpc_endpoint_service":               tableAwsVpcEndpointService(ctx),
			"aws_vpc_flow_log":                       tableAwsVpcFlowlog(ctx),
			"aws_vpc_internet_gateway":               tableAwsVpcInternetGateway(ctx),
			"aws_vpc_nat_gateway":                    tableAwsVpcNatGateway(ctx),
			"aws_vpc_network_acl":                    tableAwsVpcNetworkACL(ctx),
			"aws_vpc_route":                          tableAwsVpcRoute(ctx),
			"aws_vpc_route_table":                    tableAwsVpcRouteTable(ctx),
			"aws_vpc_security_group":                 tableAwsVpcSecurityGroup(ctx),
			"aws_vpc_security_group_rule":            tableAwsVpcSecurityGroupRule(ctx),
			"aws_vpc_subnet":                         tableAwsVpcSubnet(ctx),
			"aws_vpc_vpn_gateway":                    tableAwsVpcVpnGateway(ctx),
		},
	}

	return p
}<|MERGE_RESOLUTION|>--- conflicted
+++ resolved
@@ -67,13 +67,10 @@
 			"aws_ec2_transit_gateway":                tableAwsEc2TransitGateway(ctx),
 			"aws_ec2_transit_gateway_route_table":    tableAwsEc2TransitGatewayRouteTable(ctx),
 			"aws_ec2_transit_gateway_vpc_attachment": tableAwsEc2TransitGatewayVpcAttachment(ctx),
-<<<<<<< HEAD
 			"aws_emr_cluster":                        tableAwsEmrCluster(ctx),
-=======
 			"aws_eks_cluster":                        tableAwsEksCluster(ctx),
 			"aws_elasticache_cluster":                tableAwsElastiCacheCluster(ctx),
 			"aws_eventbridge_rule":                   tableAwsEventBridgeRule(ctx),
->>>>>>> 48bd0cd4
 			"aws_iam_access_advisor":                 tableAwsIamAccessAdvisor(ctx),
 			"aws_iam_access_key":                     tableAwsIamAccessKey(ctx),
 			"aws_iam_account_password_policy":        tableAwsIamAccountPasswordPolicy(ctx),
