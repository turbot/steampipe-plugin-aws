/*
Package aws implements a steampipe plugin for aws.

This plugin provides data that Steampipe uses to present foreign
tables that represent Amazon AWS resources.
*/
package aws

import (
	"context"

	"github.com/turbot/steampipe-plugin-sdk/plugin"
	"github.com/turbot/steampipe-plugin-sdk/plugin/transform"
)

const pluginName = "steampipe-plugin-aws"

// Plugin creates this (aws) plugin
func Plugin(ctx context.Context) *plugin.Plugin {
	p := &plugin.Plugin{
		Name:             pluginName,
		DefaultTransform: transform.FromCamel(),
		DefaultGetConfig: &plugin.GetConfig{
			ShouldIgnoreError: isNotFoundError([]string{"ResourceNotFoundException", "NoSuchEntity"}),
		},
		ConnectionConfigSchema: &plugin.ConnectionConfigSchema{
			NewInstance: ConfigInstance,
			Schema:      ConfigSchema,
		},
		TableMap: map[string]*plugin.Table{
			"aws_account":                            tableAwsAccount(ctx),
			"aws_acm_certificate":                    tableAwsAcmCertificate(ctx),
			"aws_api_gateway_api_key":                tableAwsAPIGatewayAPIKey(ctx),
			"aws_api_gateway_authorizer":             tableAwsAPIGatewayAuthorizer(ctx),
			"aws_api_gateway_rest_api":               tableAwsAPIGatewayRestAPI(ctx),
			"aws_api_gateway_stage":                  tableAwsAPIGatewayStage(ctx),
			"aws_api_gateway_usage_plan":             tableAwsAPIGatewayUsagePlan(ctx),
			"aws_api_gatewayv2_api":                  tableAwsAPIGatewayV2Api(ctx),
			"aws_api_gatewayv2_domain_name":          tableAwsAPIGatewayV2DomainName(ctx),
			"aws_api_gatewayv2_stage":                tableAwsAPIGatewayV2Stage(ctx),
			"aws_availability_zone":                  tableAwsAvailabilityZone(ctx),
			"aws_cloudformation_stack":               tableAwsCloudFormationStack(ctx),
			"aws_cloudwatch_log_group":               tableAwsCloudwatchLogGroup(ctx),
			"aws_cloudwatch_log_metric_filter":       tableAwsCloudwatchLogMetricFilter(ctx),
			"aws_dynamodb_backup":                    tableAwsDynamoDBBackup(ctx),
			"aws_dynamodb_global_table":              tableAwsDynamoDBGlobalTable(ctx),
			"aws_dynamodb_table":                     tableAwsDynamoDBTable(ctx),
			"aws_ebs_snapshot":                       tableAwsEBSSnapshot(ctx),
			"aws_ebs_volume":                         tableAwsEBSVolume(ctx),
			"aws_ec2_ami":                            tableAwsEc2Ami(ctx),
			"aws_ec2_application_load_balancer":      tableAwsEc2ApplicationLoadBalancer(ctx),
			"aws_ec2_autoscaling_group":              tableAwsEc2ASG(ctx),
			"aws_ec2_classic_load_balancer":          tableAwsEc2ClassicLoadBalancer(ctx),
			"aws_ec2_gateway_load_balancer":          tableAwsEc2GatewayLoadBalancer(ctx),
			"aws_ec2_instance":                       tableAwsEc2Instance(ctx),
			"aws_ec2_instance_availability":          tableAwsInstanceAvailability(ctx),
			"aws_ec2_instance_type":                  tableAwsInstanceType(ctx),
			"aws_ec2_key_pair":                       tableAwsEc2KeyPair(ctx),
			"aws_ec2_launch_configuration":           tableAwsEc2LaunchConfiguration(ctx),
			"aws_ec2_load_balancer_listener":         tableAwsEc2ApplicationLoadBalancerListener(ctx),
			"aws_ec2_network_interface":              tableAwsEc2NetworkInterface(ctx),
			"aws_ec2_network_load_balancer":          tableAwsEc2NetworkLoadBalancer(ctx),
			"aws_ec2_target_group":                   tableAwsEc2TargetGroup(ctx),
			"aws_ec2_transit_gateway":                tableAwsEc2TransitGateway(ctx),
			"aws_ec2_transit_gateway_route_table":    tableAwsEc2TransitGatewayRouteTable(ctx),
			"aws_ec2_transit_gateway_vpc_attachment": tableAwsEc2TransitGatewayVpcAttachment(ctx),
			"aws_iam_access_advisor":                 tableAwsIamAccessAdvisor(ctx),
			"aws_iam_access_key":                     tableAwsIamAccessKey(ctx),
			"aws_iam_account_password_policy":        tableAwsIamAccountPasswordPolicy(ctx),
			"aws_iam_account_summary":                tableAwsIamAccountSummary(ctx),
			"aws_iam_action":                         tableAwsIamAction(ctx),
			"aws_iam_credential_report":              tableAwsIamCredentialReport(ctx),
			"aws_iam_group":                          tableAwsIamGroup(ctx),
			"aws_iam_policy":                         tableAwsIamPolicy(ctx),
			"aws_iam_policy_simulator":               tableAwsIamPolicySimulator(ctx),
			"aws_iam_role":                           tableAwsIamRole(ctx),
			"aws_iam_user":                           tableAwsIamUser(ctx),
			"aws_iam_virtual_mfa_device":             tableAwsIamVirtualMfaDevice(ctx),
			"aws_kms_key":                            tableAwsKmsKey(ctx),
			"aws_lambda_alias":                       tableAwsLambdaAlias(ctx),
			"aws_lambda_function":                    tableAwsLambdaFunction(ctx),
			"aws_lambda_version":                     tableAwsLambdaVersion(ctx),
			"aws_rds_db_cluster":                     tableAwsRDSDBCluster(ctx),
			"aws_rds_db_cluster_parameter_group":     tableAwsRDSDBClusterParameterGroup(ctx),
			"aws_rds_db_cluster_snapshot":            tableAwsRDSDBClusterSnapshot(ctx),
			"aws_rds_db_instance":                    tableAwsRDSDBInstance(ctx),
			"aws_rds_db_option_group":                tableAwsRDSDBOptionGroup(ctx),
			"aws_rds_db_parameter_group":             tableAwsRDSDBParameterGroup(ctx),
			"aws_rds_db_snapshot":                    tableAwsRDSDBSnapshot(ctx),
			"aws_rds_db_subnet_group":                tableAwsRDSDBSubnetGroup(ctx),
			"aws_region":                             tableAwsRegion(ctx),
			"aws_route53_record":                     tableAwsRoute53Record(ctx),
			"aws_route53_zone":                       tableAwsRoute53Zone(ctx),
			"aws_s3_account_settings":                tableAwsS3AccountSettings(ctx),
			"aws_s3_bucket":                          tableAwsS3Bucket(ctx),
			"aws_sns_topic":                          tableAwsSnsTopic(ctx),
			"aws_sns_topic_subscription":             tableAwsSnsTopicSubscription(ctx),
			"aws_sqs_queue":                          tableAwsSqsQueue(ctx),
<<<<<<< HEAD
			"aws_ssm_association":                    tableAwsSSMAssociation(ctx),
=======
			"aws_ssm_maintenance_window":             tableAwsSSMMaintenanceWindow(ctx),
>>>>>>> fd1fcbf3
			"aws_ssm_parameter":                      tableAwsSSMParameter(ctx),
			"aws_ssm_patch_baseline":                 tableAwsSSMPatchBaseline(ctx),
			"aws_vpc":                                tableAwsVpc(ctx),
			"aws_vpc_customer_gateway":               tableAwsVpcCustomerGateway(ctx),
			"aws_vpc_dhcp_options":                   tableAwsVpcDhcpOptions(ctx),
			"aws_vpc_egress_only_internet_gateway":   tableAwsVpcEgressOnlyIGW(ctx),
			"aws_vpc_eip":                            tableAwsVpcEip(ctx),
			"aws_vpc_endpoint":                       tableAwsVpcEndpoint(ctx),
			"aws_vpc_endpoint_service":               tableAwsVpcEndpointService(ctx),
			"aws_vpc_flow_log":                       tableAwsVpcFlowlog(ctx),
			"aws_vpc_internet_gateway":               tableAwsVpcInternetGateway(ctx),
			"aws_vpc_nat_gateway":                    tableAwsVpcNatGateway(ctx),
			"aws_vpc_network_acl":                    tableAwsVpcNetworkACL(ctx),
			"aws_vpc_route":                          tableAwsVpcRoute(ctx),
			"aws_vpc_route_table":                    tableAwsVpcRouteTable(ctx),
			"aws_vpc_security_group":                 tableAwsVpcSecurityGroup(ctx),
			"aws_vpc_security_group_rule":            tableAwsVpcSecurityGroupRule(ctx),
			"aws_vpc_subnet":                         tableAwsVpcSubnet(ctx),
			"aws_vpc_vpn_gateway":                    tableAwsVpcVpnGateway(ctx),
		},
	}

	return p
}<|MERGE_RESOLUTION|>--- conflicted
+++ resolved
@@ -96,11 +96,8 @@
 			"aws_sns_topic":                          tableAwsSnsTopic(ctx),
 			"aws_sns_topic_subscription":             tableAwsSnsTopicSubscription(ctx),
 			"aws_sqs_queue":                          tableAwsSqsQueue(ctx),
-<<<<<<< HEAD
 			"aws_ssm_association":                    tableAwsSSMAssociation(ctx),
-=======
 			"aws_ssm_maintenance_window":             tableAwsSSMMaintenanceWindow(ctx),
->>>>>>> fd1fcbf3
 			"aws_ssm_parameter":                      tableAwsSSMParameter(ctx),
 			"aws_ssm_patch_baseline":                 tableAwsSSMPatchBaseline(ctx),
 			"aws_vpc":                                tableAwsVpc(ctx),
