--- conflicted
+++ resolved
@@ -5,24 +5,14 @@
 	"regexp"
 	"strings"
 
-	"github.com/turbot/go-kit/helpers"
-<<<<<<< HEAD
-	go_kit_pack "github.com/turbot/go-kit/types"
-	"github.com/turbot/steampipe-plugin-sdk/v4/grpc/proto"
-	"github.com/turbot/steampipe-plugin-sdk/v4/plugin/transform"
-
 	"github.com/aws/aws-sdk-go-v2/aws"
 	"github.com/aws/aws-sdk-go-v2/service/ec2"
 	"github.com/aws/aws-sdk-go-v2/service/ec2/types"
-=======
-	"github.com/turbot/go-kit/types"
+
+	"github.com/turbot/go-kit/helpers"
 	"github.com/turbot/steampipe-plugin-sdk/v4/grpc/proto"
+	"github.com/turbot/steampipe-plugin-sdk/v4/plugin"
 	"github.com/turbot/steampipe-plugin-sdk/v4/plugin/transform"
-
-	"github.com/aws/aws-sdk-go/aws"
-	"github.com/aws/aws-sdk-go/service/ec2"
->>>>>>> 6a126d00
-	"github.com/turbot/steampipe-plugin-sdk/v4/plugin"
 )
 
 //// TABLE DEFINITION
@@ -621,7 +611,7 @@
 
 	params := &ec2.DescribeInstanceStatusInput{
 		InstanceIds:         []string{*instance.InstanceId},
-		IncludeAllInstances: go_kit_pack.Bool(true),
+		IncludeAllInstances: aws.Bool(true),
 	}
 
 	instanceData, err := svc.DescribeInstanceStatus(ctx, params)
@@ -710,7 +700,7 @@
 	for columnName, filterName := range filterQuals {
 		if equalQuals[columnName] != nil {
 			filter := types.Filter{
-				Name: go_kit_pack.String(filterName),
+				Name: aws.String(filterName),
 			}
 			value := equalQuals[columnName]
 			if value.GetStringValue() != "" {
@@ -727,7 +717,7 @@
 	if listValue != nil {
 		for _, value := range listValue.Values {
 			if value.GetStringValue() != "" {
-				values = append(values, go_kit_pack.String(value.GetStringValue()))
+				values = append(values, aws.String(value.GetStringValue()))
 			}
 		}
 	}
