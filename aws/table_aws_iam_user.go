package aws

import (
	"context"
	"encoding/json"
	"errors"
	"net/url"
	"strings"
	"sync"

	"github.com/aws/aws-sdk-go-v2/aws"
	"github.com/aws/aws-sdk-go-v2/service/iam"
	"github.com/aws/aws-sdk-go-v2/service/iam/types"
	"github.com/aws/smithy-go"
	"github.com/turbot/steampipe-plugin-sdk/v3/grpc/proto"
	"github.com/turbot/steampipe-plugin-sdk/v3/plugin"
	"github.com/turbot/steampipe-plugin-sdk/v3/plugin/transform"
)

//// TABLE DEFINITION

func tableAwsIamUser(ctx context.Context) *plugin.Table {
	return &plugin.Table{
		Name:        "aws_iam_user",
		Description: "AWS IAM User",
		Get: &plugin.GetConfig{
			KeyColumns: plugin.AnyColumn([]string{"name", "arn"}),
			IgnoreConfig: &plugin.IgnoreConfig{
				ShouldIgnoreErrorFunc: isNotFoundErrorV2([]string{"ValidationError", "NoSuchEntity", "InvalidParameter"}),
			},
			Hydrate: getIamUser,
		},
		List: &plugin.ListConfig{
			Hydrate: listIamUsers,
			KeyColumns: []*plugin.KeyColumn{
				{Name: "path", Require: plugin.Optional},
			},
		},
		Columns: awsColumns([]*plugin.Column{
			{
				Name:        "name",
				Description: "The friendly name identifying the user.",
				Type:        proto.ColumnType_STRING,
				Transform:   transform.FromField("UserName"),
			},
			{
				Name:        "user_id",
				Description: "The stable and unique string identifying the user.",
				Type:        proto.ColumnType_STRING,
			},
			{
				Name:        "path",
				Description: "The path to the user.",
				Type:        proto.ColumnType_STRING,
			},
			{
				Name:        "arn",
				Description: "The Amazon Resource Name (ARN) that identifies the user.",
				Type:        proto.ColumnType_STRING,
			},
			{
				Name:        "create_date",
				Description: "The date and time, when the user was created.",
				Type:        proto.ColumnType_TIMESTAMP,
			},
			{
				Name:        "password_last_used",
				Description: "The date and time, when the user's password was last used to sign in to an AWS website.",
				Type:        proto.ColumnType_TIMESTAMP,
			},
			{
				Name:        "permissions_boundary_arn",
				Description: "The ARN of the policy used to set the permissions boundary for the user.",
				Type:        proto.ColumnType_STRING,
				Hydrate:     getAwsIamUserData,
			},
			{
				Name: "permissions_boundary_type",
				Description: "The permissions boundary usage type that indicates what type of IAM resource " +
					"is used as the permissions boundary for an entity. This data type can only have a value of Policy.",
				Type:    proto.ColumnType_STRING,
				Hydrate: getAwsIamUserData,
			},
			{
				Name:        "mfa_enabled",
				Description: "The MFA status of the user.",
				Type:        proto.ColumnType_BOOL,
				Hydrate:     getAwsIamUserMfaDevices,
				Transform:   transform.From(handleEmptyUserMfaStatus),
			},
			{
				Name:        "login_profile",
				Description: "Contains the user name and password create date for a user.",
				Type:        proto.ColumnType_JSON,
				Hydrate:     getAwsIamUserLoginProfile,
				Transform:   transform.FromValue(),
			},
			{
				Name:        "mfa_devices",
				Description: "A list of MFA devices attached to the user.",
				Type:        proto.ColumnType_JSON,
				Hydrate:     getAwsIamUserMfaDevices,
<<<<<<< HEAD
				Transform:   transform.FromField("MFADevices").Transform(userMfaDevices),
=======
				Transform:   transform.FromField("MFADevices").Transform(handleEmptyUserMfaDevices),
>>>>>>> 5827c86d
			},
			{
				Name:        "groups",
				Description: "A list of groups attached to the user.",
				Type:        proto.ColumnType_JSON,
				Hydrate:     getAwsIamUserGroups,
<<<<<<< HEAD
				Transform:   transform.FromField("Groups").Transform(userGroups),
=======
				Transform:   transform.FromField("Groups").Transform(handleEmptyUserGroups),
>>>>>>> 5827c86d
			},
			{
				Name:        "inline_policies",
				Description: "A list of policy documents that are embedded as inline policies for the user.",
				Type:        proto.ColumnType_JSON,
				Hydrate:     listAwsIamUserInlinePolicies,
				Transform:   transform.FromValue(),
			},
			{
				Name:        "inline_policies_std",
				Description: "Inline policies in canonical form for the user.",
				Type:        proto.ColumnType_JSON,
				Hydrate:     listAwsIamUserInlinePolicies,
				Transform:   transform.FromValue().Transform(inlinePoliciesToStd),
			},
			{
				Name:        "attached_policy_arns",
				Description: "A list of managed policies attached to the user.",
				Type:        proto.ColumnType_JSON,
				Hydrate:     getAwsIamUserAttachedPolicies,
				Transform:   transform.FromValue(),
			},
			{
				Name:        "tags_src",
				Description: "A list of tags that are attached to the user.",
				Type:        proto.ColumnType_JSON,
				Hydrate:     getAwsIamUserData,
			},

			// Standard columns for all tables
			{
				Name:        "tags",
				Description: resourceInterfaceDescription("tags"),
				Type:        proto.ColumnType_JSON,
				Hydrate:     getAwsIamUserData,
			},
			{
				Name:        "title",
				Description: resourceInterfaceDescription("title"),
				Type:        proto.ColumnType_STRING,
				Transform:   transform.FromField("UserName"),
			},
			{
				Name:        "akas",
				Description: resourceInterfaceDescription("akas"),
				Type:        proto.ColumnType_JSON,
				Transform:   transform.FromField("Arn").Transform(arnToAkas),
			},
		}),
	}
}

//// LIST FUNCTION

func listIamUsers(ctx context.Context, d *plugin.QueryData, _ *plugin.HydrateData) (interface{}, error) {
	// Get client
	svc, err := IAMClient(ctx, d)
	if err != nil {
		plugin.Logger(ctx).Error("aws_iam_role.listIamRoles", "client_error", err)
		return nil, err
	}

	maxItems := int32(1000)
	input := iam.ListUsersInput{}

	equalQual := d.KeyColumnQuals
	if equalQual["path"] != nil {
		input.PathPrefix = aws.String(equalQual["path"].GetStringValue())
	}

	// Reduce the basic request limit down if the user has only requested a small number of rows
	if d.QueryContext.Limit != nil {
		limit := int32(*d.QueryContext.Limit)
		if limit < maxItems {
			if limit < 1 {
				maxItems = int32(1)
			} else {
				maxItems = int32(limit)
			}
		}
	}

	input.MaxItems = aws.Int32(maxItems)
	paginator := iam.NewListUsersPaginator(svc, &input, func(o *iam.ListUsersPaginatorOptions) {
		o.Limit = maxItems
		o.StopOnDuplicateToken = true
	})

	for paginator.HasMorePages() {
		output, err := paginator.NextPage(ctx)
		if err != nil {
			plugin.Logger(ctx).Error("aws_iam_role.listIamRoles", "api_error", err)
			return nil, err
		}

		for _, user := range output.Users {
			d.StreamListItem(ctx, user)

			// Context may get cancelled due to manual cancellation or if the limit has been reached
			if d.QueryStatus.RowsRemaining(ctx) == 0 {
				return nil, nil
			}
		}
	}

	return nil, nil
}

//// HYDRATE FUNCTIONS

func getIamUser(ctx context.Context, d *plugin.QueryData, _ *plugin.HydrateData) (interface{}, error) {

	arn := d.KeyColumnQuals["arn"].GetStringValue()
	name := d.KeyColumnQuals["name"].GetStringValue()
	if len(arn) > 0 {
		name = strings.Split(arn, "/")[len(strings.Split(arn, "/"))-1]
	}

	// Get client
	svc, err := IAMClient(ctx, d)
	if err != nil {
		plugin.Logger(ctx).Error("aws_iam_user.getIamUser", "client_error", err)
		return nil, err
	}

	params := &iam.GetUserInput{
		UserName: aws.String(name),
	}

	op, err := svc.GetUser(ctx, params)
	if err != nil {
		plugin.Logger(ctx).Error("aws_iam_user.getIamUser", "api_error", err)
		return nil, err
	}

	return *op.User, nil
}

func getAwsIamUserLoginProfile(ctx context.Context, d *plugin.QueryData, h *plugin.HydrateData) (interface{}, error) {
	name := h.Item.(types.User).UserName

	// Create Session
	svc, err := IAMClient(ctx, d)
	if err != nil {
		plugin.Logger(ctx).Error("aws_iam_user.getAwsIamUserLoginProfile", "client_error", err)
		return nil, err
	}

	params := &iam.GetLoginProfileInput{
		UserName: name,
	}

	op, err := svc.GetLoginProfile(ctx, params)
	if err != nil {
		// If the user does not exist or does not have a password, the operation returns a 404 (NoSuchEntity) error.
		var ae smithy.APIError
		if errors.As(err, &ae) {
			if ae.ErrorCode() == "NoSuchEntity" {
				return nil, nil
			}
		}
		plugin.Logger(ctx).Error("aws_iam_user.getAwsIamUserLoginProfile", "api_error", err)
		return nil, err
	}

	return op.LoginProfile, nil
}

func getAwsIamUserData(ctx context.Context, d *plugin.QueryData, h *plugin.HydrateData) (interface{}, error) {
	user := h.Item.(types.User)

	// Create Session
	svc, err := IAMClient(ctx, d)
	if err != nil {
		plugin.Logger(ctx).Error("aws_iam_user.getAwsIamUserData", "client_error", err)
		return nil, err
	}

	params := &iam.GetUserInput{
		UserName: user.UserName,
	}

	userData, _ := svc.GetUser(ctx, params)
	if err != nil {
		plugin.Logger(ctx).Error("aws_iam_user.getAwsIamUserData", "api_error", err)
		return nil, err
	}

	var tags []types.Tag
	var turbotTags map[string]string
	PermissionsBoundaryArn := ""
	PermissionsBoundaryType := ""

	if userData.User != nil && userData.User.Tags != nil {
		tags = userData.User.Tags
		turbotTags = map[string]string{}
		for _, t := range userData.User.Tags {
			turbotTags[*t.Key] = *t.Value
		}
	}

	if userData.User != nil && userData.User.PermissionsBoundary != nil && userData.User.PermissionsBoundary.PermissionsBoundaryArn != nil {
		v := userData.User.PermissionsBoundary
		PermissionsBoundaryArn = *v.PermissionsBoundaryArn
		PermissionsBoundaryType = string(v.PermissionsBoundaryType)
	}

	return map[string]interface{}{
		"TagsSrc":                 tags,
		"Tags":                    turbotTags,
		"PermissionsBoundaryArn":  PermissionsBoundaryArn,
		"PermissionsBoundaryType": PermissionsBoundaryType,
	}, nil
}

func getAwsIamUserAttachedPolicies(ctx context.Context, d *plugin.QueryData, h *plugin.HydrateData) (interface{}, error) {
	user := h.Item.(types.User)

	// Create Session
	svc, err := IAMClient(ctx, d)
	if err != nil {
		plugin.Logger(ctx).Error("aws_iam_user.getAwsIamUserAttachedPolicies", "client_error", err)
		return nil, err
	}

	params := &iam.ListAttachedUserPoliciesInput{
		UserName: user.UserName,
	}

	userData, _ := svc.ListAttachedUserPolicies(ctx, params)
	if err != nil {
		plugin.Logger(ctx).Error("aws_iam_user.getAwsIamUserAttachedPolicies", "api_error", err)
		return nil, err
	}

	var attachedPolicyArns []string

	if userData.AttachedPolicies != nil {
		for _, policy := range userData.AttachedPolicies {
			attachedPolicyArns = append(attachedPolicyArns, *policy.PolicyArn)
		}
	}

	return attachedPolicyArns, nil
}

func getAwsIamUserGroups(ctx context.Context, d *plugin.QueryData, h *plugin.HydrateData) (interface{}, error) {
	user := h.Item.(types.User)

	// Create Session
	svc, err := IAMClient(ctx, d)
	if err != nil {
		plugin.Logger(ctx).Error("aws_iam_user.getAwsIamUserGroups", "client_error", err)
		return nil, err
	}

	params := &iam.ListGroupsForUserInput{
		UserName: user.UserName,
	}

	userData, _ := svc.ListGroupsForUser(ctx, params)
	if err != nil {
		plugin.Logger(ctx).Error("aws_iam_user.getAwsIamUserGroups", "api_error", err)
		return nil, err
	}

	return userData, nil
}

func getAwsIamUserMfaDevices(ctx context.Context, d *plugin.QueryData, h *plugin.HydrateData) (interface{}, error) {
	user := h.Item.(types.User)

	// Create Session
	svc, err := IAMClient(ctx, d)
	if err != nil {
		plugin.Logger(ctx).Error("aws_iam_user.getAwsIamUserMfaDevices", "client_error", err)
		return nil, err
	}

	params := &iam.ListMFADevicesInput{
		UserName: user.UserName,
	}

	userData, _ := svc.ListMFADevices(ctx, params)
	if err != nil {
		plugin.Logger(ctx).Error("aws_iam_user.getAwsIamUserMfaDevices", "api_error", err)
		return nil, err
	}

	return userData, nil
}

func listAwsIamUserInlinePolicies(ctx context.Context, d *plugin.QueryData, h *plugin.HydrateData) (interface{}, error) {
	user := h.Item.(types.User)
	var userPolicies []map[string]interface{}
	// Create Session
	svc, err := IAMClient(ctx, d)
	if err != nil {
		plugin.Logger(ctx).Error("aws_iam_user.listAwsIamUserInlinePolicies", "client_error", err)
		return nil, err
	}

	params := &iam.ListUserPoliciesInput{
		UserName: user.UserName,
	}

	userData, err := svc.ListUserPolicies(ctx, params)
	if err != nil {
		plugin.Logger(ctx).Error("aws_iam_user.listAwsIamUserInlinePolicies", "api_error", err)
		return nil, err
	}

	var wg sync.WaitGroup
	policyCh := make(chan map[string]interface{}, len(userData.PolicyNames))
	errorCh := make(chan error, len(userData.PolicyNames))
	for _, policy := range userData.PolicyNames {
		wg.Add(1)
		go getUserPolicyDataAsync(ctx, &policy, user.UserName, svc, &wg, policyCh, errorCh)
	}

	// wait for all inline policies to be processed
	wg.Wait()

	// NOTE: close channel before ranging over results
	close(policyCh)
	close(errorCh)

	for err := range errorCh {
		// return the first error
		plugin.Logger(ctx).Error("aws_iam_user.listAwsIamUserInlinePolicies", "channel_error", err)
		return nil, err
	}

	for userPolicy := range policyCh {
		userPolicies = append(userPolicies, userPolicy)
	}

	return userPolicies, nil
}

func getUserPolicyDataAsync(ctx context.Context, policy *string, userName *string, svc *iam.Client, wg *sync.WaitGroup, policyCh chan map[string]interface{}, errorCh chan error) {
	defer wg.Done()

	rowData, err := getUserInlinePolicy(ctx, policy, userName, svc)
	if err != nil {
		errorCh <- err
	} else if rowData != nil {
		policyCh <- rowData
	}
}

func getUserInlinePolicy(ctx context.Context, policyName *string, userName *string, svc *iam.Client) (map[string]interface{}, error) {
	userPolicy := make(map[string]interface{})
	params := &iam.GetUserPolicyInput{
		PolicyName: policyName,
		UserName:   userName,
	}

	tmpPolicy, err := svc.GetUserPolicy(ctx, params)
	if err != nil {
		plugin.Logger(ctx).Error("aws_iam_user.getUserInlinePolicy", "api_error", err)
		return nil, err
	}

	if tmpPolicy != nil && tmpPolicy.PolicyDocument != nil {
		decoded, decodeErr := url.QueryUnescape(*tmpPolicy.PolicyDocument)
		if decodeErr != nil {
			plugin.Logger(ctx).Error("aws_iam_user.getUserInlinePolicy", "decode_error", err)
			return nil, decodeErr
		}

		var rawPolicy interface{}
		err := json.Unmarshal([]byte(decoded), &rawPolicy)
		if err != nil {
			plugin.Logger(ctx).Error("aws_iam_user.getUserInlinePolicy", "unmarshal_error", err)
			return nil, err
		}

		userPolicy = map[string]interface{}{
			"PolicyDocument": rawPolicy,
			"PolicyName":     *tmpPolicy.PolicyName,
		}
	}

	return userPolicy, nil
}

//// TRANSFORM FUNCTION

func handleEmptyUserMfaStatus(_ context.Context, d *transform.TransformData) (interface{}, error) {
	data := d.HydrateItem.(*iam.ListMFADevicesOutput)
	if data.MFADevices != nil && len(data.MFADevices) > 0 {
		return true, nil
	}

	return false, nil
}

<<<<<<< HEAD
func userMfaDevices(_ context.Context, d *transform.TransformData) (interface{}, error) {
=======
func handleEmptyUserMfaDevices(_ context.Context, d *transform.TransformData) (interface{}, error) {
>>>>>>> 5827c86d
	mfaDevices, ok := d.Value.([]types.MFADevice)
	if !ok || len(mfaDevices) == 0 {
		return nil, nil
	}

	return mfaDevices, nil
}

<<<<<<< HEAD
func userGroups(_ context.Context, d *transform.TransformData) (interface{}, error) {
=======
func handleEmptyUserGroups(_ context.Context, d *transform.TransformData) (interface{}, error) {
>>>>>>> 5827c86d
	groups, ok := d.Value.([]types.Group)
	if !ok || len(groups) == 0 {
		return nil, nil
	}

	return groups, nil
}<|MERGE_RESOLUTION|>--- conflicted
+++ resolved
@@ -100,22 +100,14 @@
 				Description: "A list of MFA devices attached to the user.",
 				Type:        proto.ColumnType_JSON,
 				Hydrate:     getAwsIamUserMfaDevices,
-<<<<<<< HEAD
 				Transform:   transform.FromField("MFADevices").Transform(userMfaDevices),
-=======
-				Transform:   transform.FromField("MFADevices").Transform(handleEmptyUserMfaDevices),
->>>>>>> 5827c86d
 			},
 			{
 				Name:        "groups",
 				Description: "A list of groups attached to the user.",
 				Type:        proto.ColumnType_JSON,
 				Hydrate:     getAwsIamUserGroups,
-<<<<<<< HEAD
 				Transform:   transform.FromField("Groups").Transform(userGroups),
-=======
-				Transform:   transform.FromField("Groups").Transform(handleEmptyUserGroups),
->>>>>>> 5827c86d
 			},
 			{
 				Name:        "inline_policies",
@@ -514,11 +506,7 @@
 	return false, nil
 }
 
-<<<<<<< HEAD
 func userMfaDevices(_ context.Context, d *transform.TransformData) (interface{}, error) {
-=======
-func handleEmptyUserMfaDevices(_ context.Context, d *transform.TransformData) (interface{}, error) {
->>>>>>> 5827c86d
 	mfaDevices, ok := d.Value.([]types.MFADevice)
 	if !ok || len(mfaDevices) == 0 {
 		return nil, nil
@@ -527,11 +515,7 @@
 	return mfaDevices, nil
 }
 
-<<<<<<< HEAD
 func userGroups(_ context.Context, d *transform.TransformData) (interface{}, error) {
-=======
-func handleEmptyUserGroups(_ context.Context, d *transform.TransformData) (interface{}, error) {
->>>>>>> 5827c86d
 	groups, ok := d.Value.([]types.Group)
 	if !ok || len(groups) == 0 {
 		return nil, nil
