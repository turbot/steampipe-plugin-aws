--- conflicted
+++ resolved
@@ -281,10 +281,7 @@
 	plugin.Logger(ctx).Trace("getAwsIamUserGroups")
 	user := h.Item.(*iam.User)
 
-<<<<<<< HEAD
-	// create service
-=======
->>>>>>> 0f9f04f8
+	// Create Session
 	svc, err := IAMService(ctx, d)
 	if err != nil {
 		return nil, err
@@ -306,12 +303,7 @@
 	plugin.Logger(ctx).Trace("getAwsIamUserMfaDevices")
 	user := h.Item.(*iam.User)
 
-<<<<<<< HEAD
-	// create service
-=======
-
-	// Create Session
->>>>>>> 0f9f04f8
+	// Create Session
 	svc, err := IAMService(ctx, d)
 	if err != nil {
 		return nil, err
