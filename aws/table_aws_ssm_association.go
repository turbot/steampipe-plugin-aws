package aws

import (
	"context"

	"github.com/aws/aws-sdk-go/aws"
	"github.com/aws/aws-sdk-go/aws/awserr"
	"github.com/aws/aws-sdk-go/service/ssm"

	"github.com/turbot/steampipe-plugin-sdk/grpc/proto"
	"github.com/turbot/steampipe-plugin-sdk/plugin"
	"github.com/turbot/steampipe-plugin-sdk/plugin/transform"
)

//// TABLE DEFINITION

func tableAwsSSMAssociation(_ context.Context) *plugin.Table {
	return &plugin.Table{
		Name:        "aws_ssm_association",
		Description: "AWS SSM Association",
		Get: &plugin.GetConfig{
			KeyColumns:        plugin.SingleColumn("association_id"),
			ShouldIgnoreError: isNotFoundError([]string{"AssociationDoesNotExist", "ValidationException"}),
			Hydrate:           getAwsSSMAssociation,
		},
		List: &plugin.ListConfig{
			Hydrate: listAwsSSMAssociations,
		},
		GetMatrixItem: BuildRegionList,
		Columns: awsRegionalColumns([]*plugin.Column{
			{
				Name:        "association_id",
				Description: "The ID created by the system when you create an association.",
				Type:        proto.ColumnType_STRING,
			},
			{
				Name:        "association_name",
				Description: "The Name of association.",
				Type:        proto.ColumnType_STRING,
			},
			{
				Name:        "document_name",
				Description: "The name of the Systems Manager document.",
				Type:        proto.ColumnType_STRING,
				Transform:   transform.FromField("Name"),
			},
			{
				Name:        "date",
				Description: "The date when the association was made.",
				Hydrate:     getAwsSSMAssociation,
				Type:        proto.ColumnType_TIMESTAMP,
			},
			{
				Name:        "compliance_severity",
				Description: "A cron expression that specifies a schedule when the association runs.",
				Hydrate:     getAwsSSMAssociation,
				Type:        proto.ColumnType_STRING,
			},
			{
				Name:        "apply_only_at_cron_interval",
				Description: "By default, when you create a new associations, the system runs it immediately after it is created and then according to the schedule you specified. Specify this option if you don't want an association to run immediately after you create it. This parameter is not supported for rate expressions.",
				Hydrate:     getAwsSSMAssociation,
				Type:        proto.ColumnType_BOOL,
			},
			{
				Name:        "association_version",
				Description: "The association version.",
				Type:        proto.ColumnType_STRING,
			},
			{
				Name:        "automation_target_parameter_name",
				Description: "Specify the target for the association. This target is required for associations that use an Automation document and target resources by using rate controls.",
				Hydrate:     getAwsSSMAssociation,
				Type:        proto.ColumnType_STRING,
			},
			{
				Name:        "document_version",
				Description: "The version of the document used in the association.",
				Hydrate:     getAwsSSMAssociation,
				Type:        proto.ColumnType_STRING,
			},
			{
				Name:        "instance_id",
				Description: "The ID of the instance.",
				Type:        proto.ColumnType_STRING,
			},
			{
				Name:        "last_execution_date",
				Description: "The date on which the association was last run.",
				Type:        proto.ColumnType_TIMESTAMP,
			},
			{
				Name:        "last_successful_execution_date",
				Description: "The last date on which the association was successfully run.",
				Type:        proto.ColumnType_TIMESTAMP,
				Hydrate:     getAwsSSMAssociation,
			},
			{
				Name:        "last_update_association_date",
				Description: "The date when the association was last updated.",
				Type:        proto.ColumnType_TIMESTAMP,
				Hydrate:     getAwsSSMAssociation,
			},
			{
				Name:        "schedule_expression",
				Description: "A cron expression that specifies a schedule when the association runs.",
				Hydrate:     getAwsSSMAssociation,
				Type:        proto.ColumnType_STRING,
			},
			{
<<<<<<< HEAD
				Name:        "compliance_severity",
=======
				Name:        "max_concurrency",
				Description: "The maximum number of targets allowed to run the association at the same time.",
				Hydrate:     getAwsSSMAssociation,
				Type:        proto.ColumnType_STRING,
			},
			{
				Name:        "max_errors",
				Description: "The number of errors that are allowed before the system stops sending requests to run the association on additional targets.",
				Hydrate:     getAwsSSMAssociation,
				Type:        proto.ColumnType_STRING,
			},
			{
				Name:        "sync_compliance",
				Description: "The mode for generating association compliance. You can specify AUTO or MANUAL.",
				Hydrate:     getAwsSSMAssociation,
				Type:        proto.ColumnType_STRING,
			},
			{
				Name:        "overview",
				Description: "Information about the association.",
				Type:        proto.ColumnType_JSON,
			},
			{
				Name:        "output_location",
				Description: "An S3 bucket where you want to store the output details of the request.",
				Type:        proto.ColumnType_JSON,
				Hydrate:     getAwsSSMAssociation,
			},
			{
				Name:        "parameters",
				Description: "A description of the parameters for a document.",
				Type:        proto.ColumnType_JSON,
				Hydrate:     getAwsSSMAssociation,
			},
			{
				Name:        "status",
				Description: "The association status.",
				Type:        proto.ColumnType_JSON,
				Hydrate:     getAwsSSMAssociation,
			},
			{
				Name:        "targets",
>>>>>>> b5eff8f6
				Description: "A cron expression that specifies a schedule when the association runs.",
				Hydrate:     getAwsSSMAssociation,
				Type:        proto.ColumnType_STRING,
			},
			{
				Name:        "compliance_items",
				Description: "A list of compliance information for the specified resource ID.",
				Type:        proto.ColumnType_JSON,
				Hydrate:     getComplianceItems,
				Transform:   transform.FromField("ComplianceItems"),
			},
			{
<<<<<<< HEAD
				Name:        "targets",
				Description: "A cron expression that specifies a schedule when the association runs.",
				Type:        proto.ColumnType_JSON,
			},

			// Steampipe standard columns
=======
				Name:        "target_locations",
				Description: "The combination of AWS Regions and AWS accounts where you want to run the association.",
				Type:        proto.ColumnType_JSON,
				Hydrate:     getAwsSSMAssociation,
			},

			// Steampipe Standard columns
>>>>>>> b5eff8f6
			{
				Name:        "title",
				Description: resourceInterfaceDescription("title"),
				Type:        proto.ColumnType_STRING,
				Transform:   transform.FromField("Name"),
			},
			{
				Name:        "akas",
				Description: resourceInterfaceDescription("akas"),
				Type:        proto.ColumnType_JSON,
				Hydrate:     getAwsSSMAssociationAkas,
				Transform:   transform.FromValue(),
			},
		}),
	}
}

//// LIST FUNCTION

func listAwsSSMAssociations(ctx context.Context, d *plugin.QueryData, _ *plugin.HydrateData) (interface{}, error) {
	var region string
	matrixRegion := plugin.GetMatrixItem(ctx)[matrixKeyRegion]
	if matrixRegion != nil {
		region = matrixRegion.(string)
	}
	plugin.Logger(ctx).Trace("listAwsSSMAssociations", "AWS_REGION", region)

	// Create session
	svc, err := SsmService(ctx, d, region)
	if err != nil {
		return nil, err
	}

	// List call
	err = svc.ListAssociationsPages(
		&ssm.ListAssociationsInput{},
		func(page *ssm.ListAssociationsOutput, isLast bool) bool {
			for _, association := range page.Associations {
				d.StreamListItem(ctx, association)
			}
			return !isLast
		},
	)

	return nil, err
}

//// HYDRATE FUNCTIONS

func getAwsSSMAssociation(ctx context.Context, d *plugin.QueryData, h *plugin.HydrateData) (interface{}, error) {
	plugin.Logger(ctx).Trace("getAwsSSMAssociation")

	var region string
	matrixRegion := plugin.GetMatrixItem(ctx)[matrixKeyRegion]
	if matrixRegion != nil {
		region = matrixRegion.(string)
	}
	var id string
	if h.Item != nil {
		id = associationID(h.Item)
	} else {
		id = d.KeyColumnQuals["association_id"].GetStringValue()
	}

	// Create Session
	svc, err := SsmService(ctx, d, region)
	if err != nil {
		return nil, err
	}

	// Build the params
	params := &ssm.DescribeAssociationInput{
		AssociationId: aws.String(id),
	}

	// Get call
	data, err := svc.DescribeAssociation(params)
	if err != nil {
		plugin.Logger(ctx).Debug("getAwsSSMAssociation", "ERROR", err)
		return nil, err
	}
	return data.AssociationDescription, nil
}

func getComplianceItems(ctx context.Context, d *plugin.QueryData, h *plugin.HydrateData) (interface{}, error) {
	plugin.Logger(ctx).Trace("getComplianceItems")

	var region string
	matrixRegion := plugin.GetMatrixItem(ctx)[matrixKeyRegion]
	if matrixRegion != nil {
		region = matrixRegion.(string)
	}

	// get service
	svc, err := SsmService(ctx, d, region)
	if err != nil {
		return nil, err
	}

	var instanceIds []*string
	switch h.Item.(type) {
	case *ssm.Association:
		association := *h.Item.(*ssm.Association)
		targets := association.Targets
		for _, target := range targets {
			if *target.Key == "InstanceIds" {
				instanceIds = target.Values
			}
		}
	case *ssm.AssociationDescription:
		association := *h.Item.(*ssm.AssociationDescription)
		targets := association.Targets
		for _, target := range targets {
			if *target.Key == "InstanceIds" {
				instanceIds = target.Values
			}
		}
	}

	// Build the params
	params := &ssm.ListComplianceItemsInput{
		ResourceIds: instanceIds,
	}

	data, err := svc.ListComplianceItems(params)
	if err != nil {
		if a, ok := err.(awserr.Error); ok {
			if a.Code() == "InvalidResourceId" || a.Code() == "ValidationException" {
				return nil, nil
			}
			return nil, err
		}
	}
	return data, nil
}

func getAwsSSMAssociationAkas(ctx context.Context, d *plugin.QueryData, h *plugin.HydrateData) (interface{}, error) {
	plugin.Logger(ctx).Trace("getAwsSSMAssociationAkas")
	associationData := associationID(h.Item)
	c, err := getCommonColumns(ctx, d, h)
	if err != nil {
		return nil, err
	}
	commonColumnData := c.(*awsCommonColumnData)
	aka := []string{"arn:" + commonColumnData.Partition + ":ssm:" + commonColumnData.Region + ":" + commonColumnData.AccountId + ":association/" + associationData}

	return aka, nil
}

func associationID(item interface{}) string {
	switch item.(type) {
	case *ssm.Association:
		return *item.(*ssm.Association).AssociationId
	case *ssm.AssociationDescription:
		return *item.(*ssm.AssociationDescription).AssociationId
	}
	return ""
}<|MERGE_RESOLUTION|>--- conflicted
+++ resolved
@@ -108,9 +108,6 @@
 				Type:        proto.ColumnType_STRING,
 			},
 			{
-<<<<<<< HEAD
-				Name:        "compliance_severity",
-=======
 				Name:        "max_concurrency",
 				Description: "The maximum number of targets allowed to run the association at the same time.",
 				Hydrate:     getAwsSSMAssociation,
@@ -153,7 +150,6 @@
 			},
 			{
 				Name:        "targets",
->>>>>>> b5eff8f6
 				Description: "A cron expression that specifies a schedule when the association runs.",
 				Hydrate:     getAwsSSMAssociation,
 				Type:        proto.ColumnType_STRING,
@@ -166,14 +162,6 @@
 				Transform:   transform.FromField("ComplianceItems"),
 			},
 			{
-<<<<<<< HEAD
-				Name:        "targets",
-				Description: "A cron expression that specifies a schedule when the association runs.",
-				Type:        proto.ColumnType_JSON,
-			},
-
-			// Steampipe standard columns
-=======
 				Name:        "target_locations",
 				Description: "The combination of AWS Regions and AWS accounts where you want to run the association.",
 				Type:        proto.ColumnType_JSON,
@@ -181,7 +169,6 @@
 			},
 
 			// Steampipe Standard columns
->>>>>>> b5eff8f6
 			{
 				Name:        "title",
 				Description: resourceInterfaceDescription("title"),
