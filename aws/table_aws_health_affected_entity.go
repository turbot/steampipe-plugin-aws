package aws

import (
	"context"

	"github.com/turbot/steampipe-plugin-sdk/v5/grpc/proto"
	"github.com/turbot/steampipe-plugin-sdk/v5/plugin"
	"github.com/turbot/steampipe-plugin-sdk/v5/plugin/transform"

	healthv1 "github.com/aws/aws-sdk-go/service/health"

	"github.com/aws/aws-sdk-go-v2/aws"
	"github.com/aws/aws-sdk-go-v2/service/health"
	"github.com/aws/aws-sdk-go-v2/service/health/types"
)

func tableAwsHealthAffectedEntity(_ context.Context) *plugin.Table {
	return &plugin.Table{
		Name:        "aws_health_affected_entity",
		Description: "AWS Health Affected Entity",
		List: &plugin.ListConfig{
			ParentHydrate: listHealthEvents,
			Hydrate:       listHealthAffectedEntities,
			Tags:          map[string]string{"service": "health", "action": "DescribeAffectedEntities"},
			IgnoreConfig: &plugin.IgnoreConfig{
				ShouldIgnoreErrorFunc: shouldIgnoreErrors([]string{"SubscriptionRequiredException"}),
			},
			KeyColumns: []*plugin.KeyColumn{
				{Name: "arn", Require: plugin.Optional},
				{Name: "event_arn", Require: plugin.Optional},
				{Name: "entity_value", Require: plugin.Optional},
				{Name: "status_code", Require: plugin.Optional},
				{Name: "last_updated_time", Require: plugin.Optional, Operators: []string{">", ">=", "<", "<=", "="}},
			},
		},
		GetMatrixItemFunc: SupportedRegionMatrix(healthv1.EndpointsID),
		Columns: awsGlobalRegionColumns([]*plugin.Column{
			{
				Name:        "arn",
				Description: "The Amazon Resource Name (ARN) of the health entity.",
				Type:        proto.ColumnType_STRING,
				Transform:   transform.FromField("EntityArn"),
			},
			{
				Name:        "entity_url",
				Description: "The URL of the affected entity.",
				Type:        proto.ColumnType_STRING,
			},
			{
				Name:        "entity_value",
				Description: "The ID of the affected entity.",
				Type:        proto.ColumnType_STRING,
			},
			{
				Name:        "event_arn",
				Description: "The Amazon Resource Name (ARN) of the health event.",
				Type:        proto.ColumnType_STRING,
			},
			{
				Name:        "last_updated_time",
				Description: "The most recent time that the entity was updated.",
				Type:        proto.ColumnType_TIMESTAMP,
			},
			{
				Name:        "status_code",
				Description: "The most recent status of the entity affected by the event. The possible values are IMPAIRED, UNIMPAIRED, and UNKNOWN.",
				Type:        proto.ColumnType_STRING,
			},

			// Steampipe standard columns
			{
				Name:        "tags",
				Description: resourceInterfaceDescription("tags"),
				Type:        proto.ColumnType_JSON,
			},
			{
				Name:        "akas",
				Description: resourceInterfaceDescription("akas"),
				Type:        proto.ColumnType_JSON,
				Transform:   transform.FromField("EntityArn").Transform(transform.NullIfZeroValue).Transform(transform.EnsureStringArray),
			},
		}),
	}
}

//// LIST FUNCTION

func listHealthAffectedEntities(ctx context.Context, d *plugin.QueryData, h *plugin.HydrateData) (interface{}, error) {
	// Create Session
	event := h.Item.(types.Event)

	// Limiting the results
	maxLimit := int32(100)
	if d.QueryContext.Limit != nil {
		limit := int32(*d.QueryContext.Limit)
		if limit < maxLimit {
			if limit < 10 {
				maxLimit = 10
			} else {
				maxLimit = limit
			}
		}
	}

	// Validate if user provided input matches hydrate value
	if d.EqualsQuals["event_arn"] != nil && d.EqualsQualString("event_arn") != *event.Arn {
		return nil, nil
	}

	filter := buildHealthAffectedEntityFilter(d)
	filter.EventArns = []string{*event.Arn}
	input := &health.DescribeAffectedEntitiesInput{
		MaxResults: aws.Int32(maxLimit),
		Filter:     filter,
	}

	svc, err := HealthClient(ctx, d)
	if err != nil {
		plugin.Logger(ctx).Error("aws_health_affected_entity.listHealthAffectedEntities", "client_error", err)
		return nil, err
	}

	paginator := health.NewDescribeAffectedEntitiesPaginator(svc, input, func(o *health.DescribeAffectedEntitiesPaginatorOptions) {
		o.Limit = maxLimit
		o.StopOnDuplicateToken = true
	})

	// List call
	for paginator.HasMorePages() {
		// apply rate limiting
		d.WaitForListRateLimit(ctx)

		output, err := paginator.NextPage(ctx)
		if err != nil {
			plugin.Logger(ctx).Error("aws_health_affected_entity.listHealthAffectedEntities", "api_error", err)
			return nil, err
		}

		for _, item := range output.Entities {
			d.StreamListItem(ctx, item)

			// Context can be cancelled due to manual cancellation or the limit has been hit
			if d.RowsRemaining(ctx) == 0 {
				return nil, nil
			}
		}

	}

	return nil, err
}

<<<<<<< HEAD
=======
//// TRANSFORM FUNCTIONS
// If we have an operational issue entity, there will not be an ARN for it.
func getHealthEventEntityAka(ctx context.Context, d *transform.TransformData) (interface{}, error) {
	if d.Value != nil {
		switch v := d.Value.(type) {
		case []string:
			return v, nil
		case string:
			return []string{v}, nil
		case *string:
			if v == nil {
				return nil, nil
			}
			return []string{*v}, nil
		default:
			str := fmt.Sprintf("%v", d.Value)
			return []string{str}, nil
		}

	}
	return nil, nil
}

>>>>>>> 262fd828
// // UTILITY FUNCTION
// Build health affected entity list call input filter
func buildHealthAffectedEntityFilter(d *plugin.QueryData) *types.EntityFilter {
	filter := &types.EntityFilter{}

	filterQuals := map[string]string{
		"arn":               "string",
		"entity_value":      "string",
		"last_updated_time": "time",
		"status_code":       "string",
	}

	for columnName, dataType := range filterQuals {
		if dataType == "string" && d.EqualsQualString(columnName) != "" {
			value := d.EqualsQualString(columnName)
			switch columnName {
			case "arn":
				filter.EntityArns = ([]string{value})
			case "status_code":
				filter.StatusCodes = []types.EntityStatusCode{
					types.EntityStatusCode(value),
				}
			}
		}
		if dataType == "time" {
			if d.Quals[columnName] != nil {
				for _, q := range d.Quals[columnName].Quals {
					if q.Value.GetTimestampValue() != nil {
						t := &types.DateTimeRange{}
						switch q.Operator {
						case ">=", ">":
							t.From = aws.Time(q.Value.GetTimestampValue().AsTime())
						case "<=", "<":
							t.To = aws.Time(q.Value.GetTimestampValue().AsTime())
						case "=":
							t.From = aws.Time(q.Value.GetTimestampValue().AsTime())
							t.To = aws.Time(q.Value.GetTimestampValue().AsTime())
						}
						switch columnName {
						case "last_updated_time":
							filter.LastUpdatedTimes = []types.DateTimeRange{*t}
						}
					}
				}
			}
		}
	}

	return filter
}<|MERGE_RESOLUTION|>--- conflicted
+++ resolved
@@ -150,8 +150,6 @@
 	return nil, err
 }
 
-<<<<<<< HEAD
-=======
 //// TRANSFORM FUNCTIONS
 // If we have an operational issue entity, there will not be an ARN for it.
 func getHealthEventEntityAka(ctx context.Context, d *transform.TransformData) (interface{}, error) {
@@ -175,7 +173,6 @@
 	return nil, nil
 }
 
->>>>>>> 262fd828
 // // UTILITY FUNCTION
 // Build health affected entity list call input filter
 func buildHealthAffectedEntityFilter(d *plugin.QueryData) *types.EntityFilter {
