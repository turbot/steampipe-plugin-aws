--- conflicted
+++ resolved
@@ -28,10 +28,7 @@
 				{Name: "last_updated_time", Require: plugin.Optional, Operators: []string{">", ">=", "<", "<=", "="}},
 			},
 		},
-<<<<<<< HEAD
 		GetMatrixItemFunc: SupportedRegionMatrix(AWS_HEALTH_SERVICE_ID),
-=======
->>>>>>> 6b42a45a
 		Columns: awsGlobalRegionColumns([]*plugin.Column{
 			{
 				Name:        "arn",
