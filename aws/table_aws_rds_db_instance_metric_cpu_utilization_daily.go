--- conflicted
+++ resolved
@@ -9,12 +9,8 @@
 	"github.com/turbot/steampipe-plugin-sdk/v4/plugin/transform"
 )
 
-<<<<<<< HEAD
-// // TABLE DEFINITION
-=======
 //// TABLE DEFINITION
 
->>>>>>> dfb53596
 func tableAwsRdsInstanceMetricCpuUtilizationDaily(_ context.Context) *plugin.Table {
 	return &plugin.Table{
 		Name:        "aws_rds_db_instance_metric_cpu_utilization_daily",
