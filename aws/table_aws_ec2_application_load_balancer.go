--- conflicted
+++ resolved
@@ -3,21 +3,12 @@
 import (
 	"context"
 
-<<<<<<< HEAD
-	"github.com/turbot/steampipe-plugin-sdk/v4/grpc/proto"
-	"github.com/turbot/steampipe-plugin-sdk/v4/plugin/transform"
-
-	elbv2 "github.com/aws/aws-sdk-go-v2/service/elasticloadbalancingv2"
-	"github.com/aws/aws-sdk-go-v2/service/elasticloadbalancingv2/types"
-	"github.com/turbot/steampipe-plugin-sdk/v4/plugin"
-=======
 	"github.com/aws/aws-sdk-go-v2/service/elasticloadbalancingv2"
 	"github.com/aws/aws-sdk-go-v2/service/elasticloadbalancingv2/types"
 
 	"github.com/turbot/steampipe-plugin-sdk/v4/grpc/proto"
 	"github.com/turbot/steampipe-plugin-sdk/v4/plugin"
 	"github.com/turbot/steampipe-plugin-sdk/v4/plugin/transform"
->>>>>>> 6a126d00
 )
 
 //// TABLE DEFINITION
@@ -175,11 +166,8 @@
 		return nil, err
 	}
 
-<<<<<<< HEAD
-	input := &elbv2.DescribeLoadBalancersInput{}
-=======
 	input := &elasticloadbalancingv2.DescribeLoadBalancersInput{}
->>>>>>> 6a126d00
+
 	maxLimit := int32(400)
 
 	// Additional Filter
@@ -207,11 +195,7 @@
 		input.LoadBalancerArns = []string{equalQuals["arn"].GetStringValue()}
 	}
 
-<<<<<<< HEAD
-	paginator := elbv2.NewDescribeLoadBalancersPaginator(svc, input, func(o *elbv2.DescribeLoadBalancersPaginatorOptions) {
-=======
 	paginator := elasticloadbalancingv2.NewDescribeLoadBalancersPaginator(svc, input, func(o *elasticloadbalancingv2.DescribeLoadBalancersPaginatorOptions) {
->>>>>>> 6a126d00
 		o.StopOnDuplicateToken = true
 	})
 
@@ -224,13 +208,6 @@
 		}
 
 		for _, items := range output.LoadBalancers {
-<<<<<<< HEAD
-			d.StreamListItem(ctx, items)
-
-			// Context can be cancelled due to manual cancellation or the limit has been hit
-			if d.QueryStatus.RowsRemaining(ctx) == 0 {
-				return nil, nil
-=======
 			if items.Type == types.LoadBalancerTypeEnumApplication {
 				d.StreamListItem(ctx, items)
 
@@ -238,7 +215,7 @@
 				if d.QueryStatus.RowsRemaining(ctx) == 0 {
 					return nil, nil
 				}
->>>>>>> 6a126d00
+
 			}
 		}
 
@@ -263,11 +240,7 @@
 		return nil, err
 	}
 
-<<<<<<< HEAD
-	params := &elbv2.DescribeLoadBalancersInput{
-=======
 	params := &elasticloadbalancingv2.DescribeLoadBalancersInput{
->>>>>>> 6a126d00
 		LoadBalancerArns: []string{loadBalancerArn},
 	}
 
@@ -318,11 +291,7 @@
 		return nil, err
 	}
 
-<<<<<<< HEAD
-	params := &elbv2.DescribeTagsInput{
-=======
 	params := &elasticloadbalancingv2.DescribeTagsInput{
->>>>>>> 6a126d00
 		ResourceArns: []string{*applicationLoadBalancer.LoadBalancerArn},
 	}
 
