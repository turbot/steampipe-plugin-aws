package aws

import (
	"context"
	"fmt"
	"os"

	"github.com/aws/aws-sdk-go/aws"
	"github.com/aws/aws-sdk-go/aws/credentials"
	"github.com/aws/aws-sdk-go/aws/session"
	"github.com/aws/aws-sdk-go/service/acm"
	"github.com/aws/aws-sdk-go/service/apigateway"
	"github.com/aws/aws-sdk-go/service/apigatewayv2"
	"github.com/aws/aws-sdk-go/service/autoscaling"
	"github.com/aws/aws-sdk-go/service/cloudformation"
	"github.com/aws/aws-sdk-go/service/cloudtrail"
	"github.com/aws/aws-sdk-go/service/cloudwatchlogs"
	"github.com/aws/aws-sdk-go/service/configservice"
	"github.com/aws/aws-sdk-go/service/dynamodb"
	"github.com/aws/aws-sdk-go/service/ec2"
	"github.com/aws/aws-sdk-go/service/eks"
	"github.com/aws/aws-sdk-go/service/elasticache"
	"github.com/aws/aws-sdk-go/service/elb"
	"github.com/aws/aws-sdk-go/service/elbv2"
	"github.com/aws/aws-sdk-go/service/eventbridge"
	"github.com/aws/aws-sdk-go/service/iam"
	"github.com/aws/aws-sdk-go/service/kinesis"
	"github.com/aws/aws-sdk-go/service/kms"
	"github.com/aws/aws-sdk-go/service/lambda"
	"github.com/aws/aws-sdk-go/service/organizations"
	"github.com/aws/aws-sdk-go/service/rds"
	"github.com/aws/aws-sdk-go/service/redshift"
	"github.com/aws/aws-sdk-go/service/route53"
	"github.com/aws/aws-sdk-go/service/route53resolver"
	"github.com/aws/aws-sdk-go/service/s3"
	"github.com/aws/aws-sdk-go/service/s3control"
	"github.com/aws/aws-sdk-go/service/sns"
	"github.com/aws/aws-sdk-go/service/sqs"
	"github.com/aws/aws-sdk-go/service/ssm"
	"github.com/aws/aws-sdk-go/service/sts"

	"github.com/turbot/steampipe-plugin-sdk/plugin"
)

// ACMService returns the service connection for AWS ACM service
func ACMService(ctx context.Context, d *plugin.QueryData, region string) (*acm.ACM, error) {
	if region == "" {
		return nil, fmt.Errorf("region must be passed ACMService")
	}
	// have we already created and cached the service?
	serviceCacheKey := fmt.Sprintf("acm-%s", region)
	if cachedData, ok := d.ConnectionManager.Cache.Get(serviceCacheKey); ok {
		return cachedData.(*acm.ACM), nil
	}
	// so it was not in cache - create service
	sess, err := getSession(ctx, d, region)
	if err != nil {
		return nil, err
	}
	svc := acm.New(sess)
	d.ConnectionManager.Cache.Set(serviceCacheKey, svc)

	return svc, nil
}

// APIGatewayService returns the service connection for AWS API Gateway service
func APIGatewayService(ctx context.Context, d *plugin.QueryData, region string) (*apigateway.APIGateway, error) {
	if region == "" {
		return nil, fmt.Errorf("region must be passed APIGateway")
	}
	// have we already created and cached the service?
	serviceCacheKey := fmt.Sprintf("apigateway-%s", region)
	if cachedData, ok := d.ConnectionManager.Cache.Get(serviceCacheKey); ok {
		return cachedData.(*apigateway.APIGateway), nil
	}
	// so it was not in cache - create service
	sess, err := getSession(ctx, d, region)
	if err != nil {
		return nil, err
	}
	svc := apigateway.New(sess)
	d.ConnectionManager.Cache.Set(serviceCacheKey, svc)

	return svc, nil
}

// APIGatewayV2Service returns the service connection for AWS API Gateway V2 service
func APIGatewayV2Service(ctx context.Context, d *plugin.QueryData, region string) (*apigatewayv2.ApiGatewayV2, error) {
	if region == "" {
		return nil, fmt.Errorf("region must be passed APIGatewayV2Service")
	}
	// have we already created and cached the service?
	serviceCacheKey := fmt.Sprintf("apigatewayv2-%s", region)
	if cachedData, ok := d.ConnectionManager.Cache.Get(serviceCacheKey); ok {
		return cachedData.(*apigatewayv2.ApiGatewayV2), nil
	}
	// so it was not in cache - create service
	sess, err := getSession(ctx, d, region)
	if err != nil {
		return nil, err
	}
	svc := apigatewayv2.New(sess)
	d.ConnectionManager.Cache.Set(serviceCacheKey, svc)

	return svc, nil
}

// AutoScalingService returns the service connection for AWS AutoScaling service
func AutoScalingService(ctx context.Context, d *plugin.QueryData, region string) (*autoscaling.AutoScaling, error) {
	if region == "" {
		return nil, fmt.Errorf("region must be passed AutoScalingService")
	}
	// have we already created and cached the service?
	serviceCacheKey := fmt.Sprintf("autoscaling-%s", region)
	if cachedData, ok := d.ConnectionManager.Cache.Get(serviceCacheKey); ok {
		return cachedData.(*autoscaling.AutoScaling), nil
	}
	// so it was not in cache - create service
	sess, err := getSession(ctx, d, region)
	if err != nil {
		return nil, err
	}
	svc := autoscaling.New(sess)
	d.ConnectionManager.Cache.Set(serviceCacheKey, svc)

	return svc, nil
}

// CloudFormationService returns the service connection for AWS CloudFormation service
func CloudFormationService(ctx context.Context, d *plugin.QueryData, region string) (*cloudformation.CloudFormation, error) {
	if region == "" {
		return nil, fmt.Errorf("region must be passed CloudFormationService")
	}
	// have we already created and cached the service?
	serviceCacheKey := fmt.Sprintf("cloudformation-%s", region)
	if cachedData, ok := d.ConnectionManager.Cache.Get(serviceCacheKey); ok {
		return cachedData.(*cloudformation.CloudFormation), nil
	}
	// so it was not in cache - create service
	sess, err := getSession(ctx, d, region)
	if err != nil {
		return nil, err
	}
	svc := cloudformation.New(sess)
	d.ConnectionManager.Cache.Set(serviceCacheKey, svc)

	return svc, nil
}

// CloudWatchLogsService returns the service connection for AWS Cloud Watch Logs service
func CloudWatchLogsService(ctx context.Context, d *plugin.QueryData, region string) (*cloudwatchlogs.CloudWatchLogs, error) {
	if region == "" {
		return nil, fmt.Errorf("region must be passed CloudWatchLogsService")
	}
	// have we already created and cached the service?
	serviceCacheKey := fmt.Sprintf("cloudwatchlogs-%s", region)
	if cachedData, ok := d.ConnectionManager.Cache.Get(serviceCacheKey); ok {
		return cachedData.(*cloudwatchlogs.CloudWatchLogs), nil
	}
	// so it was not in cache - create service
	sess, err := getSession(ctx, d, region)
	if err != nil {
		return nil, err
	}
	svc := cloudwatchlogs.New(sess)
	d.ConnectionManager.Cache.Set(serviceCacheKey, svc)

	return svc, nil
}

// CloudTrailService returns the service connection for AWS CloudTrail service
func CloudTrailService(ctx context.Context, d *plugin.QueryData, region string) (*cloudtrail.CloudTrail, error) {
	if region == "" {
		return nil, fmt.Errorf("region must be passed CloudTrailService")
	}
	// have we already created and cached the service?
	serviceCacheKey := fmt.Sprintf("cloudtrail-%s", region)
	if cachedData, ok := d.ConnectionManager.Cache.Get(serviceCacheKey); ok {
		return cachedData.(*cloudtrail.CloudTrail), nil
	}
	// so it was not in cache - create service
	sess, err := getSession(ctx, d, region)
	if err != nil {
		return nil, err
	}
	svc := cloudtrail.New(sess)
	d.ConnectionManager.Cache.Set(serviceCacheKey, svc)

	return svc, nil
}

// DynamoDbService returns the service connection for AWS DynamoDb service
func DynamoDbService(ctx context.Context, d *plugin.QueryData, region string) (*dynamodb.DynamoDB, error) {
	if region == "" {
		return nil, fmt.Errorf("region must be passed DynamoDbService")
	}
	// have we already created and cached the service?
	serviceCacheKey := fmt.Sprintf("dynamodb-%s", region)
	if cachedData, ok := d.ConnectionManager.Cache.Get(serviceCacheKey); ok {
		return cachedData.(*dynamodb.DynamoDB), nil
	}
	// so it was not in cache - create service
	sess, err := getSession(ctx, d, region)
	if err != nil {
		return nil, err
	}
	svc := dynamodb.New(sess)
	d.ConnectionManager.Cache.Set(serviceCacheKey, svc)

	return svc, nil
}

// Ec2Service returns the service connection for AWS EC2 service
func Ec2Service(ctx context.Context, d *plugin.QueryData, region string) (*ec2.EC2, error) {
	if region == "" {
		return nil, fmt.Errorf("region must be passed Ec2Service")
	}
	// have we already created and cached the service?
	serviceCacheKey := fmt.Sprintf("ec2-%s", region)
	if cachedData, ok := d.ConnectionManager.Cache.Get(serviceCacheKey); ok {
		return cachedData.(*ec2.EC2), nil
	}
	// so it was not in cache - create service
	sess, err := getSession(ctx, d, region)
	if err != nil {
		return nil, err
	}
	svc := ec2.New(sess)
	d.ConnectionManager.Cache.Set(serviceCacheKey, svc)

	return svc, nil
}

// EksService returns the service connection for AWS EKS service
func EksService(ctx context.Context, d *plugin.QueryData, region string) (*eks.EKS, error) {
	if region == "" {
		return nil, fmt.Errorf("region must be passed EksService")
	}
	// have we already created and cached the service?
	serviceCacheKey := fmt.Sprintf("eks-%s", region)
	if cachedData, ok := d.ConnectionManager.Cache.Get(serviceCacheKey); ok {
		return cachedData.(*eks.EKS), nil
	}
	// so it was not in cache - create service
	sess, err := getSession(ctx, d, region)
	if err != nil {
		return nil, err
	}
	svc := eks.New(sess)
	d.ConnectionManager.Cache.Set(serviceCacheKey, svc)

	return svc, nil
}

// ElastiCacheService returns the service connection for AWS ElastiCache service
func ElastiCacheService(ctx context.Context, d *plugin.QueryData, region string) (*elasticache.ElastiCache, error) {
	if region == "" {
		return nil, fmt.Errorf("region must be passed ElastiCache")
	}
	// have we already created and cached the service?
	serviceCacheKey := fmt.Sprintf("elasticache-%s", region)
	if cachedData, ok := d.ConnectionManager.Cache.Get(serviceCacheKey); ok {
		return cachedData.(*elasticache.ElastiCache), nil
	}
	// so it was not in cache - create service
	sess, err := getSession(ctx, d, region)
	if err != nil {
		return nil, err
	}
	svc := elasticache.New(sess)
	d.ConnectionManager.Cache.Set(serviceCacheKey, svc)

	return svc, nil
}

// ELBv2Service returns the service connection for AWS EC2 service
func ELBv2Service(ctx context.Context, d *plugin.QueryData, region string) (*elbv2.ELBV2, error) {
	if region == "" {
		return nil, fmt.Errorf("region must be passed ELBv2Service")
	}

	// have we already created and cached the service?
	serviceCacheKey := fmt.Sprintf("elbv2-%s", region)
	if cachedData, ok := d.ConnectionManager.Cache.Get(serviceCacheKey); ok {
		return cachedData.(*elbv2.ELBV2), nil
	}

	// so it was not in cache - create service
	sess, err := getSession(ctx, d, region)
	if err != nil {
		return nil, err
	}
	svc := elbv2.New(sess)
	d.ConnectionManager.Cache.Set(serviceCacheKey, svc)

	return svc, nil
}

// ELBService returns the service connection for AWS ELB Classic service
func ELBService(ctx context.Context, d *plugin.QueryData, region string) (*elb.ELB, error) {
	if region == "" {
		return nil, fmt.Errorf("region must be passed ELBv2Service")
	}

	// have we already created and cached the service?
	serviceCacheKey := fmt.Sprintf("elb-%s", region)
	if cachedData, ok := d.ConnectionManager.Cache.Get(serviceCacheKey); ok {
		return cachedData.(*elb.ELB), nil
	}

	// so it was not in cache - create service
	sess, err := getSession(ctx, d, region)
	if err != nil {
		return nil, err
	}
	svc := elb.New(sess)
	d.ConnectionManager.Cache.Set(serviceCacheKey, svc)

	return svc, nil
}

// IAMService returns the service connection for AWS IAM service
func IAMService(ctx context.Context, d *plugin.QueryData) (*iam.IAM, error) {
	// have we already created and cached the service?
	serviceCacheKey := "iam"
	if cachedData, ok := d.ConnectionManager.Cache.Get(serviceCacheKey); ok {
		return cachedData.(*iam.IAM), nil
	}
	// so it was not in cache - create service
	sess, err := getSession(ctx, d, GetDefaultAwsRegion(d))
	if err != nil {
		return nil, err
	}
	// svc := iam.New(session.New(&aws.Config{MaxRetries: aws.Int(10)}))
	svc := iam.New(sess)
	d.ConnectionManager.Cache.Set(serviceCacheKey, svc)

	return svc, nil
}

// KinesisService returns the service connection for AWS Kinesis service
func KinesisService(ctx context.Context, d *plugin.QueryData, region string) (*kinesis.Kinesis, error) {
	if region == "" {
		return nil, fmt.Errorf("region must be passed KinesisService")
	}
	// have we already created and cached the service?
	serviceCacheKey := fmt.Sprintf("kinesis-%s", region)
	if cachedData, ok := d.ConnectionManager.Cache.Get(serviceCacheKey); ok {
		return cachedData.(*kinesis.Kinesis), nil
	}
	// so it was not in cache - create service
	sess, err := getSession(ctx, d, region)
	if err != nil {
		return nil, err
	}
	svc := kinesis.New(sess)
	d.ConnectionManager.Cache.Set(serviceCacheKey, svc)

	return svc, nil
}

// KMSService returns the service connection for AWS KMS service
func KMSService(ctx context.Context, d *plugin.QueryData, region string) (*kms.KMS, error) {
	if region == "" {
		return nil, fmt.Errorf("region must be passed KMSService")
	}
	// have we already created and cached the service?
	serviceCacheKey := fmt.Sprintf("kms-%s", region)
	if cachedData, ok := d.ConnectionManager.Cache.Get(serviceCacheKey); ok {
		return cachedData.(*kms.KMS), nil
	}
	// so it was not in cache - create service
	sess, err := getSession(ctx, d, region)
	if err != nil {
		return nil, err
	}
	svc := kms.New(sess)
	d.ConnectionManager.Cache.Set(serviceCacheKey, svc)

	return svc, nil
}

// LambdaService returns the service connection for AWS Lambda service
func LambdaService(ctx context.Context, d *plugin.QueryData, region string) (*lambda.Lambda, error) {
	if region == "" {
		return nil, fmt.Errorf("region must be passed LambdaService")
	}
	// have we already created and cached the service?
	serviceCacheKey := fmt.Sprintf("lambda-%s", region)
	if cachedData, ok := d.ConnectionManager.Cache.Get(serviceCacheKey); ok {
		return cachedData.(*lambda.Lambda), nil
	}
	// so it was not in cache - create service
	sess, err := getSession(ctx, d, region)
	if err != nil {
		return nil, err
	}
	svc := lambda.New(sess)
	d.ConnectionManager.Cache.Set(serviceCacheKey, svc)

	return svc, nil
}

// OrganizationService returns the service connection for AWS Organization service
func OrganizationService(ctx context.Context, d *plugin.QueryData) (*organizations.Organizations, error) {
	// have we already created and cached the service?
	serviceCacheKey := "Organization"
	if cachedData, ok := d.ConnectionManager.Cache.Get(serviceCacheKey); ok {
		return cachedData.(*organizations.Organizations), nil
	}
	// so it was not in cache - create service
	sess, err := getSession(ctx, d, GetDefaultAwsRegion(d))
	if err != nil {
		return nil, err
	}
	svc := organizations.New(sess)
	d.ConnectionManager.Cache.Set(serviceCacheKey, svc)

	return svc, nil
}

// ConfigService returns the service connection for AWS Config  service
func ConfigService(ctx context.Context, d *plugin.QueryData, region string) (*configservice.ConfigService, error) {
	if region == "" {
		return nil, fmt.Errorf("region must be passed ConfigService")
	}
	// have we already created and cached the service?
	serviceCacheKey := fmt.Sprintf("configservice-%s", region)
	if cachedData, ok := d.ConnectionManager.Cache.Get(serviceCacheKey); ok {
		return cachedData.(*configservice.ConfigService), nil
	}
	// so it was not in cache - create service
	sess, err := getSession(ctx, d, region)
	if err != nil {
		return nil, err
	}
	svc := configservice.New(sess)
	d.ConnectionManager.Cache.Set(serviceCacheKey, svc)

	return svc, nil
}

// RDSService returns the service connection for AWS RDS service
func RDSService(ctx context.Context, d *plugin.QueryData, region string) (*rds.RDS, error) {
	if region == "" {
		return nil, fmt.Errorf("region must be passed RDSService")
	}
	// have we already created and cached the service?
	serviceCacheKey := fmt.Sprintf("rds-%s", region)
	if cachedData, ok := d.ConnectionManager.Cache.Get(serviceCacheKey); ok {
		return cachedData.(*rds.RDS), nil
	}
	// so it was not in cache - create service
	sess, err := getSession(ctx, d, region)
	if err != nil {
		return nil, err
	}
	svc := rds.New(sess)
	d.ConnectionManager.Cache.Set(serviceCacheKey, svc)

	return svc, nil
}

<<<<<<< HEAD
// Route53Resolver returns the service connection for AWS route53resolver service
func Route53Resolver(ctx context.Context, d *plugin.QueryData, region string) (*route53resolver.Route53Resolver, error) {
	if region == "" {
		return nil, fmt.Errorf("region must be passed Route53Resolver")
	}
	// have we already created and cached the service?
	serviceCacheKey := fmt.Sprintf("route53resolver-%s",region)
	if cachedData, ok := d.ConnectionManager.Cache.Get(serviceCacheKey); ok {
		return cachedData.(*route53resolver.Route53Resolver), nil
=======
// RedshiftService returns the service connection for AWS Redshift service
func RedshiftService(ctx context.Context, d *plugin.QueryData, region string) (*redshift.Redshift, error) {
	if region == "" {
		return nil, fmt.Errorf("region must be passed Redshift")
	}
	// have we already created and cached the service?
	serviceCacheKey := fmt.Sprintf("redshift-%s", region)
	if cachedData, ok := d.ConnectionManager.Cache.Get(serviceCacheKey); ok {
		return cachedData.(*redshift.Redshift), nil
>>>>>>> 3613e923
	}
	// so it was not in cache - create service
	sess, err := getSession(ctx, d, region)
	if err != nil {
		return nil, err
	}
<<<<<<< HEAD
	svc := route53resolver.New(sess)
	d.ConnectionManager.Cache.Set(serviceCacheKey, svc)
=======
	svc := redshift.New(sess)
	d.ConnectionManager.Cache.Set(serviceCacheKey, svc)

>>>>>>> 3613e923
	return svc, nil
}

// Route53Service returns the service connection for AWS route53 service
func Route53Service(ctx context.Context, d *plugin.QueryData) (*route53.Route53, error) {
	// have we already created and cached the service?
	serviceCacheKey := fmt.Sprintf("route53")
	if cachedData, ok := d.ConnectionManager.Cache.Get(serviceCacheKey); ok {
		return cachedData.(*route53.Route53), nil
	}
	// so it was not in cache - create service
	sess, err := getSession(ctx, d, GetDefaultAwsRegion(d))
	if err != nil {
		return nil, err
	}
	svc := route53.New(sess)
	d.ConnectionManager.Cache.Set(serviceCacheKey, svc)
	return svc, nil
}

// S3ControlService returns the service connection for AWS s3control service
func S3ControlService(ctx context.Context, d *plugin.QueryData) (*s3control.S3Control, error) {
	// have we already created and cached the service?
	serviceCacheKey := "s3control"
	if cachedData, ok := d.ConnectionManager.Cache.Get(serviceCacheKey); ok {
		return cachedData.(*s3control.S3Control), nil
	}
	// so it was not in cache - create service
	sess, err := getSession(ctx, d, GetDefaultAwsRegion(d))
	if err != nil {
		return nil, err
	}
	svc := s3control.New(sess)
	d.ConnectionManager.Cache.Set(serviceCacheKey, svc)

	return svc, nil
}

// S3Service returns the service connection for AWS S3 service
func S3Service(ctx context.Context, d *plugin.QueryData, region string) (*s3.S3, error) {
	if region == "" {
		return nil, fmt.Errorf("region must be passed S3Service")
	}
	// have we already created and cached the service?
	serviceCacheKey := fmt.Sprintf("s3-%s", region)
	if cachedData, ok := d.ConnectionManager.Cache.Get(serviceCacheKey); ok {
		return cachedData.(*s3.S3), nil
	}
	// so it was not in cache - create service
	sess, err := getSession(ctx, d, region)
	if err != nil {
		return nil, err
	}
	svc := s3.New(sess)
	d.ConnectionManager.Cache.Set(serviceCacheKey, svc)

	return svc, nil
}

// SNSService returns the service connection for AWS SNS service
func SNSService(ctx context.Context, d *plugin.QueryData, region string) (*sns.SNS, error) {
	if region == "" {
		return nil, fmt.Errorf("region must be passed SNSService")
	}
	// have we already created and cached the service?
	serviceCacheKey := fmt.Sprintf("sns-%s", region)
	if cachedData, ok := d.ConnectionManager.Cache.Get(serviceCacheKey); ok {
		return cachedData.(*sns.SNS), nil
	}
	// so it was not in cache - create service
	sess, err := getSession(ctx, d, region)
	if err != nil {
		return nil, err
	}
	svc := sns.New(sess)
	d.ConnectionManager.Cache.Set(serviceCacheKey, svc)

	return svc, nil
}

// SQSService returns the service connection for AWS SQS service
func SQSService(ctx context.Context, d *plugin.QueryData, region string) (*sqs.SQS, error) {
	if region == "" {
		return nil, fmt.Errorf("region must be passed SQSService")
	}
	// have we already created and cached the service?
	serviceCacheKey := fmt.Sprintf("sqs-%s", region)
	if cachedData, ok := d.ConnectionManager.Cache.Get(serviceCacheKey); ok {
		return cachedData.(*sqs.SQS), nil
	}
	// so it was not in cache - create service
	sess, err := getSession(ctx, d, region)
	if err != nil {
		return nil, err
	}
	svc := sqs.New(sess)
	d.ConnectionManager.Cache.Set(serviceCacheKey, svc)

	return svc, nil
}

// SsmService returns the service connection for AWS SSM service
func SsmService(ctx context.Context, d *plugin.QueryData, region string) (*ssm.SSM, error) {
	if region == "" {
		return nil, fmt.Errorf("region must be passed SsmService")
	}
	// have we already created and cached the service?
	serviceCacheKey := fmt.Sprintf("ssm-%s", region)
	if cachedData, ok := d.ConnectionManager.Cache.Get(serviceCacheKey); ok {
		return cachedData.(*ssm.SSM), nil
	}
	// so it was not in cache - create service
	sess, err := getSession(ctx, d, region)
	if err != nil {
		return nil, err
	}
	svc := ssm.New(sess)
	d.ConnectionManager.Cache.Set(serviceCacheKey, svc)

	return svc, nil
}

// StsService returns the service connection for AWS STS service
func StsService(ctx context.Context, d *plugin.QueryData) (*sts.STS, error) {
	// have we already created and cached the service?
	serviceCacheKey := "sts"
	if cachedData, ok := d.ConnectionManager.Cache.Get(serviceCacheKey); ok {
		return cachedData.(*sts.STS), nil
	}
	// so it was not in cache - create service
	sess, err := getSession(ctx, d, GetDefaultAwsRegion(d))
	if err != nil {
		return nil, err
	}
	svc := sts.New(sess)
	d.ConnectionManager.Cache.Set(serviceCacheKey, svc)

	return svc, nil
}

func getSession(ctx context.Context, d *plugin.QueryData, region string) (*session.Session, error) {
	// get aws config info
	awsConfig := GetConfig(d.Connection)
	sessionOptions := session.Options{
		SharedConfigState: session.SharedConfigEnable,
	}

	if &awsConfig != nil {
		if awsConfig.Profile != nil {
			sessionOptions.Profile = *awsConfig.Profile
		}
		if awsConfig.AccessKey != nil && awsConfig.SecretKey == nil {
			return nil, fmt.Errorf("Partial credentials found in connection config, missing: secret_key")
		} else if awsConfig.SecretKey != nil && awsConfig.AccessKey == nil {
			return nil, fmt.Errorf("Partial credentials found in connection config, missing: access_key")
		} else if awsConfig.AccessKey != nil && awsConfig.SecretKey != nil {
			sessionOptions.Config.Credentials = credentials.NewStaticCredentials(
				*awsConfig.AccessKey, *awsConfig.SecretKey, "",
			)

			if awsConfig.SessionToken != nil {
				sessionOptions.Config.Credentials = credentials.NewStaticCredentials(
					*awsConfig.AccessKey, *awsConfig.SecretKey, *awsConfig.SessionToken,
				)
			}
		}
	}

	// TODO is it correct to always pass region to session?
	// have we cached a session?
	sessionCacheKey := fmt.Sprintf("session-%s", region)
	if cachedData, ok := d.ConnectionManager.Cache.Get(sessionCacheKey); ok {
		return cachedData.(*session.Session), nil
	}

	// so it was not in cache - create a session
	// sess, err := session.NewSession(&aws.Config{Region: &region, MaxRetries: aws.Int(10)})

	sessionOptions.Config.Region = &region
	sessionOptions.Config.MaxRetries = aws.Int(10)

	// so it was not in cache - create a session
	sess, err := session.NewSessionWithOptions(sessionOptions)
	if err != nil {
		return nil, err
	}
	// save session in cache
	d.ConnectionManager.Cache.Set(sessionCacheKey, sess)

	return sess, nil
}

// GetDefaultRegion returns the default region used
func GetDefaultRegion() string {
	os.Setenv("AWS_SDK_LOAD_CONFIG", "1")
	session, err := session.NewSession(aws.NewConfig())
	if err != nil {
		panic(err)
	}

	region := *session.Config.Region
	if region == "" {
		// get aws config info
		panic("\n\n'regions' must be set in the connection configuration. Edit your connection configuration file and then restart Steampipe")
	}
	return region
}

// GetDefaultAwsRegion returns the default region for AWS partiton
// if not set by Env variable or in aws profile or i
func GetDefaultAwsRegion(d *plugin.QueryData) string {
	// have we already created and cached the service?
	serviceCacheKey := "GetDefaultAwsRegion"
	if cachedData, ok := d.ConnectionManager.Cache.Get(serviceCacheKey); ok {
		return cachedData.(string)
	}

	// get aws config info
	awsConfig := GetConfig(d.Connection)

	var regions []string
	var region string

	if &awsConfig != nil && awsConfig.Regions != nil {
		regions = GetConfig(d.Connection).Regions
	}

	if len(getInvalidRegions(regions)) < 1 {
		os.Setenv("AWS_SDK_LOAD_CONFIG", "1")
		session, err := session.NewSession(aws.NewConfig())
		if err != nil {
			panic(err)
		}
		region = *session.Config.Region
	} else {
		// Set the first region in regions list to be default region
		region = regions[0]

		// check if it is a valid region
		if len(getInvalidRegions([]string{region})) > 0 {
			panic("\n\nConnection config have invalid region: " + region + ". Edit your connection configuration file and then restart Steampipe")
		}
	}

	if region == "" {
		region = "us-east-1"
	}
	return region
}

// EventBridgeService returns the service connection for AWS EventBridge service
func EventBridgeService(ctx context.Context, d *plugin.QueryData, region string) (*eventbridge.EventBridge, error) {
	if region == "" {
		return nil, fmt.Errorf("region must be passed EventBridgeService")
	}
	// have we already created and cached the service?
	serviceCacheKey := fmt.Sprintf("eventbridge-%s", region)
	if cachedData, ok := d.ConnectionManager.Cache.Get(serviceCacheKey); ok {
		return cachedData.(*eventbridge.EventBridge), nil
	}
	// so it was not in cache - create service
	sess, err := getSession(ctx, d, region)
	if err != nil {
		return nil, err
	}
	svc := eventbridge.New(sess)
	d.ConnectionManager.Cache.Set(serviceCacheKey, svc)

	return svc, nil
}<|MERGE_RESOLUTION|>--- conflicted
+++ resolved
@@ -461,17 +461,6 @@
 	return svc, nil
 }
 
-<<<<<<< HEAD
-// Route53Resolver returns the service connection for AWS route53resolver service
-func Route53Resolver(ctx context.Context, d *plugin.QueryData, region string) (*route53resolver.Route53Resolver, error) {
-	if region == "" {
-		return nil, fmt.Errorf("region must be passed Route53Resolver")
-	}
-	// have we already created and cached the service?
-	serviceCacheKey := fmt.Sprintf("route53resolver-%s",region)
-	if cachedData, ok := d.ConnectionManager.Cache.Get(serviceCacheKey); ok {
-		return cachedData.(*route53resolver.Route53Resolver), nil
-=======
 // RedshiftService returns the service connection for AWS Redshift service
 func RedshiftService(ctx context.Context, d *plugin.QueryData, region string) (*redshift.Redshift, error) {
 	if region == "" {
@@ -481,21 +470,35 @@
 	serviceCacheKey := fmt.Sprintf("redshift-%s", region)
 	if cachedData, ok := d.ConnectionManager.Cache.Get(serviceCacheKey); ok {
 		return cachedData.(*redshift.Redshift), nil
->>>>>>> 3613e923
-	}
-	// so it was not in cache - create service
-	sess, err := getSession(ctx, d, region)
-	if err != nil {
-		return nil, err
-	}
-<<<<<<< HEAD
+	}
+	// so it was not in cache - create service
+	sess, err := getSession(ctx, d, region)
+	if err != nil {
+		return nil, err
+	}
+	svc := redshift.New(sess)
+	d.ConnectionManager.Cache.Set(serviceCacheKey, svc)
+
+	return svc, nil
+}
+
+// Route53ResolverService returns the service connection for AWS route53resolver service
+func Route53ResolverService(ctx context.Context, d *plugin.QueryData, region string) (*route53resolver.Route53Resolver, error) {
+	if region == "" {
+		return nil, fmt.Errorf("region must be passed Route53Resolver")
+	}
+	// have we already created and cached the service?
+	serviceCacheKey := fmt.Sprintf("route53resolver-%s", region)
+	if cachedData, ok := d.ConnectionManager.Cache.Get(serviceCacheKey); ok {
+		return cachedData.(*route53resolver.Route53Resolver), nil
+	}
+	// so it was not in cache - create service
+	sess, err := getSession(ctx, d, region)
+	if err != nil {
+		return nil, err
+	}
 	svc := route53resolver.New(sess)
 	d.ConnectionManager.Cache.Set(serviceCacheKey, svc)
-=======
-	svc := redshift.New(sess)
-	d.ConnectionManager.Cache.Set(serviceCacheKey, svc)
-
->>>>>>> 3613e923
 	return svc, nil
 }
 
