--- conflicted
+++ resolved
@@ -29,12 +29,9 @@
 	"github.com/aws/aws-sdk-go/service/elbv2"
 	"github.com/aws/aws-sdk-go/service/emr"
 	"github.com/aws/aws-sdk-go/service/eventbridge"
-<<<<<<< HEAD
 	"github.com/aws/aws-sdk-go/service/guardduty"
-=======
 	"github.com/aws/aws-sdk-go/service/firehose"
 	"github.com/aws/aws-sdk-go/service/glacier"
->>>>>>> 34ac37a9
 	"github.com/aws/aws-sdk-go/service/iam"
 	"github.com/aws/aws-sdk-go/service/kinesis"
 	"github.com/aws/aws-sdk-go/service/kinesisvideo"
@@ -440,7 +437,6 @@
 	return svc, nil
 }
 
-<<<<<<< HEAD
 // GuardDutyService returns the service connection for AWS ELB GuardDuty service
 func GuardDutyService(ctx context.Context, d *plugin.QueryData, region string) (*guardduty.GuardDuty, error) {
 	if region == "" {
@@ -451,7 +447,7 @@
 	serviceCacheKey := fmt.Sprintf("guardduty-%s", region)
 	if cachedData, ok := d.ConnectionManager.Cache.Get(serviceCacheKey); ok {
 		return cachedData.(*guardduty.GuardDuty), nil
-=======
+    
 // EmrService returns the service connection for AWS EMR service
 func EmrService(ctx context.Context, d *plugin.QueryData, region string) (*emr.EMR, error) {
 	if region == "" {
@@ -462,17 +458,14 @@
 	serviceCacheKey := fmt.Sprintf("emr-%s", region)
 	if cachedData, ok := d.ConnectionManager.Cache.Get(serviceCacheKey); ok {
 		return cachedData.(*emr.EMR), nil
->>>>>>> 34ac37a9
-	}
-
-	// so it was not in cache - create service
-	sess, err := getSession(ctx, d, region)
-	if err != nil {
-		return nil, err
-	}
-<<<<<<< HEAD
+	}
+
+	// so it was not in cache - create service
+	sess, err := getSession(ctx, d, region)
+	if err != nil {
+		return nil, err
+	}
 	svc := guardduty.New(sess)
-=======
 	svc := emr.New(sess)
 	d.ConnectionManager.Cache.Set(serviceCacheKey, svc)
 
@@ -518,7 +511,6 @@
 		return nil, err
 	}
 	svc := glacier.New(sess)
->>>>>>> 34ac37a9
 	d.ConnectionManager.Cache.Set(serviceCacheKey, svc)
 
 	return svc, nil
