--- conflicted
+++ resolved
@@ -22,11 +22,8 @@
 	"github.com/aws/aws-sdk-go-v2/service/apigatewayv2"
 	"github.com/aws/aws-sdk-go-v2/service/appconfig"
 	"github.com/aws/aws-sdk-go-v2/service/applicationautoscaling"
-<<<<<<< HEAD
-	"github.com/aws/aws-sdk-go-v2/service/athena"
-=======
 	"github.com/aws/aws-sdk-go-v2/service/appstream"
->>>>>>> 0f4acd09
+        "github.com/aws/aws-sdk-go-v2/service/athena"
 	"github.com/aws/aws-sdk-go-v2/service/auditmanager"
 	"github.com/aws/aws-sdk-go-v2/service/autoscaling"
 	"github.com/aws/aws-sdk-go-v2/service/backup"
@@ -275,20 +272,20 @@
 	return applicationautoscaling.NewFromConfig(*cfg), nil
 }
 
-<<<<<<< HEAD
+func AppStreamClient(ctx context.Context, d *plugin.QueryData) (*appstream.Client, error) {
+	cfg, err := getClientForQueryRegion(ctx, d)
+	if err != nil {
+		return nil, err
+	}
+	return appstream.NewFromConfig(*cfg), nil
+}
+
 func AthenaClient(ctx context.Context, d *plugin.QueryData) (*athena.Client, error) {
-=======
-func AppStreamClient(ctx context.Context, d *plugin.QueryData) (*appstream.Client, error) {
->>>>>>> 0f4acd09
-	cfg, err := getClientForQueryRegion(ctx, d)
-	if err != nil {
-		return nil, err
-	}
-<<<<<<< HEAD
-	return athena.NewFromConfig(*cfg), nil
-=======
-	return appstream.NewFromConfig(*cfg), nil
->>>>>>> 0f4acd09
+        cfg, err := getClientForQueryRegion(ctx, d)
+        if err != nil {
+                return nil, err
+        }
+        return athena.NewFromConfig(*cfg), nil
 }
 
 func AuditManagerClient(ctx context.Context, d *plugin.QueryData) (*auditmanager.Client, error) {
