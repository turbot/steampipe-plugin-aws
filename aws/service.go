package aws

import (
	"context"
	"fmt"
	"os"

	"github.com/aws/aws-sdk-go/aws"
	"github.com/aws/aws-sdk-go/aws/credentials"
	"github.com/aws/aws-sdk-go/aws/session"
	"github.com/aws/aws-sdk-go/service/acm"
	"github.com/aws/aws-sdk-go/service/apigateway"
	"github.com/aws/aws-sdk-go/service/apigatewayv2"
	"github.com/aws/aws-sdk-go/service/autoscaling"
	"github.com/aws/aws-sdk-go/service/cloudformation"
	"github.com/aws/aws-sdk-go/service/cloudtrail"
	"github.com/aws/aws-sdk-go/service/cloudwatchlogs"
	"github.com/aws/aws-sdk-go/service/configservice"
	"github.com/aws/aws-sdk-go/service/dynamodb"
	"github.com/aws/aws-sdk-go/service/ec2"
<<<<<<< HEAD
	"github.com/aws/aws-sdk-go/service/elasticbeanstalk"
=======
	"github.com/aws/aws-sdk-go/service/ecs"
	"github.com/aws/aws-sdk-go/service/efs"
	"github.com/aws/aws-sdk-go/service/eks"
	"github.com/aws/aws-sdk-go/service/elasticache"
>>>>>>> f69afc05
	"github.com/aws/aws-sdk-go/service/elb"
	"github.com/aws/aws-sdk-go/service/elbv2"
	"github.com/aws/aws-sdk-go/service/eventbridge"
	"github.com/aws/aws-sdk-go/service/iam"
	"github.com/aws/aws-sdk-go/service/kinesis"
	"github.com/aws/aws-sdk-go/service/kms"
	"github.com/aws/aws-sdk-go/service/lambda"
	"github.com/aws/aws-sdk-go/service/organizations"
	"github.com/aws/aws-sdk-go/service/rds"
	"github.com/aws/aws-sdk-go/service/redshift"
	"github.com/aws/aws-sdk-go/service/route53"
	"github.com/aws/aws-sdk-go/service/route53resolver"
	"github.com/aws/aws-sdk-go/service/s3"
	"github.com/aws/aws-sdk-go/service/s3control"
	"github.com/aws/aws-sdk-go/service/sns"
	"github.com/aws/aws-sdk-go/service/sqs"
	"github.com/aws/aws-sdk-go/service/ssm"
	"github.com/aws/aws-sdk-go/service/sts"

	"github.com/turbot/steampipe-plugin-sdk/plugin"
)

// ACMService returns the service connection for AWS ACM service
func ACMService(ctx context.Context, d *plugin.QueryData, region string) (*acm.ACM, error) {
	if region == "" {
		return nil, fmt.Errorf("region must be passed ACMService")
	}
	// have we already created and cached the service?
	serviceCacheKey := fmt.Sprintf("acm-%s", region)
	if cachedData, ok := d.ConnectionManager.Cache.Get(serviceCacheKey); ok {
		return cachedData.(*acm.ACM), nil
	}
	// so it was not in cache - create service
	sess, err := getSession(ctx, d, region)
	if err != nil {
		return nil, err
	}
	svc := acm.New(sess)
	d.ConnectionManager.Cache.Set(serviceCacheKey, svc)

	return svc, nil
}

// APIGatewayService returns the service connection for AWS API Gateway service
func APIGatewayService(ctx context.Context, d *plugin.QueryData, region string) (*apigateway.APIGateway, error) {
	if region == "" {
		return nil, fmt.Errorf("region must be passed APIGateway")
	}
	// have we already created and cached the service?
	serviceCacheKey := fmt.Sprintf("apigateway-%s", region)
	if cachedData, ok := d.ConnectionManager.Cache.Get(serviceCacheKey); ok {
		return cachedData.(*apigateway.APIGateway), nil
	}
	// so it was not in cache - create service
	sess, err := getSession(ctx, d, region)
	if err != nil {
		return nil, err
	}
	svc := apigateway.New(sess)
	d.ConnectionManager.Cache.Set(serviceCacheKey, svc)

	return svc, nil
}

// APIGatewayV2Service returns the service connection for AWS API Gateway V2 service
func APIGatewayV2Service(ctx context.Context, d *plugin.QueryData, region string) (*apigatewayv2.ApiGatewayV2, error) {
	if region == "" {
		return nil, fmt.Errorf("region must be passed APIGatewayV2Service")
	}
	// have we already created and cached the service?
	serviceCacheKey := fmt.Sprintf("apigatewayv2-%s", region)
	if cachedData, ok := d.ConnectionManager.Cache.Get(serviceCacheKey); ok {
		return cachedData.(*apigatewayv2.ApiGatewayV2), nil
	}
	// so it was not in cache - create service
	sess, err := getSession(ctx, d, region)
	if err != nil {
		return nil, err
	}
	svc := apigatewayv2.New(sess)
	d.ConnectionManager.Cache.Set(serviceCacheKey, svc)

	return svc, nil
}

// AutoScalingService returns the service connection for AWS AutoScaling service
func AutoScalingService(ctx context.Context, d *plugin.QueryData, region string) (*autoscaling.AutoScaling, error) {
	if region == "" {
		return nil, fmt.Errorf("region must be passed AutoScalingService")
	}
	// have we already created and cached the service?
	serviceCacheKey := fmt.Sprintf("autoscaling-%s", region)
	if cachedData, ok := d.ConnectionManager.Cache.Get(serviceCacheKey); ok {
		return cachedData.(*autoscaling.AutoScaling), nil
	}
	// so it was not in cache - create service
	sess, err := getSession(ctx, d, region)
	if err != nil {
		return nil, err
	}
	svc := autoscaling.New(sess)
	d.ConnectionManager.Cache.Set(serviceCacheKey, svc)

	return svc, nil
}

// CloudFormationService returns the service connection for AWS CloudFormation service
func CloudFormationService(ctx context.Context, d *plugin.QueryData, region string) (*cloudformation.CloudFormation, error) {
	if region == "" {
		return nil, fmt.Errorf("region must be passed CloudFormationService")
	}
	// have we already created and cached the service?
	serviceCacheKey := fmt.Sprintf("cloudformation-%s", region)
	if cachedData, ok := d.ConnectionManager.Cache.Get(serviceCacheKey); ok {
		return cachedData.(*cloudformation.CloudFormation), nil
	}
	// so it was not in cache - create service
	sess, err := getSession(ctx, d, region)
	if err != nil {
		return nil, err
	}
	svc := cloudformation.New(sess)
	d.ConnectionManager.Cache.Set(serviceCacheKey, svc)

	return svc, nil
}

// CloudWatchLogsService returns the service connection for AWS Cloud Watch Logs service
func CloudWatchLogsService(ctx context.Context, d *plugin.QueryData, region string) (*cloudwatchlogs.CloudWatchLogs, error) {
	if region == "" {
		return nil, fmt.Errorf("region must be passed CloudWatchLogsService")
	}
	// have we already created and cached the service?
	serviceCacheKey := fmt.Sprintf("cloudwatchlogs-%s", region)
	if cachedData, ok := d.ConnectionManager.Cache.Get(serviceCacheKey); ok {
		return cachedData.(*cloudwatchlogs.CloudWatchLogs), nil
	}
	// so it was not in cache - create service
	sess, err := getSession(ctx, d, region)
	if err != nil {
		return nil, err
	}
	svc := cloudwatchlogs.New(sess)
	d.ConnectionManager.Cache.Set(serviceCacheKey, svc)

	return svc, nil
}

// CloudTrailService returns the service connection for AWS CloudTrail service
func CloudTrailService(ctx context.Context, d *plugin.QueryData, region string) (*cloudtrail.CloudTrail, error) {
	if region == "" {
		return nil, fmt.Errorf("region must be passed CloudTrailService")
	}
	// have we already created and cached the service?
	serviceCacheKey := fmt.Sprintf("cloudtrail-%s", region)
	if cachedData, ok := d.ConnectionManager.Cache.Get(serviceCacheKey); ok {
		return cachedData.(*cloudtrail.CloudTrail), nil
	}
	// so it was not in cache - create service
	sess, err := getSession(ctx, d, region)
	if err != nil {
		return nil, err
	}
	svc := cloudtrail.New(sess)
	d.ConnectionManager.Cache.Set(serviceCacheKey, svc)

	return svc, nil
}

// DynamoDbService returns the service connection for AWS DynamoDb service
func DynamoDbService(ctx context.Context, d *plugin.QueryData, region string) (*dynamodb.DynamoDB, error) {
	if region == "" {
		return nil, fmt.Errorf("region must be passed DynamoDbService")
	}
	// have we already created and cached the service?
	serviceCacheKey := fmt.Sprintf("dynamodb-%s", region)
	if cachedData, ok := d.ConnectionManager.Cache.Get(serviceCacheKey); ok {
		return cachedData.(*dynamodb.DynamoDB), nil
	}
	// so it was not in cache - create service
	sess, err := getSession(ctx, d, region)
	if err != nil {
		return nil, err
	}
	svc := dynamodb.New(sess)
	d.ConnectionManager.Cache.Set(serviceCacheKey, svc)

	return svc, nil
}

// Ec2Service returns the service connection for AWS EC2 service
func Ec2Service(ctx context.Context, d *plugin.QueryData, region string) (*ec2.EC2, error) {
	if region == "" {
		return nil, fmt.Errorf("region must be passed Ec2Service")
	}
	// have we already created and cached the service?
	serviceCacheKey := fmt.Sprintf("ec2-%s", region)
	if cachedData, ok := d.ConnectionManager.Cache.Get(serviceCacheKey); ok {
		return cachedData.(*ec2.EC2), nil
	}
	// so it was not in cache - create service
	sess, err := getSession(ctx, d, region)
	if err != nil {
		return nil, err
	}
	svc := ec2.New(sess)
	d.ConnectionManager.Cache.Set(serviceCacheKey, svc)

	return svc, nil
}

<<<<<<< HEAD
// ElasticBeanstalkService returns the service connection for AWS ElasticBeanstalk service
func ElasticBeanstalkService(ctx context.Context, d *plugin.QueryData, region string) (*elasticbeanstalk.ElasticBeanstalk, error) {
	if region == "" {
		return nil, fmt.Errorf("region must be passed ElasticBeanstalkService")
	}
	// have we already created and cached the service?
	serviceCacheKey := fmt.Sprintf("elasticbeanstalk-%s", region)
	if cachedData, ok := d.ConnectionManager.Cache.Get(serviceCacheKey); ok {
		return cachedData.(*elasticbeanstalk.ElasticBeanstalk), nil
=======
// EcsService returns the service connection for AWS ECS service
func EcsService(ctx context.Context, d *plugin.QueryData, region string) (*ecs.ECS, error) {
	if region == "" {
		return nil, fmt.Errorf("region must be passed EcsService")
	}
	// have we already created and cached the service?
	serviceCacheKey := fmt.Sprintf("ecs-%s", region)
	if cachedData, ok := d.ConnectionManager.Cache.Get(serviceCacheKey); ok {
		return cachedData.(*ecs.ECS), nil
>>>>>>> f69afc05
	}
	// so it was not in cache - create service
	sess, err := getSession(ctx, d, region)
	if err != nil {
		return nil, err
	}
<<<<<<< HEAD
	svc := elasticbeanstalk.New(sess)
	d.ConnectionManager.Cache.Set(serviceCacheKey, svc)
=======
	svc := ecs.New(sess)
	d.ConnectionManager.Cache.Set(serviceCacheKey, svc)

	return svc, nil
}

// EFSService returns the service connection for AWS Elastic File System service
func EFSService(ctx context.Context, d *plugin.QueryData, region string) (*efs.EFS, error) {
	if region == "" {
		return nil, fmt.Errorf("region must be passed EFSService")
	}

	// have we already created and cached the service?
	serviceCacheKey := fmt.Sprintf("efs-%s", region)
	if cachedData, ok := d.ConnectionManager.Cache.Get(serviceCacheKey); ok {
		return cachedData.(*efs.EFS), nil
	}

	// so it was not in cache - create service
	sess, err := getSession(ctx, d, region)
	if err != nil {
		return nil, err
	}
	svc := efs.New(sess)
	d.ConnectionManager.Cache.Set(serviceCacheKey, svc)

	return svc, nil
}

// EksService returns the service connection for AWS EKS service
func EksService(ctx context.Context, d *plugin.QueryData, region string) (*eks.EKS, error) {
	if region == "" {
		return nil, fmt.Errorf("region must be passed EksService")
	}
	// have we already created and cached the service?
	serviceCacheKey := fmt.Sprintf("eks-%s", region)
	if cachedData, ok := d.ConnectionManager.Cache.Get(serviceCacheKey); ok {
		return cachedData.(*eks.EKS), nil
	}
	// so it was not in cache - create service
	sess, err := getSession(ctx, d, region)
	if err != nil {
		return nil, err
	}
	svc := eks.New(sess)
	d.ConnectionManager.Cache.Set(serviceCacheKey, svc)

	return svc, nil
}

// ElastiCacheService returns the service connection for AWS ElastiCache service
func ElastiCacheService(ctx context.Context, d *plugin.QueryData, region string) (*elasticache.ElastiCache, error) {
	if region == "" {
		return nil, fmt.Errorf("region must be passed ElastiCache")
	}
	// have we already created and cached the service?
	serviceCacheKey := fmt.Sprintf("elasticache-%s", region)
	if cachedData, ok := d.ConnectionManager.Cache.Get(serviceCacheKey); ok {
		return cachedData.(*elasticache.ElastiCache), nil
	}
	// so it was not in cache - create service
	sess, err := getSession(ctx, d, region)
	if err != nil {
		return nil, err
	}
	svc := elasticache.New(sess)
	d.ConnectionManager.Cache.Set(serviceCacheKey, svc)

>>>>>>> f69afc05
	return svc, nil
}

// ELBv2Service returns the service connection for AWS EC2 service
func ELBv2Service(ctx context.Context, d *plugin.QueryData, region string) (*elbv2.ELBV2, error) {
	if region == "" {
		return nil, fmt.Errorf("region must be passed ELBv2Service")
	}

	// have we already created and cached the service?
	serviceCacheKey := fmt.Sprintf("elbv2-%s", region)
	if cachedData, ok := d.ConnectionManager.Cache.Get(serviceCacheKey); ok {
		return cachedData.(*elbv2.ELBV2), nil
	}

	// so it was not in cache - create service
	sess, err := getSession(ctx, d, region)
	if err != nil {
		return nil, err
	}
	svc := elbv2.New(sess)
	d.ConnectionManager.Cache.Set(serviceCacheKey, svc)

	return svc, nil
}

// ELBService returns the service connection for AWS ELB Classic service
func ELBService(ctx context.Context, d *plugin.QueryData, region string) (*elb.ELB, error) {
	if region == "" {
		return nil, fmt.Errorf("region must be passed ELBv2Service")
	}

	// have we already created and cached the service?
	serviceCacheKey := fmt.Sprintf("elb-%s", region)
	if cachedData, ok := d.ConnectionManager.Cache.Get(serviceCacheKey); ok {
		return cachedData.(*elb.ELB), nil
	}

	// so it was not in cache - create service
	sess, err := getSession(ctx, d, region)
	if err != nil {
		return nil, err
	}
	svc := elb.New(sess)
	d.ConnectionManager.Cache.Set(serviceCacheKey, svc)

	return svc, nil
}

// IAMService returns the service connection for AWS IAM service
func IAMService(ctx context.Context, d *plugin.QueryData) (*iam.IAM, error) {
	// have we already created and cached the service?
	serviceCacheKey := "iam"
	if cachedData, ok := d.ConnectionManager.Cache.Get(serviceCacheKey); ok {
		return cachedData.(*iam.IAM), nil
	}
	// so it was not in cache - create service
	sess, err := getSession(ctx, d, GetDefaultAwsRegion(d))
	if err != nil {
		return nil, err
	}
	// svc := iam.New(session.New(&aws.Config{MaxRetries: aws.Int(10)}))
	svc := iam.New(sess)
	d.ConnectionManager.Cache.Set(serviceCacheKey, svc)

	return svc, nil
}

// KinesisService returns the service connection for AWS Kinesis service
func KinesisService(ctx context.Context, d *plugin.QueryData, region string) (*kinesis.Kinesis, error) {
	if region == "" {
		return nil, fmt.Errorf("region must be passed KinesisService")
	}
	// have we already created and cached the service?
	serviceCacheKey := fmt.Sprintf("kinesis-%s", region)
	if cachedData, ok := d.ConnectionManager.Cache.Get(serviceCacheKey); ok {
		return cachedData.(*kinesis.Kinesis), nil
	}
	// so it was not in cache - create service
	sess, err := getSession(ctx, d, region)
	if err != nil {
		return nil, err
	}
	svc := kinesis.New(sess)
	d.ConnectionManager.Cache.Set(serviceCacheKey, svc)

	return svc, nil
}

// KMSService returns the service connection for AWS KMS service
func KMSService(ctx context.Context, d *plugin.QueryData, region string) (*kms.KMS, error) {
	if region == "" {
		return nil, fmt.Errorf("region must be passed KMSService")
	}
	// have we already created and cached the service?
	serviceCacheKey := fmt.Sprintf("kms-%s", region)
	if cachedData, ok := d.ConnectionManager.Cache.Get(serviceCacheKey); ok {
		return cachedData.(*kms.KMS), nil
	}
	// so it was not in cache - create service
	sess, err := getSession(ctx, d, region)
	if err != nil {
		return nil, err
	}
	svc := kms.New(sess)
	d.ConnectionManager.Cache.Set(serviceCacheKey, svc)

	return svc, nil
}

// LambdaService returns the service connection for AWS Lambda service
func LambdaService(ctx context.Context, d *plugin.QueryData, region string) (*lambda.Lambda, error) {
	if region == "" {
		return nil, fmt.Errorf("region must be passed LambdaService")
	}
	// have we already created and cached the service?
	serviceCacheKey := fmt.Sprintf("lambda-%s", region)
	if cachedData, ok := d.ConnectionManager.Cache.Get(serviceCacheKey); ok {
		return cachedData.(*lambda.Lambda), nil
	}
	// so it was not in cache - create service
	sess, err := getSession(ctx, d, region)
	if err != nil {
		return nil, err
	}
	svc := lambda.New(sess)
	d.ConnectionManager.Cache.Set(serviceCacheKey, svc)

	return svc, nil
}

// OrganizationService returns the service connection for AWS Organization service
func OrganizationService(ctx context.Context, d *plugin.QueryData) (*organizations.Organizations, error) {
	// have we already created and cached the service?
	serviceCacheKey := "Organization"
	if cachedData, ok := d.ConnectionManager.Cache.Get(serviceCacheKey); ok {
		return cachedData.(*organizations.Organizations), nil
	}
	// so it was not in cache - create service
	sess, err := getSession(ctx, d, GetDefaultAwsRegion(d))
	if err != nil {
		return nil, err
	}
	svc := organizations.New(sess)
	d.ConnectionManager.Cache.Set(serviceCacheKey, svc)

	return svc, nil
}

// ConfigService returns the service connection for AWS Config  service
func ConfigService(ctx context.Context, d *plugin.QueryData, region string) (*configservice.ConfigService, error) {
	if region == "" {
		return nil, fmt.Errorf("region must be passed ConfigService")
	}
	// have we already created and cached the service?
	serviceCacheKey := fmt.Sprintf("configservice-%s", region)
	if cachedData, ok := d.ConnectionManager.Cache.Get(serviceCacheKey); ok {
		return cachedData.(*configservice.ConfigService), nil
	}
	// so it was not in cache - create service
	sess, err := getSession(ctx, d, region)
	if err != nil {
		return nil, err
	}
	svc := configservice.New(sess)
	d.ConnectionManager.Cache.Set(serviceCacheKey, svc)

	return svc, nil
}

// RDSService returns the service connection for AWS RDS service
func RDSService(ctx context.Context, d *plugin.QueryData, region string) (*rds.RDS, error) {
	if region == "" {
		return nil, fmt.Errorf("region must be passed RDSService")
	}
	// have we already created and cached the service?
	serviceCacheKey := fmt.Sprintf("rds-%s", region)
	if cachedData, ok := d.ConnectionManager.Cache.Get(serviceCacheKey); ok {
		return cachedData.(*rds.RDS), nil
	}
	// so it was not in cache - create service
	sess, err := getSession(ctx, d, region)
	if err != nil {
		return nil, err
	}
	svc := rds.New(sess)
	d.ConnectionManager.Cache.Set(serviceCacheKey, svc)

	return svc, nil
}

// RedshiftService returns the service connection for AWS Redshift service
func RedshiftService(ctx context.Context, d *plugin.QueryData, region string) (*redshift.Redshift, error) {
	if region == "" {
		return nil, fmt.Errorf("region must be passed Redshift")
	}
	// have we already created and cached the service?
	serviceCacheKey := fmt.Sprintf("redshift-%s", region)
	if cachedData, ok := d.ConnectionManager.Cache.Get(serviceCacheKey); ok {
		return cachedData.(*redshift.Redshift), nil
	}
	// so it was not in cache - create service
	sess, err := getSession(ctx, d, region)
	if err != nil {
		return nil, err
	}
	svc := redshift.New(sess)
	d.ConnectionManager.Cache.Set(serviceCacheKey, svc)

	return svc, nil
}

// Route53ResolverService returns the service connection for AWS route53resolver service
func Route53ResolverService(ctx context.Context, d *plugin.QueryData, region string) (*route53resolver.Route53Resolver, error) {
	if region == "" {
		return nil, fmt.Errorf("region must be passed Route53Resolver")
	}
	// have we already created and cached the service?
	serviceCacheKey := fmt.Sprintf("route53resolver-%s", region)
	if cachedData, ok := d.ConnectionManager.Cache.Get(serviceCacheKey); ok {
		return cachedData.(*route53resolver.Route53Resolver), nil
	}
	// so it was not in cache - create service
	sess, err := getSession(ctx, d, region)
	if err != nil {
		return nil, err
	}
	svc := route53resolver.New(sess)
	d.ConnectionManager.Cache.Set(serviceCacheKey, svc)
	return svc, nil
}

// Route53Service returns the service connection for AWS route53 service
func Route53Service(ctx context.Context, d *plugin.QueryData) (*route53.Route53, error) {
	// have we already created and cached the service?
	serviceCacheKey := fmt.Sprintf("route53")
	if cachedData, ok := d.ConnectionManager.Cache.Get(serviceCacheKey); ok {
		return cachedData.(*route53.Route53), nil
	}
	// so it was not in cache - create service
	sess, err := getSession(ctx, d, GetDefaultAwsRegion(d))
	if err != nil {
		return nil, err
	}
	svc := route53.New(sess)
	d.ConnectionManager.Cache.Set(serviceCacheKey, svc)
	return svc, nil
}

// S3ControlService returns the service connection for AWS s3control service
func S3ControlService(ctx context.Context, d *plugin.QueryData) (*s3control.S3Control, error) {
	// have we already created and cached the service?
	serviceCacheKey := "s3control"
	if cachedData, ok := d.ConnectionManager.Cache.Get(serviceCacheKey); ok {
		return cachedData.(*s3control.S3Control), nil
	}
	// so it was not in cache - create service
	sess, err := getSession(ctx, d, GetDefaultAwsRegion(d))
	if err != nil {
		return nil, err
	}
	svc := s3control.New(sess)
	d.ConnectionManager.Cache.Set(serviceCacheKey, svc)

	return svc, nil
}

// S3Service returns the service connection for AWS S3 service
func S3Service(ctx context.Context, d *plugin.QueryData, region string) (*s3.S3, error) {
	if region == "" {
		return nil, fmt.Errorf("region must be passed S3Service")
	}
	// have we already created and cached the service?
	serviceCacheKey := fmt.Sprintf("s3-%s", region)
	if cachedData, ok := d.ConnectionManager.Cache.Get(serviceCacheKey); ok {
		return cachedData.(*s3.S3), nil
	}
	// so it was not in cache - create service
	sess, err := getSession(ctx, d, region)
	if err != nil {
		return nil, err
	}
	svc := s3.New(sess)
	d.ConnectionManager.Cache.Set(serviceCacheKey, svc)

	return svc, nil
}

// SNSService returns the service connection for AWS SNS service
func SNSService(ctx context.Context, d *plugin.QueryData, region string) (*sns.SNS, error) {
	if region == "" {
		return nil, fmt.Errorf("region must be passed SNSService")
	}
	// have we already created and cached the service?
	serviceCacheKey := fmt.Sprintf("sns-%s", region)
	if cachedData, ok := d.ConnectionManager.Cache.Get(serviceCacheKey); ok {
		return cachedData.(*sns.SNS), nil
	}
	// so it was not in cache - create service
	sess, err := getSession(ctx, d, region)
	if err != nil {
		return nil, err
	}
	svc := sns.New(sess)
	d.ConnectionManager.Cache.Set(serviceCacheKey, svc)

	return svc, nil
}

// SQSService returns the service connection for AWS SQS service
func SQSService(ctx context.Context, d *plugin.QueryData, region string) (*sqs.SQS, error) {
	if region == "" {
		return nil, fmt.Errorf("region must be passed SQSService")
	}
	// have we already created and cached the service?
	serviceCacheKey := fmt.Sprintf("sqs-%s", region)
	if cachedData, ok := d.ConnectionManager.Cache.Get(serviceCacheKey); ok {
		return cachedData.(*sqs.SQS), nil
	}
	// so it was not in cache - create service
	sess, err := getSession(ctx, d, region)
	if err != nil {
		return nil, err
	}
	svc := sqs.New(sess)
	d.ConnectionManager.Cache.Set(serviceCacheKey, svc)

	return svc, nil
}

// SsmService returns the service connection for AWS SSM service
func SsmService(ctx context.Context, d *plugin.QueryData, region string) (*ssm.SSM, error) {
	if region == "" {
		return nil, fmt.Errorf("region must be passed SsmService")
	}
	// have we already created and cached the service?
	serviceCacheKey := fmt.Sprintf("ssm-%s", region)
	if cachedData, ok := d.ConnectionManager.Cache.Get(serviceCacheKey); ok {
		return cachedData.(*ssm.SSM), nil
	}
	// so it was not in cache - create service
	sess, err := getSession(ctx, d, region)
	if err != nil {
		return nil, err
	}
	svc := ssm.New(sess)
	d.ConnectionManager.Cache.Set(serviceCacheKey, svc)

	return svc, nil
}

// StsService returns the service connection for AWS STS service
func StsService(ctx context.Context, d *plugin.QueryData) (*sts.STS, error) {
	// have we already created and cached the service?
	serviceCacheKey := "sts"
	if cachedData, ok := d.ConnectionManager.Cache.Get(serviceCacheKey); ok {
		return cachedData.(*sts.STS), nil
	}
	// so it was not in cache - create service
	sess, err := getSession(ctx, d, GetDefaultAwsRegion(d))
	if err != nil {
		return nil, err
	}
	svc := sts.New(sess)
	d.ConnectionManager.Cache.Set(serviceCacheKey, svc)

	return svc, nil
}

func getSession(ctx context.Context, d *plugin.QueryData, region string) (*session.Session, error) {
	// get aws config info
	awsConfig := GetConfig(d.Connection)
	sessionOptions := session.Options{
		SharedConfigState: session.SharedConfigEnable,
	}

	if &awsConfig != nil {
		if awsConfig.Profile != nil {
			sessionOptions.Profile = *awsConfig.Profile
		}
		if awsConfig.AccessKey != nil && awsConfig.SecretKey == nil {
			return nil, fmt.Errorf("Partial credentials found in connection config, missing: secret_key")
		} else if awsConfig.SecretKey != nil && awsConfig.AccessKey == nil {
			return nil, fmt.Errorf("Partial credentials found in connection config, missing: access_key")
		} else if awsConfig.AccessKey != nil && awsConfig.SecretKey != nil {
			sessionOptions.Config.Credentials = credentials.NewStaticCredentials(
				*awsConfig.AccessKey, *awsConfig.SecretKey, "",
			)

			if awsConfig.SessionToken != nil {
				sessionOptions.Config.Credentials = credentials.NewStaticCredentials(
					*awsConfig.AccessKey, *awsConfig.SecretKey, *awsConfig.SessionToken,
				)
			}
		}
	}

	// TODO is it correct to always pass region to session?
	// have we cached a session?
	sessionCacheKey := fmt.Sprintf("session-%s", region)
	if cachedData, ok := d.ConnectionManager.Cache.Get(sessionCacheKey); ok {
		return cachedData.(*session.Session), nil
	}

	// so it was not in cache - create a session
	// sess, err := session.NewSession(&aws.Config{Region: &region, MaxRetries: aws.Int(10)})

	sessionOptions.Config.Region = &region
	sessionOptions.Config.MaxRetries = aws.Int(10)

	// so it was not in cache - create a session
	sess, err := session.NewSessionWithOptions(sessionOptions)
	if err != nil {
		return nil, err
	}
	// save session in cache
	d.ConnectionManager.Cache.Set(sessionCacheKey, sess)

	return sess, nil
}

// GetDefaultRegion returns the default region used
func GetDefaultRegion() string {
	os.Setenv("AWS_SDK_LOAD_CONFIG", "1")
	session, err := session.NewSession(aws.NewConfig())
	if err != nil {
		panic(err)
	}

	region := *session.Config.Region
	if region == "" {
		// get aws config info
		panic("\n\n'regions' must be set in the connection configuration. Edit your connection configuration file and then restart Steampipe")
	}
	return region
}

// GetDefaultAwsRegion returns the default region for AWS partiton
// if not set by Env variable or in aws profile or i
func GetDefaultAwsRegion(d *plugin.QueryData) string {
	// have we already created and cached the service?
	serviceCacheKey := "GetDefaultAwsRegion"
	if cachedData, ok := d.ConnectionManager.Cache.Get(serviceCacheKey); ok {
		return cachedData.(string)
	}

	// get aws config info
	awsConfig := GetConfig(d.Connection)

	var regions []string
	var region string

	if &awsConfig != nil && awsConfig.Regions != nil {
		regions = GetConfig(d.Connection).Regions
	}

	if len(getInvalidRegions(regions)) < 1 {
		os.Setenv("AWS_SDK_LOAD_CONFIG", "1")
		session, err := session.NewSession(aws.NewConfig())
		if err != nil {
			panic(err)
		}
		region = *session.Config.Region
	} else {
		// Set the first region in regions list to be default region
		region = regions[0]

		// check if it is a valid region
		if len(getInvalidRegions([]string{region})) > 0 {
			panic("\n\nConnection config have invalid region: " + region + ". Edit your connection configuration file and then restart Steampipe")
		}
	}

	if region == "" {
		region = "us-east-1"
	}
	return region
}

// EventBridgeService returns the service connection for AWS EventBridge service
func EventBridgeService(ctx context.Context, d *plugin.QueryData, region string) (*eventbridge.EventBridge, error) {
	if region == "" {
		return nil, fmt.Errorf("region must be passed EventBridgeService")
	}
	// have we already created and cached the service?
	serviceCacheKey := fmt.Sprintf("eventbridge-%s", region)
	if cachedData, ok := d.ConnectionManager.Cache.Get(serviceCacheKey); ok {
		return cachedData.(*eventbridge.EventBridge), nil
	}
	// so it was not in cache - create service
	sess, err := getSession(ctx, d, region)
	if err != nil {
		return nil, err
	}
	svc := eventbridge.New(sess)
	d.ConnectionManager.Cache.Set(serviceCacheKey, svc)

	return svc, nil
}<|MERGE_RESOLUTION|>--- conflicted
+++ resolved
@@ -18,14 +18,11 @@
 	"github.com/aws/aws-sdk-go/service/configservice"
 	"github.com/aws/aws-sdk-go/service/dynamodb"
 	"github.com/aws/aws-sdk-go/service/ec2"
-<<<<<<< HEAD
 	"github.com/aws/aws-sdk-go/service/elasticbeanstalk"
-=======
 	"github.com/aws/aws-sdk-go/service/ecs"
 	"github.com/aws/aws-sdk-go/service/efs"
 	"github.com/aws/aws-sdk-go/service/eks"
 	"github.com/aws/aws-sdk-go/service/elasticache"
->>>>>>> f69afc05
 	"github.com/aws/aws-sdk-go/service/elb"
 	"github.com/aws/aws-sdk-go/service/elbv2"
 	"github.com/aws/aws-sdk-go/service/eventbridge"
@@ -237,7 +234,6 @@
 	return svc, nil
 }
 
-<<<<<<< HEAD
 // ElasticBeanstalkService returns the service connection for AWS ElasticBeanstalk service
 func ElasticBeanstalkService(ctx context.Context, d *plugin.QueryData, region string) (*elasticbeanstalk.ElasticBeanstalk, error) {
 	if region == "" {
@@ -247,7 +243,6 @@
 	serviceCacheKey := fmt.Sprintf("elasticbeanstalk-%s", region)
 	if cachedData, ok := d.ConnectionManager.Cache.Get(serviceCacheKey); ok {
 		return cachedData.(*elasticbeanstalk.ElasticBeanstalk), nil
-=======
 // EcsService returns the service connection for AWS ECS service
 func EcsService(ctx context.Context, d *plugin.QueryData, region string) (*ecs.ECS, error) {
 	if region == "" {
@@ -257,17 +252,14 @@
 	serviceCacheKey := fmt.Sprintf("ecs-%s", region)
 	if cachedData, ok := d.ConnectionManager.Cache.Get(serviceCacheKey); ok {
 		return cachedData.(*ecs.ECS), nil
->>>>>>> f69afc05
-	}
-	// so it was not in cache - create service
-	sess, err := getSession(ctx, d, region)
-	if err != nil {
-		return nil, err
-	}
-<<<<<<< HEAD
+	}
+	// so it was not in cache - create service
+	sess, err := getSession(ctx, d, region)
+	if err != nil {
+		return nil, err
+	}
 	svc := elasticbeanstalk.New(sess)
 	d.ConnectionManager.Cache.Set(serviceCacheKey, svc)
-=======
 	svc := ecs.New(sess)
 	d.ConnectionManager.Cache.Set(serviceCacheKey, svc)
 
@@ -335,8 +327,6 @@
 	}
 	svc := elasticache.New(sess)
 	d.ConnectionManager.Cache.Set(serviceCacheKey, svc)
-
->>>>>>> f69afc05
 	return svc, nil
 }
 
