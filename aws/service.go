--- conflicted
+++ resolved
@@ -567,16 +567,9 @@
 	if err != nil {
 		return nil, err
 	}
-<<<<<<< HEAD
-  svc := guardduty.New(sess)
-  d.ConnectionManager.Cache.Set(serviceCacheKey, svc)
-  return svc, nil
-=======
 	svc := guardduty.New(sess)
 	d.ConnectionManager.Cache.Set(serviceCacheKey, svc)
 
-	return svc, nil
->>>>>>> 5b96438c
 }
 
 // IAMService returns the service connection for AWS IAM service
