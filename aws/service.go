--- conflicted
+++ resolved
@@ -60,11 +60,8 @@
 	"github.com/aws/aws-sdk-go/service/sqs"
 	"github.com/aws/aws-sdk-go/service/ssm"
 	"github.com/aws/aws-sdk-go/service/sts"
-<<<<<<< HEAD
 	"github.com/aws/aws-sdk-go/service/waf"
-=======
 	"github.com/aws/aws-sdk-go/service/wafv2"
->>>>>>> 062379cc
 	"github.com/aws/aws-sdk-go/service/wellarchitected"
 
 	"github.com/turbot/steampipe-plugin-sdk/plugin"
@@ -1159,7 +1156,6 @@
 	return svc, nil
 }
 
-<<<<<<< HEAD
 // WafService returns the service connection for AWS WAF service
 func WafService(ctx context.Context, d *plugin.QueryData) (*waf.WAF, error) {
 
@@ -1176,7 +1172,6 @@
 	}
 	svc := waf.New(sess)
   d.ConnectionManager.Cache.Set(serviceCacheKey, svc)
-=======
 // WAFv2Service returns the service connection for AWS WAFv2 service
 func WAFv2Service(ctx context.Context, d *plugin.QueryData, region string) (*wafv2.WAFV2, error) {
 	if region == "" {
@@ -1194,7 +1189,6 @@
 	}
 	svc := wafv2.New(sess)
 	d.ConnectionManager.Cache.Set(serviceCacheKey, svc)
->>>>>>> 062379cc
 
 	return svc, nil
 }
