--- conflicted
+++ resolved
@@ -18,12 +18,9 @@
 	"github.com/aws/aws-sdk-go/service/configservice"
 	"github.com/aws/aws-sdk-go/service/dynamodb"
 	"github.com/aws/aws-sdk-go/service/ec2"
-<<<<<<< HEAD
 	"github.com/aws/aws-sdk-go/service/ecs"
-=======
 	"github.com/aws/aws-sdk-go/service/eks"
 	"github.com/aws/aws-sdk-go/service/elasticache"
->>>>>>> 48bd0cd4
 	"github.com/aws/aws-sdk-go/service/elb"
 	"github.com/aws/aws-sdk-go/service/elbv2"
 	"github.com/aws/aws-sdk-go/service/eventbridge"
@@ -234,7 +231,6 @@
 	return svc, nil
 }
 
-<<<<<<< HEAD
 // EcsService returns the service connection for AWS ECS service
 func EcsService(ctx context.Context, d *plugin.QueryData, region string) (*ecs.ECS, error) {
 	if region == "" {
@@ -244,7 +240,18 @@
 	serviceCacheKey := fmt.Sprintf("ecs-%s", region)
 	if cachedData, ok := d.ConnectionManager.Cache.Get(serviceCacheKey); ok {
 		return cachedData.(*ecs.ECS), nil
-=======
+	}
+	// so it was not in cache - create service
+	sess, err := getSession(ctx, d, region)
+	if err != nil {
+		return nil, err
+	}
+	svc := ecs.New(sess)
+	d.ConnectionManager.Cache.Set(serviceCacheKey, svc)
+
+	return svc, nil
+}
+
 // EksService returns the service connection for AWS EKS service
 func EksService(ctx context.Context, d *plugin.QueryData, region string) (*eks.EKS, error) {
 	if region == "" {
@@ -254,16 +261,12 @@
 	serviceCacheKey := fmt.Sprintf("eks-%s", region)
 	if cachedData, ok := d.ConnectionManager.Cache.Get(serviceCacheKey); ok {
 		return cachedData.(*eks.EKS), nil
->>>>>>> 48bd0cd4
-	}
-	// so it was not in cache - create service
-	sess, err := getSession(ctx, d, region)
-	if err != nil {
-		return nil, err
-	}
-<<<<<<< HEAD
-	svc := ecs.New(sess)
-=======
+	}
+	// so it was not in cache - create service
+	sess, err := getSession(ctx, d, region)
+	if err != nil {
+		return nil, err
+	}
 	svc := eks.New(sess)
 	d.ConnectionManager.Cache.Set(serviceCacheKey, svc)
 
@@ -286,7 +289,6 @@
 		return nil, err
 	}
 	svc := elasticache.New(sess)
->>>>>>> 48bd0cd4
 	d.ConnectionManager.Cache.Set(serviceCacheKey, svc)
 
 	return svc, nil
