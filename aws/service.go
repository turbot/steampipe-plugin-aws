package aws

import (
	"context"
	"fmt"
	"os"

	"github.com/aws/aws-sdk-go/aws"
	"github.com/aws/aws-sdk-go/aws/session"
	"github.com/aws/aws-sdk-go/service/acm"
	"github.com/aws/aws-sdk-go/service/apigateway"
	"github.com/aws/aws-sdk-go/service/apigatewayv2"
	"github.com/aws/aws-sdk-go/service/autoscaling"
	"github.com/aws/aws-sdk-go/service/cloudformation"
	"github.com/aws/aws-sdk-go/service/cloudwatchlogs"
	"github.com/aws/aws-sdk-go/service/dynamodb"
	"github.com/aws/aws-sdk-go/service/ec2"
	"github.com/aws/aws-sdk-go/service/elb"
	"github.com/aws/aws-sdk-go/service/elbv2"
	"github.com/aws/aws-sdk-go/service/iam"
	"github.com/aws/aws-sdk-go/service/kms"
	"github.com/aws/aws-sdk-go/service/lambda"
	"github.com/aws/aws-sdk-go/service/organizations"
	"github.com/aws/aws-sdk-go/service/rds"
	"github.com/aws/aws-sdk-go/service/route53"
	"github.com/aws/aws-sdk-go/service/s3"
	"github.com/aws/aws-sdk-go/service/s3control"
	"github.com/aws/aws-sdk-go/service/sns"
	"github.com/aws/aws-sdk-go/service/sqs"
	"github.com/aws/aws-sdk-go/service/ssm"
	"github.com/aws/aws-sdk-go/service/sts"

	"github.com/turbot/steampipe-plugin-sdk/plugin"
)

// ACMService returns the service connection for AWS ACM service
func ACMService(ctx context.Context, d *plugin.QueryData, region string) (*acm.ACM, error) {
	if region == "" {
		return nil, fmt.Errorf("region must be passed ACMService")
	}
	// have we already created and cached the service?
	serviceCacheKey := fmt.Sprintf("acm-%s", region)
	if cachedData, ok := d.ConnectionManager.Cache.Get(serviceCacheKey); ok {
		return cachedData.(*acm.ACM), nil
	}
	// so it was not in cache - create service
	sess, err := getSession(ctx, d, region)
	if err != nil {
		return nil, err
	}
	svc := acm.New(sess)
	d.ConnectionManager.Cache.Set(serviceCacheKey, svc)

	return svc, nil
}

// APIGatewayService returns the service connection for AWS API Gateway service
func APIGatewayService(ctx context.Context, d *plugin.QueryData, region string) (*apigateway.APIGateway, error) {
	if region == "" {
		return nil, fmt.Errorf("region must be passed APIGateway")
	}
	// have we already created and cached the service?
	serviceCacheKey := fmt.Sprintf("apigateway-%s", region)
	if cachedData, ok := d.ConnectionManager.Cache.Get(serviceCacheKey); ok {
		return cachedData.(*apigateway.APIGateway), nil
	}
	// so it was not in cache - create service
	sess, err := getSession(ctx, d, region)
	if err != nil {
		return nil, err
	}
	svc := apigateway.New(sess)
	d.ConnectionManager.Cache.Set(serviceCacheKey, svc)

	return svc, nil
}

// APIGatewayV2Service returns the service connection for AWS API Gateway V2 service
func APIGatewayV2Service(ctx context.Context, d *plugin.QueryData, region string) (*apigatewayv2.ApiGatewayV2, error) {
	if region == "" {
		return nil, fmt.Errorf("region must be passed APIGatewayV2Service")
	}
	// have we already created and cached the service?
	serviceCacheKey := fmt.Sprintf("apigatewayv2-%s", region)
	if cachedData, ok := d.ConnectionManager.Cache.Get(serviceCacheKey); ok {
		return cachedData.(*apigatewayv2.ApiGatewayV2), nil
	}
	// so it was not in cache - create service
	sess, err := getSession(ctx, d, region)
	if err != nil {
		return nil, err
	}
	svc := apigatewayv2.New(sess)
	d.ConnectionManager.Cache.Set(serviceCacheKey, svc)

	return svc, nil
}

// AutoScalingService returns the service connection for AWS AutoScaling service
func AutoScalingService(ctx context.Context, d *plugin.QueryData, region string) (*autoscaling.AutoScaling, error) {
	if region == "" {
		return nil, fmt.Errorf("region must be passed AutoScalingService")
	}
	// have we already created and cached the service?
	serviceCacheKey := fmt.Sprintf("autoscaling-%s", region)
	if cachedData, ok := d.ConnectionManager.Cache.Get(serviceCacheKey); ok {
		return cachedData.(*autoscaling.AutoScaling), nil
	}
	// so it was not in cache - create service
	sess, err := getSession(ctx, d, region)
	if err != nil {
		return nil, err
	}
	svc := autoscaling.New(sess)
	d.ConnectionManager.Cache.Set(serviceCacheKey, svc)

	return svc, nil
}

// CloudFormationService returns the service connection for AWS CloudFormation service
func CloudFormationService(ctx context.Context, d *plugin.QueryData, region string) (*cloudformation.CloudFormation, error) {
	if region == "" {
		return nil, fmt.Errorf("region must be passed CloudFormationService")
	}
	// have we already created and cached the service?
	serviceCacheKey := fmt.Sprintf("cloudformation-%s", region)
	if cachedData, ok := d.ConnectionManager.Cache.Get(serviceCacheKey); ok {
		return cachedData.(*cloudformation.CloudFormation), nil
	}
	// so it was not in cache - create service
	sess, err := getSession(ctx, d, region)
	if err != nil {
		return nil, err
	}
	svc := cloudformation.New(sess)
	d.ConnectionManager.Cache.Set(serviceCacheKey, svc)

	return svc, nil
}

// CloudWatchLogsService returns the service connection for AWS Cloud Watch Logs service
func CloudWatchLogsService(ctx context.Context, d *plugin.QueryData, region string) (*cloudwatchlogs.CloudWatchLogs, error) {
	if region == "" {
		return nil, fmt.Errorf("region must be passed CloudWatchLogsService")
	}
	// have we already created and cached the service?
	serviceCacheKey := fmt.Sprintf("cloudwatchlogs-%s", region)
	if cachedData, ok := d.ConnectionManager.Cache.Get(serviceCacheKey); ok {
		return cachedData.(*cloudwatchlogs.CloudWatchLogs), nil
	}
	// so it was not in cache - create service
	sess, err := getSession(ctx, d, region)
	if err != nil {
		return nil, err
	}
	svc := cloudwatchlogs.New(sess)
	d.ConnectionManager.Cache.Set(serviceCacheKey, svc)

	return svc, nil
}

// DynamoDbService returns the service connection for AWS DynamoDb service
func DynamoDbService(ctx context.Context, d *plugin.QueryData, region string) (*dynamodb.DynamoDB, error) {
	if region == "" {
		return nil, fmt.Errorf("region must be passed DynamoDbService")
	}
	// have we already created and cached the service?
	serviceCacheKey := fmt.Sprintf("dynamodb-%s", region)
	if cachedData, ok := d.ConnectionManager.Cache.Get(serviceCacheKey); ok {
		return cachedData.(*dynamodb.DynamoDB), nil
	}
	// so it was not in cache - create service
	sess, err := getSession(ctx, d, region)
	if err != nil {
		return nil, err
	}
	svc := dynamodb.New(sess)
	d.ConnectionManager.Cache.Set(serviceCacheKey, svc)

	return svc, nil
}

// Ec2Service returns the service connection for AWS EC2 service
func Ec2Service(ctx context.Context, d *plugin.QueryData, region string) (*ec2.EC2, error) {
	if region == "" {
		return nil, fmt.Errorf("region must be passed Ec2Service")
	}
	// have we already created and cached the service?
	serviceCacheKey := fmt.Sprintf("ec2-%s", region)
	if cachedData, ok := d.ConnectionManager.Cache.Get(serviceCacheKey); ok {
		return cachedData.(*ec2.EC2), nil
	}
	// so it was not in cache - create service
	sess, err := getSession(ctx, d, region)
	if err != nil {
		return nil, err
	}
	svc := ec2.New(sess)
	d.ConnectionManager.Cache.Set(serviceCacheKey, svc)

	return svc, nil
}

// ELBv2Service returns the service connection for AWS EC2 service
func ELBv2Service(ctx context.Context, d *plugin.QueryData, region string) (*elbv2.ELBV2, error) {
	if region == "" {
		return nil, fmt.Errorf("region must be passed ELBv2Service")
	}

	// have we already created and cached the service?
	serviceCacheKey := fmt.Sprintf("elbv2-%s", region)
	if cachedData, ok := d.ConnectionManager.Cache.Get(serviceCacheKey); ok {
		return cachedData.(*elbv2.ELBV2), nil
	}

	// so it was not in cache - create service
	sess, err := getSession(ctx, d, region)
	if err != nil {
		return nil, err
	}
	svc := elbv2.New(sess)
	d.ConnectionManager.Cache.Set(serviceCacheKey, svc)

	return svc, nil
}

// ELBService returns the service connection for AWS ELB Classic service
func ELBService(ctx context.Context, d *plugin.QueryData, region string) (*elb.ELB, error) {
	if region == "" {
		return nil, fmt.Errorf("region must be passed ELBv2Service")
	}

	// have we already created and cached the service?
	serviceCacheKey := fmt.Sprintf("elb-%s", region)
	if cachedData, ok := d.ConnectionManager.Cache.Get(serviceCacheKey); ok {
		return cachedData.(*elb.ELB), nil
	}

	// so it was not in cache - create service
	sess, err := getSession(ctx, d, region)
	if err != nil {
		return nil, err
	}
	svc := elb.New(sess)
	d.ConnectionManager.Cache.Set(serviceCacheKey, svc)

	return svc, nil
}

// IAMService returns the service connection for AWS IAM service
func IAMService(ctx context.Context, d *plugin.QueryData) (*iam.IAM, error) {
	// have we already created and cached the service?
	serviceCacheKey := "iam"
	if cachedData, ok := d.ConnectionManager.Cache.Get(serviceCacheKey); ok {
		return cachedData.(*iam.IAM), nil
	}
	// so it was not in cache - create service
	sess, err := getSession(ctx, d, GetDefaultAwsRegion())
	if err != nil {
		return nil, err
	}
	// svc := iam.New(session.New(&aws.Config{MaxRetries: aws.Int(10)}))
	svc := iam.New(sess)
	d.ConnectionManager.Cache.Set(serviceCacheKey, svc)

	return svc, nil
}

// KMSService returns the service connection for AWS KMS service
func KMSService(ctx context.Context, d *plugin.QueryData, region string) (*kms.KMS, error) {
	if region == "" {
		return nil, fmt.Errorf("region must be passed KMSService")
	}
	// have we already created and cached the service?
	serviceCacheKey := fmt.Sprintf("kms-%s", region)
	if cachedData, ok := d.ConnectionManager.Cache.Get(serviceCacheKey); ok {
		return cachedData.(*kms.KMS), nil
	}
	// so it was not in cache - create service
	sess, err := getSession(ctx, d, region)
	if err != nil {
		return nil, err
	}
	svc := kms.New(sess)
	d.ConnectionManager.Cache.Set(serviceCacheKey, svc)

	return svc, nil
}

// LambdaService returns the service connection for AWS Lambda service
func LambdaService(ctx context.Context, d *plugin.QueryData, region string) (*lambda.Lambda, error) {
	if region == "" {
		return nil, fmt.Errorf("region must be passed LambdaService")
	}
	// have we already created and cached the service?
	serviceCacheKey := fmt.Sprintf("lambda-%s", region)
	if cachedData, ok := d.ConnectionManager.Cache.Get(serviceCacheKey); ok {
		return cachedData.(*lambda.Lambda), nil
	}
	// so it was not in cache - create service
	sess, err := getSession(ctx, d, region)
	if err != nil {
		return nil, err
	}
	svc := lambda.New(sess)
	d.ConnectionManager.Cache.Set(serviceCacheKey, svc)

	return svc, nil
}

// OrganizationService returns the service connection for AWS Organization service
func OrganizationService(ctx context.Context, d *plugin.QueryData) (*organizations.Organizations, error) {
	// have we already created and cached the service?
	serviceCacheKey := "Organization"
	if cachedData, ok := d.ConnectionManager.Cache.Get(serviceCacheKey); ok {
		return cachedData.(*organizations.Organizations), nil
	}
	// so it was not in cache - create service
	sess, err := getSession(ctx, d, GetDefaultRegion())
	if err != nil {
		return nil, err
	}
	svc := organizations.New(sess)
	d.ConnectionManager.Cache.Set(serviceCacheKey, svc)

	return svc, nil
}

// RDSService returns the service connection for AWS RDS service
func RDSService(ctx context.Context, d *plugin.QueryData, region string) (*rds.RDS, error) {
	if region == "" {
		return nil, fmt.Errorf("region must be passed RDSService")
	}
	// have we already created and cached the service?
	serviceCacheKey := fmt.Sprintf("rds-%s", region)
	if cachedData, ok := d.ConnectionManager.Cache.Get(serviceCacheKey); ok {
		return cachedData.(*rds.RDS), nil
	}
	// so it was not in cache - create service
	sess, err := getSession(ctx, d, region)
	if err != nil {
		return nil, err
	}
	svc := rds.New(sess)
	d.ConnectionManager.Cache.Set(serviceCacheKey, svc)

	return svc, nil
}

// Route53Service returns the service connection for AWS route53 service
func Route53Service(ctx context.Context, d *plugin.QueryData, region string) (*route53.Route53, error) {
	if region == "" {
		return nil, fmt.Errorf("region must be passed Route53Service")
	}
	// have we already created and cached the service?
	serviceCacheKey := fmt.Sprintf("route53-%s", region)
	if cachedData, ok := d.ConnectionManager.Cache.Get(serviceCacheKey); ok {
		return cachedData.(*route53.Route53), nil
	}
	// so it was not in cache - create service
	sess, err := getSession(ctx, d, region)
	if err != nil {
		return nil, err
	}
	svc := route53.New(sess)
	d.ConnectionManager.Cache.Set(serviceCacheKey, svc)
	return svc, nil
}

// S3ControlService returns the service connection for AWS s3control service
func S3ControlService(ctx context.Context, d *plugin.QueryData) (*s3control.S3Control, error) {
	// have we already created and cached the service?
	serviceCacheKey := "s3control"
	if cachedData, ok := d.ConnectionManager.Cache.Get(serviceCacheKey); ok {
		return cachedData.(*s3control.S3Control), nil
	}
	// so it was not in cache - create service
	sess, err := getSession(ctx, d, GetDefaultRegion())
	if err != nil {
		return nil, err
	}
	svc := s3control.New(sess)
	d.ConnectionManager.Cache.Set(serviceCacheKey, svc)

	return svc, nil
}

// S3Service returns the service connection for AWS S3 service
func S3Service(ctx context.Context, d *plugin.QueryData, region string) (*s3.S3, error) {
	if region == "" {
		return nil, fmt.Errorf("region must be passed S3Service")
	}
	// have we already created and cached the service?
	serviceCacheKey := fmt.Sprintf("s3-%s", region)
	if cachedData, ok := d.ConnectionManager.Cache.Get(serviceCacheKey); ok {
		return cachedData.(*s3.S3), nil
	}
	// so it was not in cache - create service
	sess, err := getSession(ctx, d, region)
	if err != nil {
		return nil, err
	}
	svc := s3.New(sess)
	d.ConnectionManager.Cache.Set(serviceCacheKey, svc)

	return svc, nil
}

// SNSService returns the service connection for AWS SNS service
func SNSService(ctx context.Context, d *plugin.QueryData, region string) (*sns.SNS, error) {
	if region == "" {
		return nil, fmt.Errorf("region must be passed SNSService")
	}
	// have we already created and cached the service?
	serviceCacheKey := fmt.Sprintf("sns-%s", region)
	if cachedData, ok := d.ConnectionManager.Cache.Get(serviceCacheKey); ok {
		return cachedData.(*sns.SNS), nil
	}
	// so it was not in cache - create service
	sess, err := getSession(ctx, d, region)
	if err != nil {
		return nil, err
	}
	svc := sns.New(sess)
	d.ConnectionManager.Cache.Set(serviceCacheKey, svc)

	return svc, nil
}

// SQSService returns the service connection for AWS SQS service
func SQSService(ctx context.Context, d *plugin.QueryData, region string) (*sqs.SQS, error) {
	if region == "" {
		return nil, fmt.Errorf("region must be passed SQSService")
	}
	// have we already created and cached the service?
	serviceCacheKey := fmt.Sprintf("sqs-%s", region)
	if cachedData, ok := d.ConnectionManager.Cache.Get(serviceCacheKey); ok {
		return cachedData.(*sqs.SQS), nil
	}
	// so it was not in cache - create service
	sess, err := getSession(ctx, d, region)
	if err != nil {
		return nil, err
	}
	svc := sqs.New(sess)
	d.ConnectionManager.Cache.Set(serviceCacheKey, svc)

	return svc, nil
}

// SsmService returns the service connection for AWS SSM service
func SsmService(ctx context.Context, d *plugin.QueryData, region string) (*ssm.SSM, error) {
	if region == "" {
		return nil, fmt.Errorf("region must be passed SsmService")
	}
	// have we already created and cached the service?
	serviceCacheKey := fmt.Sprintf("ssm-%s", region)
	if cachedData, ok := d.ConnectionManager.Cache.Get(serviceCacheKey); ok {
		return cachedData.(*ssm.SSM), nil
	}
	// so it was not in cache - create service
	sess, err := getSession(ctx, d, GetDefaultRegion())
	if err != nil {
		return nil, err
	}
	svc := ssm.New(sess)
	d.ConnectionManager.Cache.Set(serviceCacheKey, svc)

	return svc, nil
}

// StsService returns the service connection for AWS STS service
func StsService(ctx context.Context, d *plugin.QueryData) (*sts.STS, error) {
	// have we already created and cached the service?
	serviceCacheKey := "sts"
	if cachedData, ok := d.ConnectionManager.Cache.Get(serviceCacheKey); ok {
		return cachedData.(*sts.STS), nil
	}
	// so it was not in cache - create service
	sess, err := getSession(ctx, d, GetDefaultAwsRegion())
	if err != nil {
		return nil, err
	}
	svc := sts.New(sess)
	d.ConnectionManager.Cache.Set(serviceCacheKey, svc)

	return svc, nil
}

func getSession(ctx context.Context, d *plugin.QueryData, region string) (*session.Session, error) {
	awsConfig := GetConfig(d.Connection)
<<<<<<< HEAD
	plugin.Logger(ctx).Warn("###########getSession#########", "awsConfig", awsConfig)
	plugin.Logger(ctx).Warn("###########getSession#########", "region", region)
=======
>>>>>>> 0f9f04f8

	if &awsConfig != nil {
		if awsConfig.Profile != nil {
			os.Setenv("AWS_PROFILE", *awsConfig.Profile)
		}
		if awsConfig.AccessKey != nil && awsConfig.SecretKey == nil {
			return nil, fmt.Errorf("Partial credentials found in connection config, missing: secret_key")
		} else if awsConfig.SecretKey != nil && awsConfig.AccessKey == nil {
			return nil, fmt.Errorf("Partial credentials found in connection config, missing: access_key")
		} else if awsConfig.AccessKey != nil && awsConfig.SecretKey == nil {
			os.Setenv("AWS_ACCESS_KEY_ID", *awsConfig.AccessKey)
			os.Setenv("AWS_SECRET_ACCESS_KEY", *awsConfig.SecretKey)

			if awsConfig.SessionToken != nil {
				os.Setenv("AWS_SESSION_TOKEN", *awsConfig.SessionToken)
			}
		}
	}

	// TODO is it correct to always pass region to session?
	// have we cached a session?
	sessionCacheKey := fmt.Sprintf("session-%s", region)
	if cachedData, ok := d.ConnectionManager.Cache.Get(sessionCacheKey); ok {
		return cachedData.(*session.Session), nil
	}

	// so it was not in cache - create a session
	sess, err := session.NewSession(&aws.Config{Region: &region, MaxRetries: aws.Int(10)})
	if err != nil {
		return nil, err
	}
	// save session in cache
	d.ConnectionManager.Cache.Set(sessionCacheKey, sess)

	return sess, nil
}

// GetDefaultRegion returns the default region used
func GetDefaultRegion() string {
	os.Setenv("AWS_SDK_LOAD_CONFIG", "1")
	session, err := session.NewSession(aws.NewConfig())
	if err != nil {
		panic(err)
	}
	// region := os.Getenv("AWS_REGION")
	region := *session.Config.Region
	if region == "" {
		panic("\n\nYou must specify a region. You can configure your region by running \"aws configure\" or setting AWS_REGION environment variable.")
	}
	return region
}

// GetDefaultAwsRegion returns the default region for AWS partiton
// if not set by Env variable or in aws profile
func GetDefaultAwsRegion() string {
	os.Setenv("AWS_SDK_LOAD_CONFIG", "1")
	session, err := session.NewSession(aws.NewConfig())
	if err != nil {
		panic(err)
	}

	region := *session.Config.Region
	if region == "" {
		region = "us-east-1"
	}
	return region
}<|MERGE_RESOLUTION|>--- conflicted
+++ resolved
@@ -488,12 +488,8 @@
 }
 
 func getSession(ctx context.Context, d *plugin.QueryData, region string) (*session.Session, error) {
+	// get aws config info
 	awsConfig := GetConfig(d.Connection)
-<<<<<<< HEAD
-	plugin.Logger(ctx).Warn("###########getSession#########", "awsConfig", awsConfig)
-	plugin.Logger(ctx).Warn("###########getSession#########", "region", region)
-=======
->>>>>>> 0f9f04f8
 
 	if &awsConfig != nil {
 		if awsConfig.Profile != nil {
