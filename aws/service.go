package aws

import (
	"context"
	"fmt"
	"os"

	"github.com/aws/aws-sdk-go/aws"
	"github.com/aws/aws-sdk-go/aws/credentials"
	"github.com/aws/aws-sdk-go/aws/session"
	"github.com/aws/aws-sdk-go/service/acm"
	"github.com/aws/aws-sdk-go/service/apigateway"
	"github.com/aws/aws-sdk-go/service/apigatewayv2"
	"github.com/aws/aws-sdk-go/service/autoscaling"
	"github.com/aws/aws-sdk-go/service/cloudformation"
	"github.com/aws/aws-sdk-go/service/cloudtrail"
	"github.com/aws/aws-sdk-go/service/cloudwatch"
	"github.com/aws/aws-sdk-go/service/cloudwatchlogs"
	"github.com/aws/aws-sdk-go/service/configservice"
	"github.com/aws/aws-sdk-go/service/dynamodb"
	"github.com/aws/aws-sdk-go/service/ec2"
	"github.com/aws/aws-sdk-go/service/ecs"
	"github.com/aws/aws-sdk-go/service/efs"
	"github.com/aws/aws-sdk-go/service/eks"
	"github.com/aws/aws-sdk-go/service/elasticache"
	"github.com/aws/aws-sdk-go/service/elb"
	"github.com/aws/aws-sdk-go/service/elbv2"
<<<<<<< HEAD
	"github.com/aws/aws-sdk-go/service/firehose"
=======
	"github.com/aws/aws-sdk-go/service/emr"
	"github.com/aws/aws-sdk-go/service/eventbridge"
>>>>>>> d8ed4ca1
	"github.com/aws/aws-sdk-go/service/iam"
	"github.com/aws/aws-sdk-go/service/kinesis"
	"github.com/aws/aws-sdk-go/service/kinesisvideo"
	"github.com/aws/aws-sdk-go/service/kms"
	"github.com/aws/aws-sdk-go/service/lambda"
	"github.com/aws/aws-sdk-go/service/organizations"
	"github.com/aws/aws-sdk-go/service/rds"
	"github.com/aws/aws-sdk-go/service/redshift"
	"github.com/aws/aws-sdk-go/service/route53"
	"github.com/aws/aws-sdk-go/service/route53resolver"
	"github.com/aws/aws-sdk-go/service/s3"
	"github.com/aws/aws-sdk-go/service/s3control"
	"github.com/aws/aws-sdk-go/service/sns"
	"github.com/aws/aws-sdk-go/service/sqs"
	"github.com/aws/aws-sdk-go/service/ssm"
	"github.com/aws/aws-sdk-go/service/sts"

	"github.com/turbot/steampipe-plugin-sdk/plugin"
)

// ACMService returns the service connection for AWS ACM service
func ACMService(ctx context.Context, d *plugin.QueryData, region string) (*acm.ACM, error) {
	if region == "" {
		return nil, fmt.Errorf("region must be passed ACMService")
	}
	// have we already created and cached the service?
	serviceCacheKey := fmt.Sprintf("acm-%s", region)
	if cachedData, ok := d.ConnectionManager.Cache.Get(serviceCacheKey); ok {
		return cachedData.(*acm.ACM), nil
	}
	// so it was not in cache - create service
	sess, err := getSession(ctx, d, region)
	if err != nil {
		return nil, err
	}
	svc := acm.New(sess)
	d.ConnectionManager.Cache.Set(serviceCacheKey, svc)

	return svc, nil
}

// APIGatewayService returns the service connection for AWS API Gateway service
func APIGatewayService(ctx context.Context, d *plugin.QueryData, region string) (*apigateway.APIGateway, error) {
	if region == "" {
		return nil, fmt.Errorf("region must be passed APIGateway")
	}
	// have we already created and cached the service?
	serviceCacheKey := fmt.Sprintf("apigateway-%s", region)
	if cachedData, ok := d.ConnectionManager.Cache.Get(serviceCacheKey); ok {
		return cachedData.(*apigateway.APIGateway), nil
	}
	// so it was not in cache - create service
	sess, err := getSession(ctx, d, region)
	if err != nil {
		return nil, err
	}
	svc := apigateway.New(sess)
	d.ConnectionManager.Cache.Set(serviceCacheKey, svc)

	return svc, nil
}

// APIGatewayV2Service returns the service connection for AWS API Gateway V2 service
func APIGatewayV2Service(ctx context.Context, d *plugin.QueryData, region string) (*apigatewayv2.ApiGatewayV2, error) {
	if region == "" {
		return nil, fmt.Errorf("region must be passed APIGatewayV2Service")
	}
	// have we already created and cached the service?
	serviceCacheKey := fmt.Sprintf("apigatewayv2-%s", region)
	if cachedData, ok := d.ConnectionManager.Cache.Get(serviceCacheKey); ok {
		return cachedData.(*apigatewayv2.ApiGatewayV2), nil
	}
	// so it was not in cache - create service
	sess, err := getSession(ctx, d, region)
	if err != nil {
		return nil, err
	}
	svc := apigatewayv2.New(sess)
	d.ConnectionManager.Cache.Set(serviceCacheKey, svc)

	return svc, nil
}

// AutoScalingService returns the service connection for AWS AutoScaling service
func AutoScalingService(ctx context.Context, d *plugin.QueryData, region string) (*autoscaling.AutoScaling, error) {
	if region == "" {
		return nil, fmt.Errorf("region must be passed AutoScalingService")
	}
	// have we already created and cached the service?
	serviceCacheKey := fmt.Sprintf("autoscaling-%s", region)
	if cachedData, ok := d.ConnectionManager.Cache.Get(serviceCacheKey); ok {
		return cachedData.(*autoscaling.AutoScaling), nil
	}
	// so it was not in cache - create service
	sess, err := getSession(ctx, d, region)
	if err != nil {
		return nil, err
	}
	svc := autoscaling.New(sess)
	d.ConnectionManager.Cache.Set(serviceCacheKey, svc)

	return svc, nil
}

// CloudFormationService returns the service connection for AWS CloudFormation service
func CloudFormationService(ctx context.Context, d *plugin.QueryData, region string) (*cloudformation.CloudFormation, error) {
	if region == "" {
		return nil, fmt.Errorf("region must be passed CloudFormationService")
	}
	// have we already created and cached the service?
	serviceCacheKey := fmt.Sprintf("cloudformation-%s", region)
	if cachedData, ok := d.ConnectionManager.Cache.Get(serviceCacheKey); ok {
		return cachedData.(*cloudformation.CloudFormation), nil
	}
	// so it was not in cache - create service
	sess, err := getSession(ctx, d, region)
	if err != nil {
		return nil, err
	}
	svc := cloudformation.New(sess)
	d.ConnectionManager.Cache.Set(serviceCacheKey, svc)

	return svc, nil
}

// CloudWatchService returns the service connection for AWS Cloud Watch service
func CloudWatchService(ctx context.Context, d *plugin.QueryData, region string) (*cloudwatch.CloudWatch, error) {
	if region == "" {
		return nil, fmt.Errorf("region must be passed CloudWatchService")
	}
	// have we already created and cached the service?
	serviceCacheKey := fmt.Sprintf("cloudwatch-%s", region)
	if cachedData, ok := d.ConnectionManager.Cache.Get(serviceCacheKey); ok {
		return cachedData.(*cloudwatch.CloudWatch), nil
	}
	// so it was not in cache - create service
	sess, err := getSession(ctx, d, region)
	if err != nil {
		return nil, err
	}
	svc := cloudwatch.New(sess)
	d.ConnectionManager.Cache.Set(serviceCacheKey, svc)

	return svc, nil
}

// CloudWatchLogsService returns the service connection for AWS Cloud Watch Logs service
func CloudWatchLogsService(ctx context.Context, d *plugin.QueryData, region string) (*cloudwatchlogs.CloudWatchLogs, error) {
	if region == "" {
		return nil, fmt.Errorf("region must be passed CloudWatchLogsService")
	}
	// have we already created and cached the service?
	serviceCacheKey := fmt.Sprintf("cloudwatchlogs-%s", region)
	if cachedData, ok := d.ConnectionManager.Cache.Get(serviceCacheKey); ok {
		return cachedData.(*cloudwatchlogs.CloudWatchLogs), nil
	}
	// so it was not in cache - create service
	sess, err := getSession(ctx, d, region)
	if err != nil {
		return nil, err
	}
	svc := cloudwatchlogs.New(sess)
	d.ConnectionManager.Cache.Set(serviceCacheKey, svc)

	return svc, nil
}

// CloudTrailService returns the service connection for AWS CloudTrail service
func CloudTrailService(ctx context.Context, d *plugin.QueryData, region string) (*cloudtrail.CloudTrail, error) {
	if region == "" {
		return nil, fmt.Errorf("region must be passed CloudTrailService")
	}
	// have we already created and cached the service?
	serviceCacheKey := fmt.Sprintf("cloudtrail-%s", region)
	if cachedData, ok := d.ConnectionManager.Cache.Get(serviceCacheKey); ok {
		return cachedData.(*cloudtrail.CloudTrail), nil
	}
	// so it was not in cache - create service
	sess, err := getSession(ctx, d, region)
	if err != nil {
		return nil, err
	}
	svc := cloudtrail.New(sess)
	d.ConnectionManager.Cache.Set(serviceCacheKey, svc)

	return svc, nil
}

// DynamoDbService returns the service connection for AWS DynamoDb service
func DynamoDbService(ctx context.Context, d *plugin.QueryData, region string) (*dynamodb.DynamoDB, error) {
	if region == "" {
		return nil, fmt.Errorf("region must be passed DynamoDbService")
	}
	// have we already created and cached the service?
	serviceCacheKey := fmt.Sprintf("dynamodb-%s", region)
	if cachedData, ok := d.ConnectionManager.Cache.Get(serviceCacheKey); ok {
		return cachedData.(*dynamodb.DynamoDB), nil
	}
	// so it was not in cache - create service
	sess, err := getSession(ctx, d, region)
	if err != nil {
		return nil, err
	}
	svc := dynamodb.New(sess)
	d.ConnectionManager.Cache.Set(serviceCacheKey, svc)

	return svc, nil
}

// Ec2Service returns the service connection for AWS EC2 service
func Ec2Service(ctx context.Context, d *plugin.QueryData, region string) (*ec2.EC2, error) {
	if region == "" {
		return nil, fmt.Errorf("region must be passed Ec2Service")
	}
	// have we already created and cached the service?
	serviceCacheKey := fmt.Sprintf("ec2-%s", region)
	if cachedData, ok := d.ConnectionManager.Cache.Get(serviceCacheKey); ok {
		return cachedData.(*ec2.EC2), nil
	}
	// so it was not in cache - create service
	sess, err := getSession(ctx, d, region)
	if err != nil {
		return nil, err
	}
	svc := ec2.New(sess)
	d.ConnectionManager.Cache.Set(serviceCacheKey, svc)

	return svc, nil
}

// EcsService returns the service connection for AWS ECS service
func EcsService(ctx context.Context, d *plugin.QueryData, region string) (*ecs.ECS, error) {
	if region == "" {
		return nil, fmt.Errorf("region must be passed EcsService")
	}
	// have we already created and cached the service?
	serviceCacheKey := fmt.Sprintf("ecs-%s", region)
	if cachedData, ok := d.ConnectionManager.Cache.Get(serviceCacheKey); ok {
		return cachedData.(*ecs.ECS), nil
	}
	// so it was not in cache - create service
	sess, err := getSession(ctx, d, region)
	if err != nil {
		return nil, err
	}
	svc := ecs.New(sess)
	d.ConnectionManager.Cache.Set(serviceCacheKey, svc)

	return svc, nil
}

// EfsService returns the service connection for AWS Elastic File System service
func EfsService(ctx context.Context, d *plugin.QueryData, region string) (*efs.EFS, error) {
	if region == "" {
		return nil, fmt.Errorf("region must be passed EfsService")
	}

	// have we already created and cached the service?
	serviceCacheKey := fmt.Sprintf("efs-%s", region)
	if cachedData, ok := d.ConnectionManager.Cache.Get(serviceCacheKey); ok {
		return cachedData.(*efs.EFS), nil
	}
	// so it was not in cache - create service
	sess, err := getSession(ctx, d, region)
	if err != nil {
		return nil, err
	}
	svc := efs.New(sess)
	d.ConnectionManager.Cache.Set(serviceCacheKey, svc)

	return svc, nil
}

// EksService returns the service connection for AWS EKS service
func EksService(ctx context.Context, d *plugin.QueryData, region string) (*eks.EKS, error) {
	if region == "" {
		return nil, fmt.Errorf("region must be passed EksService")
	}
	// have we already created and cached the service?
	serviceCacheKey := fmt.Sprintf("eks-%s", region)
	if cachedData, ok := d.ConnectionManager.Cache.Get(serviceCacheKey); ok {
		return cachedData.(*eks.EKS), nil
	}
	// so it was not in cache - create service
	sess, err := getSession(ctx, d, region)
	if err != nil {
		return nil, err
	}
	svc := eks.New(sess)
	d.ConnectionManager.Cache.Set(serviceCacheKey, svc)

	return svc, nil
}

// ElastiCacheService returns the service connection for AWS ElastiCache service
func ElastiCacheService(ctx context.Context, d *plugin.QueryData, region string) (*elasticache.ElastiCache, error) {
	if region == "" {
		return nil, fmt.Errorf("region must be passed ElastiCache")
	}
	// have we already created and cached the service?
	serviceCacheKey := fmt.Sprintf("elasticache-%s", region)
	if cachedData, ok := d.ConnectionManager.Cache.Get(serviceCacheKey); ok {
		return cachedData.(*elasticache.ElastiCache), nil
	}
	// so it was not in cache - create service
	sess, err := getSession(ctx, d, region)
	if err != nil {
		return nil, err
	}
	svc := elasticache.New(sess)
	d.ConnectionManager.Cache.Set(serviceCacheKey, svc)

	return svc, nil
}

// ELBv2Service returns the service connection for AWS EC2 service
func ELBv2Service(ctx context.Context, d *plugin.QueryData, region string) (*elbv2.ELBV2, error) {
	if region == "" {
		return nil, fmt.Errorf("region must be passed ELBv2Service")
	}

	// have we already created and cached the service?
	serviceCacheKey := fmt.Sprintf("elbv2-%s", region)
	if cachedData, ok := d.ConnectionManager.Cache.Get(serviceCacheKey); ok {
		return cachedData.(*elbv2.ELBV2), nil
	}

	// so it was not in cache - create service
	sess, err := getSession(ctx, d, region)
	if err != nil {
		return nil, err
	}
	svc := elbv2.New(sess)
	d.ConnectionManager.Cache.Set(serviceCacheKey, svc)

	return svc, nil
}

// ELBService returns the service connection for AWS ELB Classic service
func ELBService(ctx context.Context, d *plugin.QueryData, region string) (*elb.ELB, error) {
	if region == "" {
		return nil, fmt.Errorf("region must be passed ELBv2Service")
	}

	// have we already created and cached the service?
	serviceCacheKey := fmt.Sprintf("elb-%s", region)
	if cachedData, ok := d.ConnectionManager.Cache.Get(serviceCacheKey); ok {
		return cachedData.(*elb.ELB), nil
	}

	// so it was not in cache - create service
	sess, err := getSession(ctx, d, region)
	if err != nil {
		return nil, err
	}
	svc := elb.New(sess)
	d.ConnectionManager.Cache.Set(serviceCacheKey, svc)

	return svc, nil
}

<<<<<<< HEAD
// Firehose returns the service connection for AWS Kinesis Firehose service
func FirehoseService(ctx context.Context, d *plugin.QueryData, region string) (*firehose.Firehose, error) {
	if region == "" {
		return nil, fmt.Errorf("region must be passed FirehoseService")
	}
	// have we already created and cached the service?
	serviceCacheKey := fmt.Sprintf("firehose-%s", region)
	if cachedData, ok := d.ConnectionManager.Cache.Get(serviceCacheKey); ok {
		return cachedData.(*firehose.Firehose), nil
	}
=======

// EmrService returns the service connection for AWS EMR service
func EmrService(ctx context.Context, d *plugin.QueryData, region string) (*emr.EMR, error) {
	if region == "" {
		return nil, fmt.Errorf("region must be passed EmrService")
	}

	// have we already created and cached the service?
	serviceCacheKey := fmt.Sprintf("emr-%s", region)
	if cachedData, ok := d.ConnectionManager.Cache.Get(serviceCacheKey); ok {
		return cachedData.(*emr.EMR), nil
	}

>>>>>>> d8ed4ca1
	// so it was not in cache - create service
	sess, err := getSession(ctx, d, region)
	if err != nil {
		return nil, err
	}
<<<<<<< HEAD
	svc := firehose.New(sess)
=======
	svc := emr.New(sess)
>>>>>>> d8ed4ca1
	d.ConnectionManager.Cache.Set(serviceCacheKey, svc)

	return svc, nil
}

<<<<<<< HEAD
=======

>>>>>>> d8ed4ca1
// IAMService returns the service connection for AWS IAM service
func IAMService(ctx context.Context, d *plugin.QueryData) (*iam.IAM, error) {
	// have we already created and cached the service?
	serviceCacheKey := "iam"
	if cachedData, ok := d.ConnectionManager.Cache.Get(serviceCacheKey); ok {
		return cachedData.(*iam.IAM), nil
	}
	// so it was not in cache - create service
	sess, err := getSession(ctx, d, GetDefaultAwsRegion(d))
	if err != nil {
		return nil, err
	}
	// svc := iam.New(session.New(&aws.Config{MaxRetries: aws.Int(10)}))
	svc := iam.New(sess)
	d.ConnectionManager.Cache.Set(serviceCacheKey, svc)

	return svc, nil
}

// KinesisService returns the service connection for AWS Kinesis service
func KinesisService(ctx context.Context, d *plugin.QueryData, region string) (*kinesis.Kinesis, error) {
	if region == "" {
		return nil, fmt.Errorf("region must be passed KinesisService")
	}
	// have we already created and cached the service?
	serviceCacheKey := fmt.Sprintf("kinesis-%s", region)
	if cachedData, ok := d.ConnectionManager.Cache.Get(serviceCacheKey); ok {
		return cachedData.(*kinesis.Kinesis), nil
	}
	// so it was not in cache - create service
	sess, err := getSession(ctx, d, region)
	if err != nil {
		return nil, err
	}
	svc := kinesis.New(sess)
	d.ConnectionManager.Cache.Set(serviceCacheKey, svc)

	return svc, nil
}

// KinesisVideoService returns the service connection for AWS Kinesis Video service
func KinesisVideoService(ctx context.Context, d *plugin.QueryData, region string) (*kinesisvideo.KinesisVideo, error) {
	if region == "" {
		return nil, fmt.Errorf("region must be passed Kinesis Video")
	}
	// have we already created and cached the service?
	serviceCacheKey := fmt.Sprintf("kinesisvideo-%s", region)
	if cachedData, ok := d.ConnectionManager.Cache.Get(serviceCacheKey); ok {
		return cachedData.(*kinesisvideo.KinesisVideo), nil
	}
	// so it was not in cache - create service
	sess, err := getSession(ctx, d, region)
	if err != nil {
		return nil, err
	}
	svc := kinesisvideo.New(sess)
	d.ConnectionManager.Cache.Set(serviceCacheKey, svc)

	return svc, nil
}

// KMSService returns the service connection for AWS KMS service
func KMSService(ctx context.Context, d *plugin.QueryData, region string) (*kms.KMS, error) {
	if region == "" {
		return nil, fmt.Errorf("region must be passed KMSService")
	}
	// have we already created and cached the service?
	serviceCacheKey := fmt.Sprintf("kms-%s", region)
	if cachedData, ok := d.ConnectionManager.Cache.Get(serviceCacheKey); ok {
		return cachedData.(*kms.KMS), nil
	}
	// so it was not in cache - create service
	sess, err := getSession(ctx, d, region)
	if err != nil {
		return nil, err
	}
	svc := kms.New(sess)
	d.ConnectionManager.Cache.Set(serviceCacheKey, svc)

	return svc, nil
}

// LambdaService returns the service connection for AWS Lambda service
func LambdaService(ctx context.Context, d *plugin.QueryData, region string) (*lambda.Lambda, error) {
	if region == "" {
		return nil, fmt.Errorf("region must be passed LambdaService")
	}
	// have we already created and cached the service?
	serviceCacheKey := fmt.Sprintf("lambda-%s", region)
	if cachedData, ok := d.ConnectionManager.Cache.Get(serviceCacheKey); ok {
		return cachedData.(*lambda.Lambda), nil
	}
	// so it was not in cache - create service
	sess, err := getSession(ctx, d, region)
	if err != nil {
		return nil, err
	}
	svc := lambda.New(sess)
	d.ConnectionManager.Cache.Set(serviceCacheKey, svc)

	return svc, nil
}

// OrganizationService returns the service connection for AWS Organization service
func OrganizationService(ctx context.Context, d *plugin.QueryData) (*organizations.Organizations, error) {
	// have we already created and cached the service?
	serviceCacheKey := "Organization"
	if cachedData, ok := d.ConnectionManager.Cache.Get(serviceCacheKey); ok {
		return cachedData.(*organizations.Organizations), nil
	}
	// so it was not in cache - create service
	sess, err := getSession(ctx, d, GetDefaultAwsRegion(d))
	if err != nil {
		return nil, err
	}
	svc := organizations.New(sess)
	d.ConnectionManager.Cache.Set(serviceCacheKey, svc)

	return svc, nil
}

// ConfigService returns the service connection for AWS Config  service
func ConfigService(ctx context.Context, d *plugin.QueryData, region string) (*configservice.ConfigService, error) {
	if region == "" {
		return nil, fmt.Errorf("region must be passed ConfigService")
	}
	// have we already created and cached the service?
	serviceCacheKey := fmt.Sprintf("configservice-%s", region)
	if cachedData, ok := d.ConnectionManager.Cache.Get(serviceCacheKey); ok {
		return cachedData.(*configservice.ConfigService), nil
	}
	// so it was not in cache - create service
	sess, err := getSession(ctx, d, region)
	if err != nil {
		return nil, err
	}
	svc := configservice.New(sess)
	d.ConnectionManager.Cache.Set(serviceCacheKey, svc)

	return svc, nil
}

// RDSService returns the service connection for AWS RDS service
func RDSService(ctx context.Context, d *plugin.QueryData, region string) (*rds.RDS, error) {
	if region == "" {
		return nil, fmt.Errorf("region must be passed RDSService")
	}
	// have we already created and cached the service?
	serviceCacheKey := fmt.Sprintf("rds-%s", region)
	if cachedData, ok := d.ConnectionManager.Cache.Get(serviceCacheKey); ok {
		return cachedData.(*rds.RDS), nil
	}
	// so it was not in cache - create service
	sess, err := getSession(ctx, d, region)
	if err != nil {
		return nil, err
	}
	svc := rds.New(sess)
	d.ConnectionManager.Cache.Set(serviceCacheKey, svc)

	return svc, nil
}

// RedshiftService returns the service connection for AWS Redshift service
func RedshiftService(ctx context.Context, d *plugin.QueryData, region string) (*redshift.Redshift, error) {
	if region == "" {
		return nil, fmt.Errorf("region must be passed Redshift")
	}
	// have we already created and cached the service?
	serviceCacheKey := fmt.Sprintf("redshift-%s", region)
	if cachedData, ok := d.ConnectionManager.Cache.Get(serviceCacheKey); ok {
		return cachedData.(*redshift.Redshift), nil
	}
	// so it was not in cache - create service
	sess, err := getSession(ctx, d, region)
	if err != nil {
		return nil, err
	}
	svc := redshift.New(sess)
	d.ConnectionManager.Cache.Set(serviceCacheKey, svc)

	return svc, nil
}

// Route53ResolverService returns the service connection for AWS route53resolver service
func Route53ResolverService(ctx context.Context, d *plugin.QueryData, region string) (*route53resolver.Route53Resolver, error) {
	if region == "" {
		return nil, fmt.Errorf("region must be passed Route53Resolver")
	}
	// have we already created and cached the service?
	serviceCacheKey := fmt.Sprintf("route53resolver-%s", region)
	if cachedData, ok := d.ConnectionManager.Cache.Get(serviceCacheKey); ok {
		return cachedData.(*route53resolver.Route53Resolver), nil
	}
	// so it was not in cache - create service
	sess, err := getSession(ctx, d, region)
	if err != nil {
		return nil, err
	}
	svc := route53resolver.New(sess)
	d.ConnectionManager.Cache.Set(serviceCacheKey, svc)
	return svc, nil
}

// Route53Service returns the service connection for AWS route53 service
func Route53Service(ctx context.Context, d *plugin.QueryData) (*route53.Route53, error) {
	// have we already created and cached the service?
	serviceCacheKey := fmt.Sprintf("route53")
	if cachedData, ok := d.ConnectionManager.Cache.Get(serviceCacheKey); ok {
		return cachedData.(*route53.Route53), nil
	}
	// so it was not in cache - create service
	sess, err := getSession(ctx, d, GetDefaultAwsRegion(d))
	if err != nil {
		return nil, err
	}
	svc := route53.New(sess)
	d.ConnectionManager.Cache.Set(serviceCacheKey, svc)
	return svc, nil
}

// S3ControlService returns the service connection for AWS s3control service
func S3ControlService(ctx context.Context, d *plugin.QueryData) (*s3control.S3Control, error) {
	// have we already created and cached the service?
	serviceCacheKey := "s3control"
	if cachedData, ok := d.ConnectionManager.Cache.Get(serviceCacheKey); ok {
		return cachedData.(*s3control.S3Control), nil
	}
	// so it was not in cache - create service
	sess, err := getSession(ctx, d, GetDefaultAwsRegion(d))
	if err != nil {
		return nil, err
	}
	svc := s3control.New(sess)
	d.ConnectionManager.Cache.Set(serviceCacheKey, svc)

	return svc, nil
}

// S3Service returns the service connection for AWS S3 service
func S3Service(ctx context.Context, d *plugin.QueryData, region string) (*s3.S3, error) {
	if region == "" {
		return nil, fmt.Errorf("region must be passed S3Service")
	}
	// have we already created and cached the service?
	serviceCacheKey := fmt.Sprintf("s3-%s", region)
	if cachedData, ok := d.ConnectionManager.Cache.Get(serviceCacheKey); ok {
		return cachedData.(*s3.S3), nil
	}
	// so it was not in cache - create service
	sess, err := getSession(ctx, d, region)
	if err != nil {
		return nil, err
	}
	svc := s3.New(sess)
	d.ConnectionManager.Cache.Set(serviceCacheKey, svc)

	return svc, nil
}

// SNSService returns the service connection for AWS SNS service
func SNSService(ctx context.Context, d *plugin.QueryData, region string) (*sns.SNS, error) {
	if region == "" {
		return nil, fmt.Errorf("region must be passed SNSService")
	}
	// have we already created and cached the service?
	serviceCacheKey := fmt.Sprintf("sns-%s", region)
	if cachedData, ok := d.ConnectionManager.Cache.Get(serviceCacheKey); ok {
		return cachedData.(*sns.SNS), nil
	}
	// so it was not in cache - create service
	sess, err := getSession(ctx, d, region)
	if err != nil {
		return nil, err
	}
	svc := sns.New(sess)
	d.ConnectionManager.Cache.Set(serviceCacheKey, svc)

	return svc, nil
}

// SQSService returns the service connection for AWS SQS service
func SQSService(ctx context.Context, d *plugin.QueryData, region string) (*sqs.SQS, error) {
	if region == "" {
		return nil, fmt.Errorf("region must be passed SQSService")
	}
	// have we already created and cached the service?
	serviceCacheKey := fmt.Sprintf("sqs-%s", region)
	if cachedData, ok := d.ConnectionManager.Cache.Get(serviceCacheKey); ok {
		return cachedData.(*sqs.SQS), nil
	}
	// so it was not in cache - create service
	sess, err := getSession(ctx, d, region)
	if err != nil {
		return nil, err
	}
	svc := sqs.New(sess)
	d.ConnectionManager.Cache.Set(serviceCacheKey, svc)

	return svc, nil
}

// SsmService returns the service connection for AWS SSM service
func SsmService(ctx context.Context, d *plugin.QueryData, region string) (*ssm.SSM, error) {
	if region == "" {
		return nil, fmt.Errorf("region must be passed SsmService")
	}
	// have we already created and cached the service?
	serviceCacheKey := fmt.Sprintf("ssm-%s", region)
	if cachedData, ok := d.ConnectionManager.Cache.Get(serviceCacheKey); ok {
		return cachedData.(*ssm.SSM), nil
	}
	// so it was not in cache - create service
	sess, err := getSession(ctx, d, region)
	if err != nil {
		return nil, err
	}
	svc := ssm.New(sess)
	d.ConnectionManager.Cache.Set(serviceCacheKey, svc)

	return svc, nil
}

// StsService returns the service connection for AWS STS service
func StsService(ctx context.Context, d *plugin.QueryData) (*sts.STS, error) {
	// have we already created and cached the service?
	serviceCacheKey := "sts"
	if cachedData, ok := d.ConnectionManager.Cache.Get(serviceCacheKey); ok {
		return cachedData.(*sts.STS), nil
	}
	// so it was not in cache - create service
	sess, err := getSession(ctx, d, GetDefaultAwsRegion(d))
	if err != nil {
		return nil, err
	}
	svc := sts.New(sess)
	d.ConnectionManager.Cache.Set(serviceCacheKey, svc)

	return svc, nil
}

func getSession(ctx context.Context, d *plugin.QueryData, region string) (*session.Session, error) {
	// get aws config info
	awsConfig := GetConfig(d.Connection)
	sessionOptions := session.Options{
		SharedConfigState: session.SharedConfigEnable,
	}

	if &awsConfig != nil {
		if awsConfig.Profile != nil {
			sessionOptions.Profile = *awsConfig.Profile
		}
		if awsConfig.AccessKey != nil && awsConfig.SecretKey == nil {
			return nil, fmt.Errorf("Partial credentials found in connection config, missing: secret_key")
		} else if awsConfig.SecretKey != nil && awsConfig.AccessKey == nil {
			return nil, fmt.Errorf("Partial credentials found in connection config, missing: access_key")
		} else if awsConfig.AccessKey != nil && awsConfig.SecretKey != nil {
			sessionOptions.Config.Credentials = credentials.NewStaticCredentials(
				*awsConfig.AccessKey, *awsConfig.SecretKey, "",
			)

			if awsConfig.SessionToken != nil {
				sessionOptions.Config.Credentials = credentials.NewStaticCredentials(
					*awsConfig.AccessKey, *awsConfig.SecretKey, *awsConfig.SessionToken,
				)
			}
		}
	}

	// TODO is it correct to always pass region to session?
	// have we cached a session?
	sessionCacheKey := fmt.Sprintf("session-%s", region)
	if cachedData, ok := d.ConnectionManager.Cache.Get(sessionCacheKey); ok {
		return cachedData.(*session.Session), nil
	}

	// so it was not in cache - create a session
	// sess, err := session.NewSession(&aws.Config{Region: &region, MaxRetries: aws.Int(10)})

	sessionOptions.Config.Region = &region
	sessionOptions.Config.MaxRetries = aws.Int(10)

	// so it was not in cache - create a session
	sess, err := session.NewSessionWithOptions(sessionOptions)
	if err != nil {
		return nil, err
	}
	// save session in cache
	d.ConnectionManager.Cache.Set(sessionCacheKey, sess)

	return sess, nil
}

// GetDefaultRegion returns the default region used
func GetDefaultRegion() string {
	os.Setenv("AWS_SDK_LOAD_CONFIG", "1")
	session, err := session.NewSession(aws.NewConfig())
	if err != nil {
		panic(err)
	}

	region := *session.Config.Region
	if region == "" {
		// get aws config info
		panic("\n\n'regions' must be set in the connection configuration. Edit your connection configuration file and then restart Steampipe")
	}
	return region
}

// GetDefaultAwsRegion returns the default region for AWS partiton
// if not set by Env variable or in aws profile or i
func GetDefaultAwsRegion(d *plugin.QueryData) string {
	// have we already created and cached the service?
	serviceCacheKey := "GetDefaultAwsRegion"
	if cachedData, ok := d.ConnectionManager.Cache.Get(serviceCacheKey); ok {
		return cachedData.(string)
	}

	// get aws config info
	awsConfig := GetConfig(d.Connection)

	var regions []string
	var region string

	if &awsConfig != nil && awsConfig.Regions != nil {
		regions = GetConfig(d.Connection).Regions
	}

	if len(getInvalidRegions(regions)) < 1 {
		os.Setenv("AWS_SDK_LOAD_CONFIG", "1")
		session, err := session.NewSession(aws.NewConfig())
		if err != nil {
			panic(err)
		}
		region = *session.Config.Region
	} else {
		// Set the first region in regions list to be default region
		region = regions[0]

		// check if it is a valid region
		if len(getInvalidRegions([]string{region})) > 0 {
			panic("\n\nConnection config have invalid region: " + region + ". Edit your connection configuration file and then restart Steampipe")
		}
	}

	if region == "" {
		region = "us-east-1"
	}
	return region
}

// EventBridgeService returns the service connection for AWS EventBridge service
func EventBridgeService(ctx context.Context, d *plugin.QueryData, region string) (*eventbridge.EventBridge, error) {
	if region == "" {
		return nil, fmt.Errorf("region must be passed EventBridgeService")
	}
	// have we already created and cached the service?
	serviceCacheKey := fmt.Sprintf("eventbridge-%s", region)
	if cachedData, ok := d.ConnectionManager.Cache.Get(serviceCacheKey); ok {
		return cachedData.(*eventbridge.EventBridge), nil
	}
	// so it was not in cache - create service
	sess, err := getSession(ctx, d, region)
	if err != nil {
		return nil, err
	}
	svc := eventbridge.New(sess)
	d.ConnectionManager.Cache.Set(serviceCacheKey, svc)

	return svc, nil
}<|MERGE_RESOLUTION|>--- conflicted
+++ resolved
@@ -25,12 +25,9 @@
 	"github.com/aws/aws-sdk-go/service/elasticache"
 	"github.com/aws/aws-sdk-go/service/elb"
 	"github.com/aws/aws-sdk-go/service/elbv2"
-<<<<<<< HEAD
-	"github.com/aws/aws-sdk-go/service/firehose"
-=======
 	"github.com/aws/aws-sdk-go/service/emr"
 	"github.com/aws/aws-sdk-go/service/eventbridge"
->>>>>>> d8ed4ca1
+	"github.com/aws/aws-sdk-go/service/firehose"
 	"github.com/aws/aws-sdk-go/service/iam"
 	"github.com/aws/aws-sdk-go/service/kinesis"
 	"github.com/aws/aws-sdk-go/service/kinesisvideo"
@@ -392,7 +389,29 @@
 	return svc, nil
 }
 
-<<<<<<< HEAD
+// EmrService returns the service connection for AWS EMR service
+func EmrService(ctx context.Context, d *plugin.QueryData, region string) (*emr.EMR, error) {
+	if region == "" {
+		return nil, fmt.Errorf("region must be passed EmrService")
+	}
+
+	// have we already created and cached the service?
+	serviceCacheKey := fmt.Sprintf("emr-%s", region)
+	if cachedData, ok := d.ConnectionManager.Cache.Get(serviceCacheKey); ok {
+		return cachedData.(*emr.EMR), nil
+	}
+
+	// so it was not in cache - create service
+	sess, err := getSession(ctx, d, region)
+	if err != nil {
+		return nil, err
+	}
+	svc := emr.New(sess)
+	d.ConnectionManager.Cache.Set(serviceCacheKey, svc)
+
+	return svc, nil
+}
+
 // Firehose returns the service connection for AWS Kinesis Firehose service
 func FirehoseService(ctx context.Context, d *plugin.QueryData, region string) (*firehose.Firehose, error) {
 	if region == "" {
@@ -403,40 +422,17 @@
 	if cachedData, ok := d.ConnectionManager.Cache.Get(serviceCacheKey); ok {
 		return cachedData.(*firehose.Firehose), nil
 	}
-=======
-
-// EmrService returns the service connection for AWS EMR service
-func EmrService(ctx context.Context, d *plugin.QueryData, region string) (*emr.EMR, error) {
-	if region == "" {
-		return nil, fmt.Errorf("region must be passed EmrService")
-	}
-
-	// have we already created and cached the service?
-	serviceCacheKey := fmt.Sprintf("emr-%s", region)
-	if cachedData, ok := d.ConnectionManager.Cache.Get(serviceCacheKey); ok {
-		return cachedData.(*emr.EMR), nil
-	}
-
->>>>>>> d8ed4ca1
-	// so it was not in cache - create service
-	sess, err := getSession(ctx, d, region)
-	if err != nil {
-		return nil, err
-	}
-<<<<<<< HEAD
+	// so it was not in cache - create service
+	sess, err := getSession(ctx, d, region)
+	if err != nil {
+		return nil, err
+	}
 	svc := firehose.New(sess)
-=======
-	svc := emr.New(sess)
->>>>>>> d8ed4ca1
-	d.ConnectionManager.Cache.Set(serviceCacheKey, svc)
-
-	return svc, nil
-}
-
-<<<<<<< HEAD
-=======
-
->>>>>>> d8ed4ca1
+	d.ConnectionManager.Cache.Set(serviceCacheKey, svc)
+
+	return svc, nil
+}
+
 // IAMService returns the service connection for AWS IAM service
 func IAMService(ctx context.Context, d *plugin.QueryData) (*iam.IAM, error) {
 	// have we already created and cached the service?
