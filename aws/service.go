package aws

import (
	"context"
	"errors"
	"fmt"
	"math"
	"math/rand"
	"os"
	"path"
	"strconv"
	"strings"
	"time"

	"github.com/aws/aws-sdk-go/aws"
	"github.com/aws/aws-sdk-go/aws/awserr"
	"github.com/aws/aws-sdk-go/aws/client"
	"github.com/aws/aws-sdk-go/aws/credentials"
	"github.com/aws/aws-sdk-go/aws/endpoints"
	"github.com/aws/aws-sdk-go/aws/request"
	"github.com/aws/aws-sdk-go/aws/session"
	"github.com/aws/aws-sdk-go/service/accessanalyzer"
	"github.com/aws/aws-sdk-go/service/acm"
	"github.com/aws/aws-sdk-go/service/amplify"
	"github.com/aws/aws-sdk-go/service/apigateway"
	"github.com/aws/aws-sdk-go/service/apigatewayv2"
	"github.com/aws/aws-sdk-go/service/appconfig"
	"github.com/aws/aws-sdk-go/service/applicationautoscaling"
	"github.com/aws/aws-sdk-go/service/auditmanager"
	"github.com/aws/aws-sdk-go/service/autoscaling"
	"github.com/aws/aws-sdk-go/service/backup"
	"github.com/aws/aws-sdk-go/service/cloudcontrolapi"
	"github.com/aws/aws-sdk-go/service/cloudformation"
	"github.com/aws/aws-sdk-go/service/cloudfront"
	"github.com/aws/aws-sdk-go/service/cloudtrail"
	"github.com/aws/aws-sdk-go/service/cloudwatch"
	"github.com/aws/aws-sdk-go/service/cloudwatchlogs"
	"github.com/aws/aws-sdk-go/service/codebuild"
	"github.com/aws/aws-sdk-go/service/codecommit"
	"github.com/aws/aws-sdk-go/service/codepipeline"
	"github.com/aws/aws-sdk-go/service/configservice"
	"github.com/aws/aws-sdk-go/service/costexplorer"
	"github.com/aws/aws-sdk-go/service/databasemigrationservice"
	"github.com/aws/aws-sdk-go/service/dax"
	"github.com/aws/aws-sdk-go/service/directoryservice"
	"github.com/aws/aws-sdk-go/service/dlm"
	"github.com/aws/aws-sdk-go/service/dynamodb"
	"github.com/aws/aws-sdk-go/service/ec2"
	"github.com/aws/aws-sdk-go/service/ecr"
	"github.com/aws/aws-sdk-go/service/ecrpublic"
	"github.com/aws/aws-sdk-go/service/ecs"
	"github.com/aws/aws-sdk-go/service/efs"
	"github.com/aws/aws-sdk-go/service/eks"
	"github.com/aws/aws-sdk-go/service/elasticache"
	"github.com/aws/aws-sdk-go/service/elasticbeanstalk"
	"github.com/aws/aws-sdk-go/service/elasticsearchservice"
	"github.com/aws/aws-sdk-go/service/elb"
	"github.com/aws/aws-sdk-go/service/elbv2"
	"github.com/aws/aws-sdk-go/service/emr"
	"github.com/aws/aws-sdk-go/service/eventbridge"
	"github.com/aws/aws-sdk-go/service/firehose"
	"github.com/aws/aws-sdk-go/service/fsx"
	"github.com/aws/aws-sdk-go/service/glacier"
	"github.com/aws/aws-sdk-go/service/glue"
	"github.com/aws/aws-sdk-go/service/guardduty"
	"github.com/aws/aws-sdk-go/service/iam"
	"github.com/aws/aws-sdk-go/service/identitystore"
	"github.com/aws/aws-sdk-go/service/inspector"
	"github.com/aws/aws-sdk-go/service/kinesis"
	"github.com/aws/aws-sdk-go/service/kinesisanalyticsv2"
	"github.com/aws/aws-sdk-go/service/kinesisvideo"
	"github.com/aws/aws-sdk-go/service/kms"
	"github.com/aws/aws-sdk-go/service/lambda"
	"github.com/aws/aws-sdk-go/service/macie2"
	"github.com/aws/aws-sdk-go/service/mediastore"
	"github.com/aws/aws-sdk-go/service/neptune"
	"github.com/aws/aws-sdk-go/service/networkfirewall"
	"github.com/aws/aws-sdk-go/service/opensearchservice"
	"github.com/aws/aws-sdk-go/service/organizations"
	"github.com/aws/aws-sdk-go/service/pinpoint"
	"github.com/aws/aws-sdk-go/service/pricing"
	"github.com/aws/aws-sdk-go/service/ram"
	"github.com/aws/aws-sdk-go/service/rds"
	"github.com/aws/aws-sdk-go/service/redshift"
	"github.com/aws/aws-sdk-go/service/resourcegroupstaggingapi"
	"github.com/aws/aws-sdk-go/service/route53"
	"github.com/aws/aws-sdk-go/service/route53domains"
	"github.com/aws/aws-sdk-go/service/route53resolver"
	"github.com/aws/aws-sdk-go/service/s3control"
	"github.com/aws/aws-sdk-go/service/sagemaker"
	"github.com/aws/aws-sdk-go/service/secretsmanager"
	"github.com/aws/aws-sdk-go/service/securityhub"
	"github.com/aws/aws-sdk-go/service/serverlessapplicationrepository"
	"github.com/aws/aws-sdk-go/service/servicequotas"
	"github.com/aws/aws-sdk-go/service/ses"
	"github.com/aws/aws-sdk-go/service/sfn"
	"github.com/aws/aws-sdk-go/service/sns"
	"github.com/aws/aws-sdk-go/service/sqs"
	"github.com/aws/aws-sdk-go/service/ssm"
	"github.com/aws/aws-sdk-go/service/ssoadmin"
	"github.com/aws/aws-sdk-go/service/sts"
	"github.com/aws/aws-sdk-go/service/waf"
	"github.com/aws/aws-sdk-go/service/wafregional"
	"github.com/aws/aws-sdk-go/service/wafv2"
	"github.com/aws/aws-sdk-go/service/wellarchitected"
	"github.com/aws/aws-sdk-go/service/workspaces"

	"github.com/turbot/go-kit/helpers"
	"github.com/turbot/steampipe-plugin-sdk/v4/plugin"
)

func AccessAnalyzerService(ctx context.Context, d *plugin.QueryData) (*accessanalyzer.AccessAnalyzer, error) {
	sess, err := getSessionForQueryRegion(ctx, d)
	if err != nil {
		return nil, err
	}
	return accessanalyzer.New(sess), nil
}

func ACMService(ctx context.Context, d *plugin.QueryData) (*acm.ACM, error) {
	sess, err := getSessionForQueryRegion(ctx, d)
	if err != nil {
		return nil, err
	}
	return acm.New(sess), nil
}

func AmplifyService(ctx context.Context, d *plugin.QueryData) (*amplify.Amplify, error) {
	sess, err := getSessionForQuerySupportedRegion(ctx, d, amplify.EndpointsID)
	if err != nil {
		return nil, err
	}
	if sess == nil {
		return nil, nil
	}
	return amplify.New(sess), nil
}

func APIGatewayService(ctx context.Context, d *plugin.QueryData) (*apigateway.APIGateway, error) {
	sess, err := getSessionForQueryRegion(ctx, d)
	if err != nil {
		return nil, err
	}
	return apigateway.New(sess), nil
}

func APIGatewayV2Service(ctx context.Context, d *plugin.QueryData) (*apigatewayv2.ApiGatewayV2, error) {
	sess, err := getSessionForQueryRegion(ctx, d)
	if err != nil {
		return nil, err
	}
	return apigatewayv2.New(sess), nil
}

<<<<<<< HEAD
// AppConfigService returns the service connection for AWS AppConfig service
func AppConfigService(ctx context.Context, d *plugin.QueryData) (*appconfig.AppConfig, error) {
	region := d.KeyColumnQualString(matrixKeyRegion)
	if region == "" {
		return nil, fmt.Errorf("region must be passed AppConfigService")
	}
	// have we already created and cached the service?
	serviceCacheKey := fmt.Sprintf("appconfig-%s", region)
	if cachedData, ok := d.ConnectionManager.Cache.Get(serviceCacheKey); ok {
		return cachedData.(*appconfig.AppConfig), nil
	}
	// so it was not in cache - create service
	sess, err := getSession(ctx, d, region)
	if err != nil {
		return nil, err
	}
	svc := appconfig.New(sess)
	d.ConnectionManager.Cache.Set(serviceCacheKey, svc)

	return svc, nil
}

// ApplicationAutoScalingService returns the service connection for AWS Application Auto Scaling service
=======
>>>>>>> 5ac617f1
func ApplicationAutoScalingService(ctx context.Context, d *plugin.QueryData) (*applicationautoscaling.ApplicationAutoScaling, error) {
	sess, err := getSessionForQueryRegion(ctx, d)
	if err != nil {
		return nil, err
	}
	return applicationautoscaling.New(sess), nil
}

func AuditManagerService(ctx context.Context, d *plugin.QueryData) (*auditmanager.AuditManager, error) {
	sess, err := getSessionForQuerySupportedRegion(ctx, d, auditmanager.EndpointsID)
	if err != nil {
		return nil, err
	}
	if sess == nil {
		return nil, nil
	}
	return auditmanager.New(sess), nil
}

func AutoScalingService(ctx context.Context, d *plugin.QueryData) (*autoscaling.AutoScaling, error) {
	sess, err := getSessionForQueryRegion(ctx, d)
	if err != nil {
		return nil, err
	}
	return autoscaling.New(sess), nil
}

func BackupService(ctx context.Context, d *plugin.QueryData) (*backup.Backup, error) {
	sess, err := getSessionForQueryRegion(ctx, d)
	if err != nil {
		return nil, err
	}
	return backup.New(sess), nil
}

func CloudControlService(ctx context.Context, d *plugin.QueryData) (*cloudcontrolapi.CloudControlApi, error) {
	// CloudControl returns GeneralServiceException in a lot of situations, which
	// AWS SDK treats as retryable. This is frustrating because we end up retrying
	// many times for things that will never work.
	// So, we use a specific client configuration for CloudControl with a smaller
	// number of retries to avoid hangs. In effect, this service IGNORES the retry
	// configuration in aws.spc - but, good enough for something that is rarely used
	// anyway.
	region := d.KeyColumnQualString(matrixKeyRegion)
	if region == "" {
		return nil, fmt.Errorf("CloudControlService called without a region in QueryData")
	}

	// Use a service level cache since we are going around the standard
	// getSession with its caching.
	serviceCacheKey := fmt.Sprintf("cloudcontrolapi-%s", region)
	if cachedData, ok := d.ConnectionManager.Cache.Get(serviceCacheKey); ok {
		return cachedData.(*cloudcontrolapi.CloudControlApi), nil
	}

	sess, err := getSessionWithMaxRetries(ctx, d, region, 4, 25*time.Millisecond)
	if err != nil {
		return nil, err
	}
	svc := cloudcontrolapi.New(sess)

	d.ConnectionManager.Cache.Set(serviceCacheKey, svc)

	return svc, nil
}

func CodeBuildService(ctx context.Context, d *plugin.QueryData) (*codebuild.CodeBuild, error) {
	sess, err := getSessionForQueryRegion(ctx, d)
	if err != nil {
		return nil, err
	}
	return codebuild.New(sess), nil
}

func CodeCommitService(ctx context.Context, d *plugin.QueryData) (*codecommit.CodeCommit, error) {
	sess, err := getSessionForQueryRegion(ctx, d)
	if err != nil {
		return nil, err
	}
	return codecommit.New(sess), nil
}

func CodePipelineService(ctx context.Context, d *plugin.QueryData) (*codepipeline.CodePipeline, error) {
	sess, err := getSessionForQueryRegion(ctx, d)
	if err != nil {
		return nil, err
	}
	return codepipeline.New(sess), nil
}

func CloudFrontService(ctx context.Context, d *plugin.QueryData) (*cloudfront.CloudFront, error) {
	sess, err := getSession(ctx, d, GetDefaultAwsRegion(d))
	if err != nil {
		return nil, err
	}
	return cloudfront.New(sess), nil
}

func CloudFormationService(ctx context.Context, d *plugin.QueryData) (*cloudformation.CloudFormation, error) {
	sess, err := getSessionForQueryRegion(ctx, d)
	if err != nil {
		return nil, err
	}
	return cloudformation.New(sess), nil
}

func CloudWatchService(ctx context.Context, d *plugin.QueryData) (*cloudwatch.CloudWatch, error) {
	sess, err := getSessionForQueryRegion(ctx, d)
	if err != nil {
		return nil, err
	}
	return cloudwatch.New(sess), nil
}

func CloudWatchLogsService(ctx context.Context, d *plugin.QueryData) (*cloudwatchlogs.CloudWatchLogs, error) {
	sess, err := getSessionForQueryRegion(ctx, d)
	if err != nil {
		return nil, err
	}
	return cloudwatchlogs.New(sess), nil
}

func CloudTrailService(ctx context.Context, d *plugin.QueryData, region string) (*cloudtrail.CloudTrail, error) {
	sess, err := getSessionForRegion(ctx, d, region)
	if err != nil {
		return nil, err
	}
	return cloudtrail.New(sess), nil
}

func ConfigService(ctx context.Context, d *plugin.QueryData) (*configservice.ConfigService, error) {
	sess, err := getSessionForQueryRegion(ctx, d)
	if err != nil {
		return nil, err
	}
	return configservice.New(sess), nil
}

func CostExplorerService(ctx context.Context, d *plugin.QueryData) (*costexplorer.CostExplorer, error) {
	sess, err := getSession(ctx, d, GetDefaultAwsRegion(d))
	if err != nil {
		return nil, err
	}
	return costexplorer.New(sess), nil
}

func DaxService(ctx context.Context, d *plugin.QueryData) (*dax.DAX, error) {
	sess, err := getSessionForQuerySupportedRegion(ctx, d, endpoints.DaxServiceID)
	if err != nil {
		return nil, err
	}
	if sess == nil {
		return nil, nil
	}
	return dax.New(sess), nil
}

func DatabaseMigrationService(ctx context.Context, d *plugin.QueryData) (*databasemigrationservice.DatabaseMigrationService, error) {
	sess, err := getSessionForQueryRegion(ctx, d)
	if err != nil {
		return nil, err
	}
	return databasemigrationservice.New(sess), nil
}

func DirectoryService(ctx context.Context, d *plugin.QueryData) (*directoryservice.DirectoryService, error) {
	sess, err := getSessionForQueryRegion(ctx, d)
	if err != nil {
		return nil, err
	}
	return directoryservice.New(sess), nil
}

func DLMService(ctx context.Context, d *plugin.QueryData) (*dlm.DLM, error) {
	sess, err := getSessionForQueryRegion(ctx, d)
	if err != nil {
		return nil, err
	}
	return dlm.New(sess), nil
}

func DynamoDbService(ctx context.Context, d *plugin.QueryData) (*dynamodb.DynamoDB, error) {
	sess, err := getSessionForQueryRegion(ctx, d)
	if err != nil {
		return nil, err
	}
	return dynamodb.New(sess), nil
}

func Ec2Service(ctx context.Context, d *plugin.QueryData, region string) (*ec2.EC2, error) {
	sess, err := getSessionForRegion(ctx, d, region)
	if err != nil {
		return nil, err
	}
	return ec2.New(sess), nil
}

func Ec2RegionsService(ctx context.Context, d *plugin.QueryData, region string) (*ec2.EC2, error) {
	// We can query EC2 for the list of supported regions. But, if credentials
	// are insufficient this query will retry many times, so we create a special
	// client with a small number of retries to prevent hangs.
	// Note - This is not cached, but usually the result of using this service will be.
	sess, err := getSessionWithMaxRetries(ctx, d, region, 4, 25*time.Millisecond)
	if err != nil {
		return nil, err
	}
	svc := ec2.New(sess)
	return svc, nil
}

func EcrService(ctx context.Context, d *plugin.QueryData) (*ecr.ECR, error) {
	sess, err := getSessionForQueryRegion(ctx, d)
	if err != nil {
		return nil, err
	}
	return ecr.New(sess), nil
}

func EcrPublicService(ctx context.Context, d *plugin.QueryData) (*ecrpublic.ECRPublic, error) {
	sess, err := getSessionForQueryRegion(ctx, d)
	if err != nil {
		return nil, err
	}
	return ecrpublic.New(sess), nil
}

func EcsService(ctx context.Context, d *plugin.QueryData) (*ecs.ECS, error) {
	sess, err := getSessionForQueryRegion(ctx, d)
	if err != nil {
		return nil, err
	}
	return ecs.New(sess), nil
}

func EfsService(ctx context.Context, d *plugin.QueryData) (*efs.EFS, error) {
	sess, err := getSessionForQueryRegion(ctx, d)
	if err != nil {
		return nil, err
	}
	return efs.New(sess), nil
}

func FsxService(ctx context.Context, d *plugin.QueryData) (*fsx.FSx, error) {
	sess, err := getSessionForQueryRegion(ctx, d)
	if err != nil {
		return nil, err
	}
	return fsx.New(sess), nil
}

func EksService(ctx context.Context, d *plugin.QueryData) (*eks.EKS, error) {
	sess, err := getSessionForQueryRegion(ctx, d)
	if err != nil {
		return nil, err
	}
	return eks.New(sess), nil
}

func ElasticBeanstalkService(ctx context.Context, d *plugin.QueryData) (*elasticbeanstalk.ElasticBeanstalk, error) {
	sess, err := getSessionForQueryRegion(ctx, d)
	if err != nil {
		return nil, err
	}
	return elasticbeanstalk.New(sess), nil
}

func ElastiCacheService(ctx context.Context, d *plugin.QueryData) (*elasticache.ElastiCache, error) {
	sess, err := getSessionForQueryRegion(ctx, d)
	if err != nil {
		return nil, err
	}
	return elasticache.New(sess), nil
}

func ElasticsearchService(ctx context.Context, d *plugin.QueryData) (*elasticsearchservice.ElasticsearchService, error) {
	sess, err := getSessionForQueryRegion(ctx, d)
	if err != nil {
		return nil, err
	}
	return elasticsearchservice.New(sess), nil
}

func ELBService(ctx context.Context, d *plugin.QueryData) (*elb.ELB, error) {
	sess, err := getSessionForQueryRegion(ctx, d)
	if err != nil {
		return nil, err
	}
	return elb.New(sess), nil
}

func ELBv2Service(ctx context.Context, d *plugin.QueryData) (*elbv2.ELBV2, error) {
	sess, err := getSessionForQueryRegion(ctx, d)
	if err != nil {
		return nil, err
	}
	return elbv2.New(sess), nil
}

func EventBridgeService(ctx context.Context, d *plugin.QueryData) (*eventbridge.EventBridge, error) {
	sess, err := getSessionForQueryRegion(ctx, d)
	if err != nil {
		return nil, err
	}
	return eventbridge.New(sess), nil
}

func EmrService(ctx context.Context, d *plugin.QueryData) (*emr.EMR, error) {
	sess, err := getSessionForQueryRegion(ctx, d)
	if err != nil {
		return nil, err
	}
	return emr.New(sess), nil
}

func FirehoseService(ctx context.Context, d *plugin.QueryData) (*firehose.Firehose, error) {
	sess, err := getSessionForQueryRegion(ctx, d)
	if err != nil {
		return nil, err
	}
	return firehose.New(sess), nil
}

func GlacierService(ctx context.Context, d *plugin.QueryData) (*glacier.Glacier, error) {
	sess, err := getSessionForQueryRegion(ctx, d)
	if err != nil {
		return nil, err
	}
	return glacier.New(sess), nil
}

func GlueService(ctx context.Context, d *plugin.QueryData) (*glue.Glue, error) {
	sess, err := getSessionForQueryRegion(ctx, d)
	if err != nil {
		return nil, err
	}
	return glue.New(sess), nil
}

func GuardDutyService(ctx context.Context, d *plugin.QueryData) (*guardduty.GuardDuty, error) {
	sess, err := getSessionForQueryRegion(ctx, d)
	if err != nil {
		return nil, err
	}
	return guardduty.New(sess), nil
}

func IAMService(ctx context.Context, d *plugin.QueryData) (*iam.IAM, error) {
	sess, err := getSession(ctx, d, GetDefaultAwsRegion(d))
	if err != nil {
		return nil, err
	}
	return iam.New(sess), nil
}

func IdentityStoreService(ctx context.Context, d *plugin.QueryData) (*identitystore.IdentityStore, error) {
	sess, err := getSessionForQueryRegion(ctx, d)
	if err != nil {
		return nil, err
	}
	return identitystore.New(sess), nil
}

func InspectorService(ctx context.Context, d *plugin.QueryData) (*inspector.Inspector, error) {
	sess, err := getSessionForQuerySupportedRegion(ctx, d, endpoints.InspectorServiceID)
	if err != nil {
		return nil, err
	}
	if sess == nil {
		return nil, nil
	}
	return inspector.New(sess), nil
}

func KinesisService(ctx context.Context, d *plugin.QueryData) (*kinesis.Kinesis, error) {
	sess, err := getSessionForQueryRegion(ctx, d)
	if err != nil {
		return nil, err
	}
	return kinesis.New(sess), nil
}

func KinesisAnalyticsV2Service(ctx context.Context, d *plugin.QueryData) (*kinesisanalyticsv2.KinesisAnalyticsV2, error) {
	sess, err := getSessionForQueryRegion(ctx, d)
	if err != nil {
		return nil, err
	}
	return kinesisanalyticsv2.New(sess), nil
}

func KinesisVideoService(ctx context.Context, d *plugin.QueryData) (*kinesisvideo.KinesisVideo, error) {
	sess, err := getSessionForQueryRegion(ctx, d)
	if err != nil {
		return nil, err
	}
	return kinesisvideo.New(sess), nil
}

func KMSService(ctx context.Context, d *plugin.QueryData) (*kms.KMS, error) {
	sess, err := getSessionForQueryRegion(ctx, d)
	if err != nil {
		return nil, err
	}
	return kms.New(sess), nil
}

func LambdaService(ctx context.Context, d *plugin.QueryData) (*lambda.Lambda, error) {
	sess, err := getSessionForQueryRegion(ctx, d)
	if err != nil {
		return nil, err
	}
	return lambda.New(sess), nil
}

func Macie2Service(ctx context.Context, d *plugin.QueryData) (*macie2.Macie2, error) {
	sess, err := getSessionForQueryRegion(ctx, d)
	if err != nil {
		return nil, err
	}
	return macie2.New(sess), nil
}

func MediaStoreService(ctx context.Context, d *plugin.QueryData) (*mediastore.MediaStore, error) {
	sess, err := getSessionForQuerySupportedRegion(ctx, d, mediastore.EndpointsID)
	if err != nil {
		return nil, err
	}
	if sess == nil {
		return nil, nil
	}
	return mediastore.New(sess), nil
}

func NeptuneService(ctx context.Context, d *plugin.QueryData) (*neptune.Neptune, error) {
	sess, err := getSessionForQueryRegion(ctx, d)
	if err != nil {
		return nil, err
	}
	return neptune.New(sess), nil
}

func NetworkFirewallService(ctx context.Context, d *plugin.QueryData) (*networkfirewall.NetworkFirewall, error) {
	sess, err := getSessionForQueryRegion(ctx, d)
	if err != nil {
		return nil, err
	}
	return networkfirewall.New(sess), nil
}

func PinpointService(ctx context.Context, d *plugin.QueryData) (*pinpoint.Pinpoint, error) {
	sess, err := getSessionForQuerySupportedRegion(ctx, d, endpoints.PinpointServiceID)
	if err != nil {
		return nil, err
	}
	if sess == nil {
		return nil, nil
	}
	return pinpoint.New(sess), nil
}

func OpenSearchService(ctx context.Context, d *plugin.QueryData) (*opensearchservice.OpenSearchService, error) {
	sess, err := getSessionForQueryRegion(ctx, d)
	if err != nil {
		return nil, err
	}
	return opensearchservice.New(sess), nil
}

func OrganizationService(ctx context.Context, d *plugin.QueryData) (*organizations.Organizations, error) {
	sess, err := getSession(ctx, d, GetDefaultAwsRegion(d))
	if err != nil {
		return nil, err
	}
	return organizations.New(sess), nil
}

func PricingService(ctx context.Context, d *plugin.QueryData) (*pricing.Pricing, error) {
	sess, err := getSession(ctx, d, GetDefaultAwsRegion(d))
	if err != nil {
		return nil, err
	}
	return pricing.New(sess), nil
}

func RAMService(ctx context.Context, d *plugin.QueryData) (*ram.RAM, error) {
	sess, err := getSessionForQueryRegion(ctx, d)
	if err != nil {
		return nil, err
	}
	return ram.New(sess), nil
}

func RDSService(ctx context.Context, d *plugin.QueryData) (*rds.RDS, error) {
	sess, err := getSessionForQueryRegion(ctx, d)
	if err != nil {
		return nil, err
	}
	return rds.New(sess), nil
}

func RedshiftService(ctx context.Context, d *plugin.QueryData) (*redshift.Redshift, error) {
	sess, err := getSessionForQueryRegion(ctx, d)
	if err != nil {
		return nil, err
	}
	return redshift.New(sess), nil
}

func Route53DomainsService(ctx context.Context, d *plugin.QueryData) (*route53domains.Route53Domains, error) {
	// Route53Domains only operate in us-east-1
	sess, err := getSession(ctx, d, "us-east-1")
	if err != nil {
		return nil, err
	}
	return route53domains.New(sess), nil
}

func Route53ResolverService(ctx context.Context, d *plugin.QueryData) (*route53resolver.Route53Resolver, error) {
	sess, err := getSessionForQueryRegion(ctx, d)
	if err != nil {
		return nil, err
	}
	return route53resolver.New(sess), nil
}

func Route53Service(ctx context.Context, d *plugin.QueryData) (*route53.Route53, error) {
	sess, err := getSession(ctx, d, GetDefaultAwsRegion(d))
	if err != nil {
		return nil, err
	}
	return route53.New(sess), nil
}

func SecretsManagerService(ctx context.Context, d *plugin.QueryData) (*secretsmanager.SecretsManager, error) {
	sess, err := getSessionForQueryRegion(ctx, d)
	if err != nil {
		return nil, err
	}
	return secretsmanager.New(sess), nil
}

func SecurityHubService(ctx context.Context, d *plugin.QueryData) (*securityhub.SecurityHub, error) {
	sess, err := getSessionForQueryRegion(ctx, d)
	if err != nil {
		return nil, err
	}
	return securityhub.New(sess), nil
}

func S3ControlService(ctx context.Context, d *plugin.QueryData, region string) (*s3control.S3Control, error) {
	sess, err := getSessionForRegion(ctx, d, region)
	if err != nil {
		return nil, err
	}
	return s3control.New(sess), nil
}

func SageMakerService(ctx context.Context, d *plugin.QueryData) (*sagemaker.SageMaker, error) {
	sess, err := getSessionForQueryRegion(ctx, d)
	if err != nil {
		return nil, err
	}
	return sagemaker.New(sess), nil
}

func ServerlessApplicationRepositoryService(ctx context.Context, d *plugin.QueryData) (*serverlessapplicationrepository.ServerlessApplicationRepository, error) {
	sess, err := getSessionForQueryRegion(ctx, d)
	if err != nil {
		return nil, err
	}
	return serverlessapplicationrepository.New(sess), nil
}

func SESService(ctx context.Context, d *plugin.QueryData) (*ses.SES, error) {
	sess, err := getSessionForQueryRegion(ctx, d)
	if err != nil {
		return nil, err
	}
	return ses.New(sess), nil
}

func SNSService(ctx context.Context, d *plugin.QueryData) (*sns.SNS, error) {
	sess, err := getSessionForQueryRegion(ctx, d)
	if err != nil {
		return nil, err
	}
	return sns.New(sess), nil
}

// TODO
// ServiceQuotasService returns the service connection for AWS ServiceQuotas service
func ServiceQuotasService(ctx context.Context, d *plugin.QueryData) (*servicequotas.ServiceQuotas, error) {
	// have we already created and cached the service?
	serviceCacheKey := fmt.Sprintf("servicequotas-%s", "region")
	if cachedData, ok := d.ConnectionManager.Cache.Get(serviceCacheKey); ok {
		return cachedData.(*servicequotas.ServiceQuotas), nil
	}
	// so it was not in cache - create service
	sess, err := getSession(ctx, d, "")
	if err != nil {
		return nil, err
	}
	svc := servicequotas.New(sess)
	d.ConnectionManager.Cache.Set(serviceCacheKey, svc)
	return svc, nil
}

func ServiceQuotasRegionalService(ctx context.Context, d *plugin.QueryData) (*servicequotas.ServiceQuotas, error) {
	sess, err := getSessionForQueryRegion(ctx, d)
	if err != nil {
		return nil, err
	}
	return servicequotas.New(sess), nil
}

func SQSService(ctx context.Context, d *plugin.QueryData) (*sqs.SQS, error) {
	sess, err := getSessionForQueryRegion(ctx, d)
	if err != nil {
		return nil, err
	}
	return sqs.New(sess), nil
}

func SsmService(ctx context.Context, d *plugin.QueryData) (*ssm.SSM, error) {
	sess, err := getSessionForQueryRegion(ctx, d)
	if err != nil {
		return nil, err
	}
	return ssm.New(sess), nil
}

func SSOAdminService(ctx context.Context, d *plugin.QueryData) (*ssoadmin.SSOAdmin, error) {
	sess, err := getSessionForQueryRegion(ctx, d)
	if err != nil {
		return nil, err
	}
	return ssoadmin.New(sess), nil
}

func StepFunctionsService(ctx context.Context, d *plugin.QueryData) (*sfn.SFN, error) {
	sess, err := getSessionForQueryRegion(ctx, d)
	if err != nil {
		return nil, err
	}
	return sfn.New(sess), nil
}

func StsService(ctx context.Context, d *plugin.QueryData) (*sts.STS, error) {
	// TODO - Should STS be regional instead?
	sess, err := getSession(ctx, d, GetDefaultAwsRegion(d))
	if err != nil {
		return nil, err
	}
	return sts.New(sess), nil
}

func TaggingResourceService(ctx context.Context, d *plugin.QueryData) (*resourcegroupstaggingapi.ResourceGroupsTaggingAPI, error) {
	sess, err := getSessionForQueryRegion(ctx, d)
	if err != nil {
		return nil, err
	}
	return resourcegroupstaggingapi.New(sess), nil
}

func WAFService(ctx context.Context, d *plugin.QueryData) (*waf.WAF, error) {
	sess, err := getSession(ctx, d, GetDefaultAwsRegion(d))
	if err != nil {
		return nil, err
	}
	return waf.New(sess), nil
}

func WAFRegionalService(ctx context.Context, d *plugin.QueryData) (*wafregional.WAFRegional, error) {
	sess, err := getSessionForQueryRegion(ctx, d)
	if err != nil {
		return nil, err
	}
	return wafregional.New(sess), nil
}

func WAFv2Service(ctx context.Context, d *plugin.QueryData, region string) (*wafv2.WAFV2, error) {
	sess, err := getSessionForRegion(ctx, d, region)
	if err != nil {
		return nil, err
	}
	return wafv2.New(sess), nil
}

func WellArchitectedService(ctx context.Context, d *plugin.QueryData) (*wellarchitected.WellArchitected, error) {
	sess, err := getSessionForQueryRegion(ctx, d)
	if err != nil {
		return nil, err
	}
	return wellarchitected.New(sess), nil
}

func WorkspacesService(ctx context.Context, d *plugin.QueryData) (*workspaces.WorkSpaces, error) {
	sess, err := getSessionForQuerySupportedRegion(ctx, d, endpoints.WorkspacesServiceID)
	if err != nil {
		return nil, err
	}
	if sess == nil {
		return nil, nil
	}
	return workspaces.New(sess), nil
}

func getSession(ctx context.Context, d *plugin.QueryData, region string) (*session.Session, error) {

	sessionCacheKey := fmt.Sprintf("session-%s", region)
	if cachedData, ok := d.ConnectionManager.Cache.Get(sessionCacheKey); ok {
		return cachedData.(*session.Session), nil
	}

	awsConfig := GetConfig(d.Connection)

	// As per the logic used in retryRules of NewConnectionErrRetryer, default to minimum delay of 25ms and maximum
	// number of retries as 9 (our default). The default maximum delay will not be more than approximately 3 minutes to avoid Steampipe
	// waiting too long to return results
	maxRetries := 9
	var minRetryDelay time.Duration = 25 * time.Millisecond // Default minimum delay

	// Set max retry count from config file or env variable (config file has precedence)
	if awsConfig.MaxErrorRetryAttempts != nil {
		maxRetries = *awsConfig.MaxErrorRetryAttempts
	} else if os.Getenv("AWS_MAX_ATTEMPTS") != "" {
		maxRetriesEnvVar, err := strconv.Atoi(os.Getenv("AWS_MAX_ATTEMPTS"))
		if err != nil || maxRetriesEnvVar < 1 {
			panic("invalid value for environment variable \"AWS_MAX_ATTEMPTS\". It should be an integer value greater than or equal to 1")
		}
		maxRetries = maxRetriesEnvVar
	}

	// Set min delay time from config file
	if awsConfig.MinErrorRetryDelay != nil {
		minRetryDelay = time.Duration(*awsConfig.MinErrorRetryDelay) * time.Millisecond
	}

	if maxRetries < 1 {
		panic("\nconnection config has invalid value for \"max_error_retry_attempts\", it must be greater than or equal to 1. Edit your connection configuration file and then restart Steampipe.")
	}
	if minRetryDelay < 1 {
		panic("\nconnection config has invalid value for \"min_error_retry_delay\", it must be greater than or equal to 1. Edit your connection configuration file and then restart Steampipe.")
	}

	sess, err := getSessionWithMaxRetries(ctx, d, region, maxRetries, minRetryDelay)
	if err != nil {
		plugin.Logger(ctx).Error("getClient.getSessionWithMaxRetries", "region", region, "err", err)
	} else {
		// Caching sessions saves about 10ms, which is significant when there are
		// multiple instantiations (per account region) and when doing queries that
		// often take <100ms total. But, it's not that important compared to having
		// fresh credentials all the time. So, set a short cache length to ensure
		// we don't get tripped up by credential rotation on short lived roles etc.
		// The minimum assume role time is 15 minutes, so 5 minutes feels like a
		// reasonable balance - I certainly wouldn't do longer.
		d.ConnectionManager.Cache.SetWithTTL(sessionCacheKey, sess, 5*time.Minute)
	}

	return sess, err
}

func getSessionWithMaxRetries(ctx context.Context, d *plugin.QueryData, region string, maxRetries int, minRetryDelay time.Duration) (*session.Session, error) {

	// get aws config info
	awsConfig := GetConfig(d.Connection)

	// session default configuration
	sessionOptions := session.Options{
		SharedConfigState: session.SharedConfigEnable,
		Config: aws.Config{
			Region:     &region,
			MaxRetries: aws.Int(maxRetries),
			Retryer:    NewConnectionErrRetryer(maxRetries, minRetryDelay, ctx),
		},
	}

	// handle custom endpoint URL, if any
	var awsEndpointUrl string

	awsEndpointUrl = os.Getenv("AWS_ENDPOINT_URL")

	if awsConfig.EndpointUrl != nil {
		awsEndpointUrl = *awsConfig.EndpointUrl
	}

	if awsEndpointUrl != "" {
		sessionOptions.Config.Endpoint = aws.String(awsEndpointUrl)
	}

	if awsConfig.S3ForcePathStyle != nil {
		sessionOptions.Config.S3ForcePathStyle = awsConfig.S3ForcePathStyle
	}

	if awsConfig.Profile != nil {
		sessionOptions.Profile = *awsConfig.Profile
	}

	if awsConfig.AccessKey != nil && awsConfig.SecretKey == nil {
		return nil, fmt.Errorf("Partial credentials found in connection config, missing: secret_key")
	} else if awsConfig.SecretKey != nil && awsConfig.AccessKey == nil {
		return nil, fmt.Errorf("Partial credentials found in connection config, missing: access_key")
	} else if awsConfig.AccessKey != nil && awsConfig.SecretKey != nil {

		sessionOptions.Config.Credentials = credentials.NewStaticCredentials(
			*awsConfig.AccessKey, *awsConfig.SecretKey, "",
		)

		if awsConfig.SessionToken != nil {
			sessionOptions.Config.Credentials = credentials.NewStaticCredentials(
				*awsConfig.AccessKey, *awsConfig.SecretKey, *awsConfig.SessionToken,
			)
		}
	}

	sess, err := session.NewSessionWithOptions(sessionOptions)
	if err != nil {
		plugin.Logger(ctx).Error("getSessionWithMaxRetries.NewSessionWithOptions", "sessionOptions", sessionOptions, "err", err)
		return nil, err
	}

	return sess, nil
}

// Get a session for the region defined in query data, but only after checking it's
// a supported region for the given serviceID.
func getSessionForQuerySupportedRegion(ctx context.Context, d *plugin.QueryData, serviceID string) (*session.Session, error) {
	region := d.KeyColumnQualString(matrixKeyRegion)
	if region == "" {
		return nil, fmt.Errorf("getSessionForQueryRegion called without a region in QueryData")
	}
	validRegions := SupportedRegionsForService(ctx, d, serviceID)
	if !helpers.StringSliceContains(validRegions, region) {
		// We choose to ignore unsupported regions rather than returning an error
		// for them - it's a better user experience. So, return a nil session rather
		// than an error. The caller must handle this case.
		return nil, nil
	}
	// Supported region, so get and return the session
	return getSession(ctx, d, region)
}

// Helper function to get the session for a region set in query data
func getSessionForQueryRegion(ctx context.Context, d *plugin.QueryData) (*session.Session, error) {
	region := d.KeyColumnQualString(matrixKeyRegion)
	if region == "" {
		return nil, fmt.Errorf("getSessionForQueryRegion called without a region in QueryData")
	}
	return getSession(ctx, d, region)
}

// Helper function to get the session for a specific region
func getSessionForRegion(ctx context.Context, d *plugin.QueryData, region string) (*session.Session, error) {
	if region == "" {
		return nil, fmt.Errorf("getSessionForRegion called with an empty region")
	}
	return getSession(ctx, d, region)
}

// GetDefaultAwsRegion returns the default region for AWS partiton
// if not set by Env variable or in aws profile
func GetDefaultAwsRegion(d *plugin.QueryData) string {
	allAwsRegions := []string{
		"af-south-1", "ap-east-1", "ap-northeast-1", "ap-northeast-2", "ap-northeast-3", "ap-south-1", "ap-southeast-1", "ap-southeast-2", "ap-southeast-3", "ca-central-1", "eu-central-1", "eu-north-1", "eu-south-1", "eu-west-1", "eu-west-2", "eu-west-3", "me-south-1", "sa-east-1", "us-east-1", "us-east-2", "us-west-1", "us-west-2", "us-gov-east-1", "us-gov-west-1", "cn-north-1", "cn-northwest-1", "us-iso-east-1", "us-iso-west-1", "us-isob-east-1"}

	// have we already created and cached the service?
	serviceCacheKey := "GetDefaultAwsRegion"
	if cachedData, ok := d.ConnectionManager.Cache.Get(serviceCacheKey); ok {
		return cachedData.(string)
	}

	// get aws config info
	awsConfig := GetConfig(d.Connection)

	var regions []string
	var region string

	if awsConfig.Regions != nil {
		regions = awsConfig.Regions
		region = regions[0]
	} else {
		session, err := session.NewSessionWithOptions(session.Options{
			SharedConfigState: session.SharedConfigEnable,
		})
		if err != nil {
			panic(err)
		}
		if session != nil && session.Config != nil {
			region = *session.Config.Region
		}

		if region != "" {
			regions = []string{region}
		}
	}

	invalidPatterns := []string{}
	for _, namePattern := range regions {
		validRegions := []string{}
		for _, validRegion := range allAwsRegions {
			if ok, _ := path.Match(namePattern, validRegion); ok {
				validRegions = append(validRegions, validRegion)
			}
		}
		if len(validRegions) == 0 {
			invalidPatterns = append(invalidPatterns, namePattern)
		}
	}

	if len(invalidPatterns) > 0 {
		panic("\nconnection config has invalid \"regions\": " + strings.Join(invalidPatterns, ", ") + ". Edit your connection configuration file and then restart Steampipe.")
	}

	// most of the global services like IAM, S3, Route 53, etc. in all cloud types target these regions
	if strings.HasPrefix(region, "us-gov") && !helpers.StringSliceContains(allAwsRegions, region) {
		region = "us-gov-west-1"
	} else if strings.HasPrefix(region, "cn") && !helpers.StringSliceContains(allAwsRegions, region) {
		region = "cn-northwest-1"
	} else if strings.HasPrefix(region, "us-isob") && !helpers.StringSliceContains(allAwsRegions, region) {
		region = "us-isob-east-1"
	} else if strings.HasPrefix(region, "us-iso") && !helpers.StringSliceContains(allAwsRegions, region) {
		region = "us-iso-east-1"
	} else if !helpers.StringSliceContains(allAwsRegions, region) {
		region = "us-east-1"
	}

	d.ConnectionManager.Cache.Set(serviceCacheKey, region)
	return region
}

// Function from https://github.com/panther-labs/panther/blob/v1.16.0/pkg/awsretry/connection_retryer.go
func NewConnectionErrRetryer(maxRetries int, minRetryDelay time.Duration, ctx context.Context) *ConnectionErrRetryer {
	rand.Seed(time.Now().UnixNano()) // reseting state of rand to generate different random values
	return &ConnectionErrRetryer{
		ctx: ctx,
		DefaultRetryer: client.DefaultRetryer{
			NumMaxRetries: maxRetries,    // MUST be set or all retrying is skipped!
			MinRetryDelay: minRetryDelay, // Set minimum retry delay
		},
	}
}

// ConnectionErrRetryer wraps the SDK's built in DefaultRetryer adding customization
// to retry `connection reset by peer` errors.
// Note: This retryer should be used for either idempotent operations or for operations
// where performing duplicate requests to AWS is acceptable.
// See also: https://github.com/aws/aws-sdk-go/issues/3027#issuecomment-567269161
type ConnectionErrRetryer struct {
	client.DefaultRetryer
	ctx context.Context
}

func (r ConnectionErrRetryer) ShouldRetry(req *request.Request) bool {
	if req.Error != nil {
		if strings.Contains(req.Error.Error(), "connection reset by peer") {
			return true
		}

		var awsErr awserr.Error
		if errors.As(req.Error, &awsErr) {
			/*
				If no credentials are set or an invalid profile is provided, the AWS SDK
				will attempt to authenticate using all known methods. This takes a while
				since it will attempt to reach the EC2 metadata service and will continue
				to retry on connection errors, e.g.,
				awsErr.OrigErr()="Put "http://169.254.169.254/latest/api/token": context deadline exceeded (Client.Timeout exceeded while awaiting headers)
				awsErr.OrigErr()="Get "http://169.254.169.254/latest/meta-data/iam/security-credentials/": dial tcp 169.254.169.254:80: connect: no route to host"
				To reduce the time to fail, limit the number of retries for these errors specifically.
			*/
			if awsErr.OrigErr() != nil {
				if strings.Contains(awsErr.OrigErr().Error(), "http://169.254.169.254/latest") && req.RetryCount > 3 {
					return false
				}
			}
		}
	}

	// Fallback to SDK's built in retry rules
	return r.DefaultRetryer.ShouldRetry(req)
}

// Customize the RetryRules to implement exponential backoff retry
func (d ConnectionErrRetryer) RetryRules(r *request.Request) time.Duration {
	retryCount := r.RetryCount
	minDelay := d.MinRetryDelay

	// If errors are caused by load, retries can be ineffective if all API request retry at the same time.
	// To avoid this problem added a jitter of "+/-20%" with delay time.
	// For example, if the delay is 25ms, the final delay could be between 20 and 30ms.
	var jitter = float64(rand.Intn(120-80)+80) / 100

	// Creates a new exponential backoff using the starting value of
	// minDelay and (minDelay * 3^retrycount) * jitter on each failure
	// For example, with a min delay time of 25ms: 23.25ms, 63ms, 238.5ms, 607.4ms, 2s, 5.22s, 20.31s..., up to max.
	retryTime := time.Duration(int(float64(int(minDelay.Nanoseconds())*int(math.Pow(3, float64(retryCount)))) * jitter))

	// Cap retry time at 5 minutes to avoid too long a wait
	if retryTime > time.Duration(5*time.Minute) {
		retryTime = time.Duration(5 * time.Minute)
	}

	return retryTime
}<|MERGE_RESOLUTION|>--- conflicted
+++ resolved
@@ -152,7 +152,6 @@
 	return apigatewayv2.New(sess), nil
 }
 
-<<<<<<< HEAD
 // AppConfigService returns the service connection for AWS AppConfig service
 func AppConfigService(ctx context.Context, d *plugin.QueryData) (*appconfig.AppConfig, error) {
 	region := d.KeyColumnQualString(matrixKeyRegion)
@@ -176,8 +175,6 @@
 }
 
 // ApplicationAutoScalingService returns the service connection for AWS Application Auto Scaling service
-=======
->>>>>>> 5ac617f1
 func ApplicationAutoScalingService(ctx context.Context, d *plugin.QueryData) (*applicationautoscaling.ApplicationAutoScaling, error) {
 	sess, err := getSessionForQueryRegion(ctx, d)
 	if err != nil {
