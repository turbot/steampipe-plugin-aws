package aws

import (
	"context"
	"fmt"
	"os"

	"github.com/aws/aws-sdk-go/aws"
	"github.com/aws/aws-sdk-go/aws/credentials"
	"github.com/aws/aws-sdk-go/aws/session"
	"github.com/aws/aws-sdk-go/service/acm"
	"github.com/aws/aws-sdk-go/service/apigateway"
	"github.com/aws/aws-sdk-go/service/apigatewayv2"
	"github.com/aws/aws-sdk-go/service/autoscaling"
	"github.com/aws/aws-sdk-go/service/cloudformation"
	"github.com/aws/aws-sdk-go/service/cloudtrail"
	"github.com/aws/aws-sdk-go/service/cloudwatchlogs"
	"github.com/aws/aws-sdk-go/service/configservice"
	"github.com/aws/aws-sdk-go/service/dynamodb"
	"github.com/aws/aws-sdk-go/service/ec2"
<<<<<<< HEAD
	"github.com/aws/aws-sdk-go/service/eks"
=======
	"github.com/aws/aws-sdk-go/service/elasticache"
>>>>>>> 8acb8bb7
	"github.com/aws/aws-sdk-go/service/elb"
	"github.com/aws/aws-sdk-go/service/elbv2"
	"github.com/aws/aws-sdk-go/service/iam"
	"github.com/aws/aws-sdk-go/service/kinesis"
	"github.com/aws/aws-sdk-go/service/kms"
	"github.com/aws/aws-sdk-go/service/lambda"
	"github.com/aws/aws-sdk-go/service/organizations"
	"github.com/aws/aws-sdk-go/service/rds"
	"github.com/aws/aws-sdk-go/service/route53"
	"github.com/aws/aws-sdk-go/service/s3"
	"github.com/aws/aws-sdk-go/service/s3control"
	"github.com/aws/aws-sdk-go/service/sns"
	"github.com/aws/aws-sdk-go/service/sqs"
	"github.com/aws/aws-sdk-go/service/ssm"
	"github.com/aws/aws-sdk-go/service/sts"

	"github.com/turbot/steampipe-plugin-sdk/plugin"
)

// ACMService returns the service connection for AWS ACM service
func ACMService(ctx context.Context, d *plugin.QueryData, region string) (*acm.ACM, error) {
	if region == "" {
		return nil, fmt.Errorf("region must be passed ACMService")
	}
	// have we already created and cached the service?
	serviceCacheKey := fmt.Sprintf("acm-%s", region)
	if cachedData, ok := d.ConnectionManager.Cache.Get(serviceCacheKey); ok {
		return cachedData.(*acm.ACM), nil
	}
	// so it was not in cache - create service
	sess, err := getSession(ctx, d, region)
	if err != nil {
		return nil, err
	}
	svc := acm.New(sess)
	d.ConnectionManager.Cache.Set(serviceCacheKey, svc)

	return svc, nil
}

// APIGatewayService returns the service connection for AWS API Gateway service
func APIGatewayService(ctx context.Context, d *plugin.QueryData, region string) (*apigateway.APIGateway, error) {
	if region == "" {
		return nil, fmt.Errorf("region must be passed APIGateway")
	}
	// have we already created and cached the service?
	serviceCacheKey := fmt.Sprintf("apigateway-%s", region)
	if cachedData, ok := d.ConnectionManager.Cache.Get(serviceCacheKey); ok {
		return cachedData.(*apigateway.APIGateway), nil
	}
	// so it was not in cache - create service
	sess, err := getSession(ctx, d, region)
	if err != nil {
		return nil, err
	}
	svc := apigateway.New(sess)
	d.ConnectionManager.Cache.Set(serviceCacheKey, svc)

	return svc, nil
}

// APIGatewayV2Service returns the service connection for AWS API Gateway V2 service
func APIGatewayV2Service(ctx context.Context, d *plugin.QueryData, region string) (*apigatewayv2.ApiGatewayV2, error) {
	if region == "" {
		return nil, fmt.Errorf("region must be passed APIGatewayV2Service")
	}
	// have we already created and cached the service?
	serviceCacheKey := fmt.Sprintf("apigatewayv2-%s", region)
	if cachedData, ok := d.ConnectionManager.Cache.Get(serviceCacheKey); ok {
		return cachedData.(*apigatewayv2.ApiGatewayV2), nil
	}
	// so it was not in cache - create service
	sess, err := getSession(ctx, d, region)
	if err != nil {
		return nil, err
	}
	svc := apigatewayv2.New(sess)
	d.ConnectionManager.Cache.Set(serviceCacheKey, svc)

	return svc, nil
}

// AutoScalingService returns the service connection for AWS AutoScaling service
func AutoScalingService(ctx context.Context, d *plugin.QueryData, region string) (*autoscaling.AutoScaling, error) {
	if region == "" {
		return nil, fmt.Errorf("region must be passed AutoScalingService")
	}
	// have we already created and cached the service?
	serviceCacheKey := fmt.Sprintf("autoscaling-%s", region)
	if cachedData, ok := d.ConnectionManager.Cache.Get(serviceCacheKey); ok {
		return cachedData.(*autoscaling.AutoScaling), nil
	}
	// so it was not in cache - create service
	sess, err := getSession(ctx, d, region)
	if err != nil {
		return nil, err
	}
	svc := autoscaling.New(sess)
	d.ConnectionManager.Cache.Set(serviceCacheKey, svc)

	return svc, nil
}

// CloudFormationService returns the service connection for AWS CloudFormation service
func CloudFormationService(ctx context.Context, d *plugin.QueryData, region string) (*cloudformation.CloudFormation, error) {
	if region == "" {
		return nil, fmt.Errorf("region must be passed CloudFormationService")
	}
	// have we already created and cached the service?
	serviceCacheKey := fmt.Sprintf("cloudformation-%s", region)
	if cachedData, ok := d.ConnectionManager.Cache.Get(serviceCacheKey); ok {
		return cachedData.(*cloudformation.CloudFormation), nil
	}
	// so it was not in cache - create service
	sess, err := getSession(ctx, d, region)
	if err != nil {
		return nil, err
	}
	svc := cloudformation.New(sess)
	d.ConnectionManager.Cache.Set(serviceCacheKey, svc)

	return svc, nil
}

// CloudWatchLogsService returns the service connection for AWS Cloud Watch Logs service
func CloudWatchLogsService(ctx context.Context, d *plugin.QueryData, region string) (*cloudwatchlogs.CloudWatchLogs, error) {
	if region == "" {
		return nil, fmt.Errorf("region must be passed CloudWatchLogsService")
	}
	// have we already created and cached the service?
	serviceCacheKey := fmt.Sprintf("cloudwatchlogs-%s", region)
	if cachedData, ok := d.ConnectionManager.Cache.Get(serviceCacheKey); ok {
		return cachedData.(*cloudwatchlogs.CloudWatchLogs), nil
	}
	// so it was not in cache - create service
	sess, err := getSession(ctx, d, region)
	if err != nil {
		return nil, err
	}
	svc := cloudwatchlogs.New(sess)
	d.ConnectionManager.Cache.Set(serviceCacheKey, svc)

	return svc, nil
}

// CloudTrailService returns the service connection for AWS CloudTrail service
func CloudTrailService(ctx context.Context, d *plugin.QueryData, region string) (*cloudtrail.CloudTrail, error) {
	if region == "" {
		return nil, fmt.Errorf("region must be passed CloudTrailService")
	}
	// have we already created and cached the service?
	serviceCacheKey := fmt.Sprintf("cloudtrail-%s", region)
	if cachedData, ok := d.ConnectionManager.Cache.Get(serviceCacheKey); ok {
		return cachedData.(*cloudtrail.CloudTrail), nil
	}
	// so it was not in cache - create service
	sess, err := getSession(ctx, d, region)
	if err != nil {
		return nil, err
	}
	svc := cloudtrail.New(sess)
	d.ConnectionManager.Cache.Set(serviceCacheKey, svc)

	return svc, nil
}

// DynamoDbService returns the service connection for AWS DynamoDb service
func DynamoDbService(ctx context.Context, d *plugin.QueryData, region string) (*dynamodb.DynamoDB, error) {
	if region == "" {
		return nil, fmt.Errorf("region must be passed DynamoDbService")
	}
	// have we already created and cached the service?
	serviceCacheKey := fmt.Sprintf("dynamodb-%s", region)
	if cachedData, ok := d.ConnectionManager.Cache.Get(serviceCacheKey); ok {
		return cachedData.(*dynamodb.DynamoDB), nil
	}
	// so it was not in cache - create service
	sess, err := getSession(ctx, d, region)
	if err != nil {
		return nil, err
	}
	svc := dynamodb.New(sess)
	d.ConnectionManager.Cache.Set(serviceCacheKey, svc)

	return svc, nil
}

// Ec2Service returns the service connection for AWS EC2 service
func Ec2Service(ctx context.Context, d *plugin.QueryData, region string) (*ec2.EC2, error) {
	if region == "" {
		return nil, fmt.Errorf("region must be passed Ec2Service")
	}
	// have we already created and cached the service?
	serviceCacheKey := fmt.Sprintf("ec2-%s", region)
	if cachedData, ok := d.ConnectionManager.Cache.Get(serviceCacheKey); ok {
		return cachedData.(*ec2.EC2), nil
	}
	// so it was not in cache - create service
	sess, err := getSession(ctx, d, region)
	if err != nil {
		return nil, err
	}
	svc := ec2.New(sess)
	d.ConnectionManager.Cache.Set(serviceCacheKey, svc)

	return svc, nil
}

<<<<<<< HEAD
// EksService returns the service connection for AWS EKS service
func EksService(ctx context.Context, d *plugin.QueryData, region string) (*eks.EKS, error) {
	if region == "" {
		return nil, fmt.Errorf("region must be passed EksService")
	}
	// have we already created and cached the service?
	serviceCacheKey := fmt.Sprintf("eks-%s", region)
	if cachedData, ok := d.ConnectionManager.Cache.Get(serviceCacheKey); ok {
		return cachedData.(*eks.EKS), nil
=======
// ElastiCacheService returns the service connection for AWS ElastiCache service
func ElastiCacheService(ctx context.Context, d *plugin.QueryData, region string) (*elasticache.ElastiCache, error) {
	if region == "" {
		return nil, fmt.Errorf("region must be passed ElastiCache")
	}
	// have we already created and cached the service?
	serviceCacheKey := fmt.Sprintf("elasticache-%s", region)
	if cachedData, ok := d.ConnectionManager.Cache.Get(serviceCacheKey); ok {
		return cachedData.(*elasticache.ElastiCache), nil
>>>>>>> 8acb8bb7
	}
	// so it was not in cache - create service
	sess, err := getSession(ctx, d, region)
	if err != nil {
		return nil, err
	}
<<<<<<< HEAD
	svc := eks.New(sess)
=======
	svc := elasticache.New(sess)
>>>>>>> 8acb8bb7
	d.ConnectionManager.Cache.Set(serviceCacheKey, svc)

	return svc, nil
}

// ELBv2Service returns the service connection for AWS EC2 service
func ELBv2Service(ctx context.Context, d *plugin.QueryData, region string) (*elbv2.ELBV2, error) {
	if region == "" {
		return nil, fmt.Errorf("region must be passed ELBv2Service")
	}

	// have we already created and cached the service?
	serviceCacheKey := fmt.Sprintf("elbv2-%s", region)
	if cachedData, ok := d.ConnectionManager.Cache.Get(serviceCacheKey); ok {
		return cachedData.(*elbv2.ELBV2), nil
	}

	// so it was not in cache - create service
	sess, err := getSession(ctx, d, region)
	if err != nil {
		return nil, err
	}
	svc := elbv2.New(sess)
	d.ConnectionManager.Cache.Set(serviceCacheKey, svc)

	return svc, nil
}

// ELBService returns the service connection for AWS ELB Classic service
func ELBService(ctx context.Context, d *plugin.QueryData, region string) (*elb.ELB, error) {
	if region == "" {
		return nil, fmt.Errorf("region must be passed ELBv2Service")
	}

	// have we already created and cached the service?
	serviceCacheKey := fmt.Sprintf("elb-%s", region)
	if cachedData, ok := d.ConnectionManager.Cache.Get(serviceCacheKey); ok {
		return cachedData.(*elb.ELB), nil
	}

	// so it was not in cache - create service
	sess, err := getSession(ctx, d, region)
	if err != nil {
		return nil, err
	}
	svc := elb.New(sess)
	d.ConnectionManager.Cache.Set(serviceCacheKey, svc)

	return svc, nil
}

// IAMService returns the service connection for AWS IAM service
func IAMService(ctx context.Context, d *plugin.QueryData) (*iam.IAM, error) {
	// have we already created and cached the service?
	serviceCacheKey := "iam"
	if cachedData, ok := d.ConnectionManager.Cache.Get(serviceCacheKey); ok {
		return cachedData.(*iam.IAM), nil
	}
	// so it was not in cache - create service
	sess, err := getSession(ctx, d, GetDefaultAwsRegion(d))
	if err != nil {
		return nil, err
	}
	// svc := iam.New(session.New(&aws.Config{MaxRetries: aws.Int(10)}))
	svc := iam.New(sess)
	d.ConnectionManager.Cache.Set(serviceCacheKey, svc)

	return svc, nil
}

// KinesisService returns the service connection for AWS Kinesis service
func KinesisService(ctx context.Context, d *plugin.QueryData, region string) (*kinesis.Kinesis, error) {
	if region == "" {
		return nil, fmt.Errorf("region must be passed KinesisService")
	}
	// have we already created and cached the service?
	serviceCacheKey := fmt.Sprintf("kinesis-%s", region)
	if cachedData, ok := d.ConnectionManager.Cache.Get(serviceCacheKey); ok {
		return cachedData.(*kinesis.Kinesis), nil
	}
	// so it was not in cache - create service
	sess, err := getSession(ctx, d, region)
	if err != nil {
		return nil, err
	}
	svc := kinesis.New(sess)
	d.ConnectionManager.Cache.Set(serviceCacheKey, svc)

	return svc, nil
}

// KMSService returns the service connection for AWS KMS service
func KMSService(ctx context.Context, d *plugin.QueryData, region string) (*kms.KMS, error) {
	if region == "" {
		return nil, fmt.Errorf("region must be passed KMSService")
	}
	// have we already created and cached the service?
	serviceCacheKey := fmt.Sprintf("kms-%s", region)
	if cachedData, ok := d.ConnectionManager.Cache.Get(serviceCacheKey); ok {
		return cachedData.(*kms.KMS), nil
	}
	// so it was not in cache - create service
	sess, err := getSession(ctx, d, region)
	if err != nil {
		return nil, err
	}
	svc := kms.New(sess)
	d.ConnectionManager.Cache.Set(serviceCacheKey, svc)

	return svc, nil
}

// LambdaService returns the service connection for AWS Lambda service
func LambdaService(ctx context.Context, d *plugin.QueryData, region string) (*lambda.Lambda, error) {
	if region == "" {
		return nil, fmt.Errorf("region must be passed LambdaService")
	}
	// have we already created and cached the service?
	serviceCacheKey := fmt.Sprintf("lambda-%s", region)
	if cachedData, ok := d.ConnectionManager.Cache.Get(serviceCacheKey); ok {
		return cachedData.(*lambda.Lambda), nil
	}
	// so it was not in cache - create service
	sess, err := getSession(ctx, d, region)
	if err != nil {
		return nil, err
	}
	svc := lambda.New(sess)
	d.ConnectionManager.Cache.Set(serviceCacheKey, svc)

	return svc, nil
}

// OrganizationService returns the service connection for AWS Organization service
func OrganizationService(ctx context.Context, d *plugin.QueryData) (*organizations.Organizations, error) {
	// have we already created and cached the service?
	serviceCacheKey := "Organization"
	if cachedData, ok := d.ConnectionManager.Cache.Get(serviceCacheKey); ok {
		return cachedData.(*organizations.Organizations), nil
	}
	// so it was not in cache - create service
	sess, err := getSession(ctx, d, GetDefaultAwsRegion(d))
	if err != nil {
		return nil, err
	}
	svc := organizations.New(sess)
	d.ConnectionManager.Cache.Set(serviceCacheKey, svc)

	return svc, nil
}

// ConfigService returns the service connection for AWS Config  service
func ConfigService(ctx context.Context, d *plugin.QueryData, region string) (*configservice.ConfigService, error) {
	if region == "" {
		return nil, fmt.Errorf("region must be passed ConfigService")
	}
	// have we already created and cached the service?
	serviceCacheKey := fmt.Sprintf("configservice-%s", region)
	if cachedData, ok := d.ConnectionManager.Cache.Get(serviceCacheKey); ok {
		return cachedData.(*configservice.ConfigService), nil
	}
	// so it was not in cache - create service
	sess, err := getSession(ctx, d, region)
	if err != nil {
		return nil, err
	}
	svc := configservice.New(sess)
	d.ConnectionManager.Cache.Set(serviceCacheKey, svc)

	return svc, nil
}


// RDSService returns the service connection for AWS RDS service
func RDSService(ctx context.Context, d *plugin.QueryData, region string) (*rds.RDS, error) {
	if region == "" {
		return nil, fmt.Errorf("region must be passed RDSService")
	}
	// have we already created and cached the service?
	serviceCacheKey := fmt.Sprintf("rds-%s", region)
	if cachedData, ok := d.ConnectionManager.Cache.Get(serviceCacheKey); ok {
		return cachedData.(*rds.RDS), nil
	}
	// so it was not in cache - create service
	sess, err := getSession(ctx, d, region)
	if err != nil {
		return nil, err
	}
	svc := rds.New(sess)
	d.ConnectionManager.Cache.Set(serviceCacheKey, svc)

	return svc, nil
}

// Route53Service returns the service connection for AWS route53 service
func Route53Service(ctx context.Context, d *plugin.QueryData) (*route53.Route53, error) {
	// have we already created and cached the service?
	serviceCacheKey := fmt.Sprintf("route53")
	if cachedData, ok := d.ConnectionManager.Cache.Get(serviceCacheKey); ok {
		return cachedData.(*route53.Route53), nil
	}
	// so it was not in cache - create service
	sess, err := getSession(ctx, d, GetDefaultAwsRegion(d))
	if err != nil {
		return nil, err
	}
	svc := route53.New(sess)
	d.ConnectionManager.Cache.Set(serviceCacheKey, svc)
	return svc, nil
}

// S3ControlService returns the service connection for AWS s3control service
func S3ControlService(ctx context.Context, d *plugin.QueryData) (*s3control.S3Control, error) {
	// have we already created and cached the service?
	serviceCacheKey := "s3control"
	if cachedData, ok := d.ConnectionManager.Cache.Get(serviceCacheKey); ok {
		return cachedData.(*s3control.S3Control), nil
	}
	// so it was not in cache - create service
	sess, err := getSession(ctx, d, GetDefaultAwsRegion(d))
	if err != nil {
		return nil, err
	}
	svc := s3control.New(sess)
	d.ConnectionManager.Cache.Set(serviceCacheKey, svc)

	return svc, nil
}

// S3Service returns the service connection for AWS S3 service
func S3Service(ctx context.Context, d *plugin.QueryData, region string) (*s3.S3, error) {
	if region == "" {
		return nil, fmt.Errorf("region must be passed S3Service")
	}
	// have we already created and cached the service?
	serviceCacheKey := fmt.Sprintf("s3-%s", region)
	if cachedData, ok := d.ConnectionManager.Cache.Get(serviceCacheKey); ok {
		return cachedData.(*s3.S3), nil
	}
	// so it was not in cache - create service
	sess, err := getSession(ctx, d, region)
	if err != nil {
		return nil, err
	}
	svc := s3.New(sess)
	d.ConnectionManager.Cache.Set(serviceCacheKey, svc)

	return svc, nil
}

// SNSService returns the service connection for AWS SNS service
func SNSService(ctx context.Context, d *plugin.QueryData, region string) (*sns.SNS, error) {
	if region == "" {
		return nil, fmt.Errorf("region must be passed SNSService")
	}
	// have we already created and cached the service?
	serviceCacheKey := fmt.Sprintf("sns-%s", region)
	if cachedData, ok := d.ConnectionManager.Cache.Get(serviceCacheKey); ok {
		return cachedData.(*sns.SNS), nil
	}
	// so it was not in cache - create service
	sess, err := getSession(ctx, d, region)
	if err != nil {
		return nil, err
	}
	svc := sns.New(sess)
	d.ConnectionManager.Cache.Set(serviceCacheKey, svc)

	return svc, nil
}

// SQSService returns the service connection for AWS SQS service
func SQSService(ctx context.Context, d *plugin.QueryData, region string) (*sqs.SQS, error) {
	if region == "" {
		return nil, fmt.Errorf("region must be passed SQSService")
	}
	// have we already created and cached the service?
	serviceCacheKey := fmt.Sprintf("sqs-%s", region)
	if cachedData, ok := d.ConnectionManager.Cache.Get(serviceCacheKey); ok {
		return cachedData.(*sqs.SQS), nil
	}
	// so it was not in cache - create service
	sess, err := getSession(ctx, d, region)
	if err != nil {
		return nil, err
	}
	svc := sqs.New(sess)
	d.ConnectionManager.Cache.Set(serviceCacheKey, svc)

	return svc, nil
}

// SsmService returns the service connection for AWS SSM service
func SsmService(ctx context.Context, d *plugin.QueryData, region string) (*ssm.SSM, error) {
	if region == "" {
		return nil, fmt.Errorf("region must be passed SsmService")
	}
	// have we already created and cached the service?
	serviceCacheKey := fmt.Sprintf("ssm-%s", region)
	if cachedData, ok := d.ConnectionManager.Cache.Get(serviceCacheKey); ok {
		return cachedData.(*ssm.SSM), nil
	}
	// so it was not in cache - create service
	sess, err := getSession(ctx, d, region)
	if err != nil {
		return nil, err
	}
	svc := ssm.New(sess)
	d.ConnectionManager.Cache.Set(serviceCacheKey, svc)

	return svc, nil
}

// StsService returns the service connection for AWS STS service
func StsService(ctx context.Context, d *plugin.QueryData) (*sts.STS, error) {
	// have we already created and cached the service?
	serviceCacheKey := "sts"
	if cachedData, ok := d.ConnectionManager.Cache.Get(serviceCacheKey); ok {
		return cachedData.(*sts.STS), nil
	}
	// so it was not in cache - create service
	sess, err := getSession(ctx, d, GetDefaultAwsRegion(d))
	if err != nil {
		return nil, err
	}
	svc := sts.New(sess)
	d.ConnectionManager.Cache.Set(serviceCacheKey, svc)

	return svc, nil
}

func getSession(ctx context.Context, d *plugin.QueryData, region string) (*session.Session, error) {
	// get aws config info
	awsConfig := GetConfig(d.Connection)
	sessionOptions := session.Options{
		SharedConfigState: session.SharedConfigEnable,
	}

	if &awsConfig != nil {
		if awsConfig.Profile != nil {
			sessionOptions.Profile = *awsConfig.Profile
		}
		if awsConfig.AccessKey != nil && awsConfig.SecretKey == nil {
			return nil, fmt.Errorf("Partial credentials found in connection config, missing: secret_key")
		} else if awsConfig.SecretKey != nil && awsConfig.AccessKey == nil {
			return nil, fmt.Errorf("Partial credentials found in connection config, missing: access_key")
		} else if awsConfig.AccessKey != nil && awsConfig.SecretKey != nil {
			sessionOptions.Config.Credentials = credentials.NewStaticCredentials(
				*awsConfig.AccessKey, *awsConfig.SecretKey, "",
			)

			if awsConfig.SessionToken != nil {
				sessionOptions.Config.Credentials = credentials.NewStaticCredentials(
					*awsConfig.AccessKey, *awsConfig.SecretKey, *awsConfig.SessionToken,
				)
			}
		}
	}

	// TODO is it correct to always pass region to session?
	// have we cached a session?
	sessionCacheKey := fmt.Sprintf("session-%s", region)
	if cachedData, ok := d.ConnectionManager.Cache.Get(sessionCacheKey); ok {
		return cachedData.(*session.Session), nil
	}

	// so it was not in cache - create a session
	// sess, err := session.NewSession(&aws.Config{Region: &region, MaxRetries: aws.Int(10)})

	sessionOptions.Config.Region = &region
	sessionOptions.Config.MaxRetries = aws.Int(10)

	// so it was not in cache - create a session
	sess, err := session.NewSessionWithOptions(sessionOptions)
	if err != nil {
		return nil, err
	}
	// save session in cache
	d.ConnectionManager.Cache.Set(sessionCacheKey, sess)

	return sess, nil
}

// GetDefaultRegion returns the default region used
func GetDefaultRegion() string {
	os.Setenv("AWS_SDK_LOAD_CONFIG", "1")
	session, err := session.NewSession(aws.NewConfig())
	if err != nil {
		panic(err)
	}

	region := *session.Config.Region
	if region == "" {
		// get aws config info
		panic("\n\n'regions' must be set in the connection configuration. Edit your connection configuration file and then restart Steampipe")
	}
	return region
}

// GetDefaultAwsRegion returns the default region for AWS partiton
// if not set by Env variable or in aws profile or i
func GetDefaultAwsRegion(d *plugin.QueryData) string {
	// have we already created and cached the service?
	serviceCacheKey := "GetDefaultAwsRegion"
	if cachedData, ok := d.ConnectionManager.Cache.Get(serviceCacheKey); ok {
		return cachedData.(string)
	}

	// get aws config info
	awsConfig := GetConfig(d.Connection)

	var regions []string
	var region string

	if &awsConfig != nil && awsConfig.Regions != nil {
		regions = GetConfig(d.Connection).Regions
	}

	if len(getInvalidRegions(regions)) < 1 {
		os.Setenv("AWS_SDK_LOAD_CONFIG", "1")
		session, err := session.NewSession(aws.NewConfig())
		if err != nil {
			panic(err)
		}
		region = *session.Config.Region
	} else {
		// Set the first region in regions list to be default region
		region = regions[0]

		// check if it is a valid region
		if len(getInvalidRegions([]string{region})) > 0 {
			panic("\n\nConnection config have invalid region: " + region + ". Edit your connection configuration file and then restart Steampipe")
		}
	}

	if region == "" {
		region = "us-east-1"
	}
	return region
}<|MERGE_RESOLUTION|>--- conflicted
+++ resolved
@@ -18,11 +18,8 @@
 	"github.com/aws/aws-sdk-go/service/configservice"
 	"github.com/aws/aws-sdk-go/service/dynamodb"
 	"github.com/aws/aws-sdk-go/service/ec2"
-<<<<<<< HEAD
 	"github.com/aws/aws-sdk-go/service/eks"
-=======
 	"github.com/aws/aws-sdk-go/service/elasticache"
->>>>>>> 8acb8bb7
 	"github.com/aws/aws-sdk-go/service/elb"
 	"github.com/aws/aws-sdk-go/service/elbv2"
 	"github.com/aws/aws-sdk-go/service/iam"
@@ -231,7 +228,6 @@
 	return svc, nil
 }
 
-<<<<<<< HEAD
 // EksService returns the service connection for AWS EKS service
 func EksService(ctx context.Context, d *plugin.QueryData, region string) (*eks.EKS, error) {
 	if region == "" {
@@ -241,7 +237,18 @@
 	serviceCacheKey := fmt.Sprintf("eks-%s", region)
 	if cachedData, ok := d.ConnectionManager.Cache.Get(serviceCacheKey); ok {
 		return cachedData.(*eks.EKS), nil
-=======
+	}
+	// so it was not in cache - create service
+	sess, err := getSession(ctx, d, region)
+	if err != nil {
+		return nil, err
+	}
+	svc := eks.New(sess)
+	d.ConnectionManager.Cache.Set(serviceCacheKey, svc)
+
+	return svc, nil
+}
+
 // ElastiCacheService returns the service connection for AWS ElastiCache service
 func ElastiCacheService(ctx context.Context, d *plugin.QueryData, region string) (*elasticache.ElastiCache, error) {
 	if region == "" {
@@ -251,18 +258,13 @@
 	serviceCacheKey := fmt.Sprintf("elasticache-%s", region)
 	if cachedData, ok := d.ConnectionManager.Cache.Get(serviceCacheKey); ok {
 		return cachedData.(*elasticache.ElastiCache), nil
->>>>>>> 8acb8bb7
-	}
-	// so it was not in cache - create service
-	sess, err := getSession(ctx, d, region)
-	if err != nil {
-		return nil, err
-	}
-<<<<<<< HEAD
-	svc := eks.New(sess)
-=======
+	}
+	// so it was not in cache - create service
+	sess, err := getSession(ctx, d, region)
+	if err != nil {
+		return nil, err
+	}
 	svc := elasticache.New(sess)
->>>>>>> 8acb8bb7
 	d.ConnectionManager.Cache.Set(serviceCacheKey, svc)
 
 	return svc, nil
@@ -434,7 +436,6 @@
 
 	return svc, nil
 }
-
 
 // RDSService returns the service connection for AWS RDS service
 func RDSService(ctx context.Context, d *plugin.QueryData, region string) (*rds.RDS, error) {
