package aws

import (
	"context"
	"errors"
	"fmt"
	"math"
	"math/rand"
	"os"
	"path"
	"strconv"
	"strings"
	"time"

	"github.com/aws/aws-sdk-go/aws"
	"github.com/aws/aws-sdk-go/aws/awserr"
	"github.com/aws/aws-sdk-go/aws/client"
	"github.com/aws/aws-sdk-go/aws/credentials"
	"github.com/aws/aws-sdk-go/aws/request"
	"github.com/aws/aws-sdk-go/aws/session"
	"github.com/aws/aws-sdk-go/service/accessanalyzer"
	"github.com/aws/aws-sdk-go/service/acm"
	"github.com/aws/aws-sdk-go/service/apigateway"
	"github.com/aws/aws-sdk-go/service/apigatewayv2"
	"github.com/aws/aws-sdk-go/service/applicationautoscaling"
	"github.com/aws/aws-sdk-go/service/auditmanager"
	"github.com/aws/aws-sdk-go/service/autoscaling"
	"github.com/aws/aws-sdk-go/service/backup"
	"github.com/aws/aws-sdk-go/service/cloudcontrolapi"
	"github.com/aws/aws-sdk-go/service/cloudformation"
	"github.com/aws/aws-sdk-go/service/cloudfront"
	"github.com/aws/aws-sdk-go/service/cloudtrail"
	"github.com/aws/aws-sdk-go/service/cloudwatch"
	"github.com/aws/aws-sdk-go/service/cloudwatchlogs"
	"github.com/aws/aws-sdk-go/service/codebuild"
	"github.com/aws/aws-sdk-go/service/codecommit"
	"github.com/aws/aws-sdk-go/service/codepipeline"
	"github.com/aws/aws-sdk-go/service/configservice"
	"github.com/aws/aws-sdk-go/service/costexplorer"
	"github.com/aws/aws-sdk-go/service/databasemigrationservice"
	"github.com/aws/aws-sdk-go/service/dax"
	"github.com/aws/aws-sdk-go/service/directoryservice"
	"github.com/aws/aws-sdk-go/service/dlm"
	"github.com/aws/aws-sdk-go/service/dynamodb"
	"github.com/aws/aws-sdk-go/service/ec2"
	"github.com/aws/aws-sdk-go/service/ecr"
	"github.com/aws/aws-sdk-go/service/ecrpublic"
	"github.com/aws/aws-sdk-go/service/ecs"
	"github.com/aws/aws-sdk-go/service/efs"
	"github.com/aws/aws-sdk-go/service/eks"
	"github.com/aws/aws-sdk-go/service/elasticache"
	"github.com/aws/aws-sdk-go/service/elasticbeanstalk"
	"github.com/aws/aws-sdk-go/service/elasticsearchservice"
	"github.com/aws/aws-sdk-go/service/elb"
	"github.com/aws/aws-sdk-go/service/elbv2"
	"github.com/aws/aws-sdk-go/service/emr"
	"github.com/aws/aws-sdk-go/service/eventbridge"
	"github.com/aws/aws-sdk-go/service/firehose"
	"github.com/aws/aws-sdk-go/service/fsx"
	"github.com/aws/aws-sdk-go/service/glacier"
	"github.com/aws/aws-sdk-go/service/glue"
	"github.com/aws/aws-sdk-go/service/guardduty"
	"github.com/aws/aws-sdk-go/service/iam"
	"github.com/aws/aws-sdk-go/service/identitystore"
	"github.com/aws/aws-sdk-go/service/inspector"
	"github.com/aws/aws-sdk-go/service/kinesis"
	"github.com/aws/aws-sdk-go/service/kinesisanalyticsv2"
	"github.com/aws/aws-sdk-go/service/kinesisvideo"
	"github.com/aws/aws-sdk-go/service/kms"
	"github.com/aws/aws-sdk-go/service/lambda"
	"github.com/aws/aws-sdk-go/service/macie2"
	"github.com/aws/aws-sdk-go/service/mediastore"
	"github.com/aws/aws-sdk-go/service/neptune"
	"github.com/aws/aws-sdk-go/service/networkfirewall"
	"github.com/aws/aws-sdk-go/service/opensearchservice"
	"github.com/aws/aws-sdk-go/service/organizations"
<<<<<<< HEAD
	"github.com/aws/aws-sdk-go/service/pricing"
=======
	"github.com/aws/aws-sdk-go/service/pinpoint"
	"github.com/aws/aws-sdk-go/service/ram"
>>>>>>> 5ab935ef
	"github.com/aws/aws-sdk-go/service/rds"
	"github.com/aws/aws-sdk-go/service/redshift"
	"github.com/aws/aws-sdk-go/service/resourcegroupstaggingapi"
	"github.com/aws/aws-sdk-go/service/route53"
	"github.com/aws/aws-sdk-go/service/route53domains"
	"github.com/aws/aws-sdk-go/service/route53resolver"
	"github.com/aws/aws-sdk-go/service/s3"
	"github.com/aws/aws-sdk-go/service/s3control"
	"github.com/aws/aws-sdk-go/service/sagemaker"
	"github.com/aws/aws-sdk-go/service/secretsmanager"
	"github.com/aws/aws-sdk-go/service/securityhub"
	"github.com/aws/aws-sdk-go/service/serverlessapplicationrepository"
	"github.com/aws/aws-sdk-go/service/servicequotas"
	"github.com/aws/aws-sdk-go/service/ses"
	"github.com/aws/aws-sdk-go/service/sfn"
	"github.com/aws/aws-sdk-go/service/sns"
	"github.com/aws/aws-sdk-go/service/sqs"
	"github.com/aws/aws-sdk-go/service/ssm"
	"github.com/aws/aws-sdk-go/service/ssoadmin"
	"github.com/aws/aws-sdk-go/service/sts"
	"github.com/aws/aws-sdk-go/service/waf"
	"github.com/aws/aws-sdk-go/service/wafregional"
	"github.com/aws/aws-sdk-go/service/wafv2"
	"github.com/aws/aws-sdk-go/service/wellarchitected"
	"github.com/aws/aws-sdk-go/service/workspaces"

	"github.com/turbot/go-kit/helpers"
	"github.com/turbot/steampipe-plugin-sdk/v3/plugin"
)

// AccessAnalyzerService returns the service connection for AWS IAM Access Analyzer service
func AccessAnalyzerService(ctx context.Context, d *plugin.QueryData) (*accessanalyzer.AccessAnalyzer, error) {
	region := d.KeyColumnQualString(matrixKeyRegion)
	if region == "" {
		return nil, fmt.Errorf("region must be passed AccessAnalyzerService")
	}
	// have we already created and cached the service?
	serviceCacheKey := fmt.Sprintf("accessanalyzer-%s", region)
	if cachedData, ok := d.ConnectionManager.Cache.Get(serviceCacheKey); ok {
		return cachedData.(*accessanalyzer.AccessAnalyzer), nil
	}
	// so it was not in cache - create service
	sess, err := getSession(ctx, d, region)
	if err != nil {
		return nil, err
	}
	svc := accessanalyzer.New(sess)
	d.ConnectionManager.Cache.Set(serviceCacheKey, svc)

	return svc, nil
}

// ACMService returns the service connection for AWS ACM service
func ACMService(ctx context.Context, d *plugin.QueryData) (*acm.ACM, error) {
	region := d.KeyColumnQualString(matrixKeyRegion)
	if region == "" {
		return nil, fmt.Errorf("region must be passed ACMService")
	}
	// have we already created and cached the service?
	serviceCacheKey := fmt.Sprintf("acm-%s", region)
	if cachedData, ok := d.ConnectionManager.Cache.Get(serviceCacheKey); ok {
		return cachedData.(*acm.ACM), nil
	}
	// so it was not in cache - create service
	sess, err := getSession(ctx, d, region)
	if err != nil {
		return nil, err
	}
	svc := acm.New(sess)
	d.ConnectionManager.Cache.Set(serviceCacheKey, svc)

	return svc, nil
}

// APIGatewayService returns the service connection for AWS API Gateway service
func APIGatewayService(ctx context.Context, d *plugin.QueryData) (*apigateway.APIGateway, error) {
	region := d.KeyColumnQualString(matrixKeyRegion)
	if region == "" {
		return nil, fmt.Errorf("region must be passed APIGateway")
	}
	// have we already created and cached the service?
	serviceCacheKey := fmt.Sprintf("apigateway-%s", region)
	if cachedData, ok := d.ConnectionManager.Cache.Get(serviceCacheKey); ok {
		return cachedData.(*apigateway.APIGateway), nil
	}
	// so it was not in cache - create service
	sess, err := getSession(ctx, d, region)
	if err != nil {
		return nil, err
	}
	svc := apigateway.New(sess)
	d.ConnectionManager.Cache.Set(serviceCacheKey, svc)

	return svc, nil
}

// APIGatewayV2Service returns the service connection for AWS API Gateway V2 service
func APIGatewayV2Service(ctx context.Context, d *plugin.QueryData) (*apigatewayv2.ApiGatewayV2, error) {
	region := d.KeyColumnQualString(matrixKeyRegion)
	if region == "" {
		return nil, fmt.Errorf("region must be passed APIGatewayV2Service")
	}
	// have we already created and cached the service?
	serviceCacheKey := fmt.Sprintf("apigatewayv2-%s", region)
	if cachedData, ok := d.ConnectionManager.Cache.Get(serviceCacheKey); ok {
		return cachedData.(*apigatewayv2.ApiGatewayV2), nil
	}
	// so it was not in cache - create service
	sess, err := getSession(ctx, d, region)
	if err != nil {
		return nil, err
	}
	svc := apigatewayv2.New(sess)
	d.ConnectionManager.Cache.Set(serviceCacheKey, svc)

	return svc, nil
}

// ApplicationAutoScalingService returns the service connection for AWS Application Auto Scaling service
func ApplicationAutoScalingService(ctx context.Context, d *plugin.QueryData) (*applicationautoscaling.ApplicationAutoScaling, error) {
	region := d.KeyColumnQualString(matrixKeyRegion)
	if region == "" {
		return nil, fmt.Errorf("region must be passed ApplicationAutoScalingService")
	}
	// have we already created and cached the service?
	serviceCacheKey := fmt.Sprintf("applicationautoscaling-%s", region)
	if cachedData, ok := d.ConnectionManager.Cache.Get(serviceCacheKey); ok {
		return cachedData.(*applicationautoscaling.ApplicationAutoScaling), nil
	}
	// so it was not in cache - create service
	sess, err := getSession(ctx, d, region)
	if err != nil {
		return nil, err
	}
	svc := applicationautoscaling.New(sess)
	d.ConnectionManager.Cache.Set(serviceCacheKey, svc)

	return svc, nil
}

// AuditManagerService returns the service connection for AWS Audit Manager service
func AuditManagerService(ctx context.Context, d *plugin.QueryData, region string) (*auditmanager.AuditManager, error) {
	if region == "" {
		return nil, fmt.Errorf("region must be passed AuditManagerService")
	}
	// have we already created and cached the service?
	serviceCacheKey := fmt.Sprintf("auditmanager-%s", region)
	if cachedData, ok := d.ConnectionManager.Cache.Get(serviceCacheKey); ok {
		return cachedData.(*auditmanager.AuditManager), nil
	}
	// so it was not in cache - create service
	sess, err := getSession(ctx, d, region)
	if err != nil {
		return nil, err
	}
	svc := auditmanager.New(sess)
	d.ConnectionManager.Cache.Set(serviceCacheKey, svc)
	return svc, nil
}

// AutoScalingService returns the service connection for AWS AutoScaling service
func AutoScalingService(ctx context.Context, d *plugin.QueryData) (*autoscaling.AutoScaling, error) {
	region := d.KeyColumnQualString(matrixKeyRegion)
	if region == "" {
		return nil, fmt.Errorf("region must be passed AutoScalingService")
	}
	// have we already created and cached the service?
	serviceCacheKey := fmt.Sprintf("autoscaling-%s", region)
	if cachedData, ok := d.ConnectionManager.Cache.Get(serviceCacheKey); ok {
		return cachedData.(*autoscaling.AutoScaling), nil
	}
	// so it was not in cache - create service
	sess, err := getSession(ctx, d, region)
	if err != nil {
		return nil, err
	}
	svc := autoscaling.New(sess)
	d.ConnectionManager.Cache.Set(serviceCacheKey, svc)

	return svc, nil
}

// BackupService returns the service connection for AWS Backup service
func BackupService(ctx context.Context, d *plugin.QueryData) (*backup.Backup, error) {
	region := d.KeyColumnQualString(matrixKeyRegion)
	if region == "" {
		return nil, fmt.Errorf("region must be passed BackupService")
	}
	// have we already created and cached the service?
	serviceCacheKey := fmt.Sprintf("backup-%s", region)
	if cachedData, ok := d.ConnectionManager.Cache.Get(serviceCacheKey); ok {
		return cachedData.(*backup.Backup), nil
	}
	// so it was not in cache - create service
	sess, err := getSession(ctx, d, region)
	if err != nil {
		return nil, err
	}
	svc := backup.New(sess)
	d.ConnectionManager.Cache.Set(serviceCacheKey, svc)
	return svc, nil
}

// CloudControlService returns the service connection for AWS Cloud Control API service
func CloudControlService(ctx context.Context, d *plugin.QueryData) (*cloudcontrolapi.CloudControlApi, error) {
	region := d.KeyColumnQualString(matrixKeyRegion)

	if region == "" {
		return nil, fmt.Errorf("region must be passed CloudControlService")
	}

	// have we already created and cached the service?
	serviceCacheKey := fmt.Sprintf("cloudcontrolapi-%s", region)
	if cachedData, ok := d.ConnectionManager.Cache.Get(serviceCacheKey); ok {
		return cachedData.(*cloudcontrolapi.CloudControlApi), nil
	}

	// CloudControl returns GeneralServiceException, which appears to be retryable
	// We deliberately reduce the number of retries to avoid long delays
	sess, err := getSessionWithMaxRetries(ctx, d, region, 8, 25*time.Millisecond)
	if err != nil {
		return nil, err
	}

	svc := cloudcontrolapi.New(sess)
	d.ConnectionManager.Cache.Set(serviceCacheKey, svc)

	return svc, nil
}

// CodeBuildService returns the service connection for AWS CodeBuild service
func CodeBuildService(ctx context.Context, d *plugin.QueryData) (*codebuild.CodeBuild, error) {
	region := d.KeyColumnQualString(matrixKeyRegion)
	if region == "" {
		return nil, fmt.Errorf("region must be passed CodeBuildService")
	}
	// have we already created and cached the service?
	serviceCacheKey := fmt.Sprintf("codebuild-%s", region)
	if cachedData, ok := d.ConnectionManager.Cache.Get(serviceCacheKey); ok {
		return cachedData.(*codebuild.CodeBuild), nil
	}
	// so it was not in cache - create service
	sess, err := getSession(ctx, d, region)
	if err != nil {
		return nil, err
	}
	svc := codebuild.New(sess)
	d.ConnectionManager.Cache.Set(serviceCacheKey, svc)
	return svc, nil
}

// CodeCommitService returns the service connection for AWS CodeCommit service
func CodeCommitService(ctx context.Context, d *plugin.QueryData) (*codecommit.CodeCommit, error) {
	region := d.KeyColumnQualString(matrixKeyRegion)
	if region == "" {
		return nil, fmt.Errorf("region must be passed CodeCommitService")
	}
	// have we already created and cached the service?
	serviceCacheKey := fmt.Sprintf("codecommit-%s", region)
	if cachedData, ok := d.ConnectionManager.Cache.Get(serviceCacheKey); ok {
		return cachedData.(*codecommit.CodeCommit), nil
	}
	// so it was not in cache - create service
	sess, err := getSession(ctx, d, region)
	if err != nil {
		return nil, err
	}
	svc := codecommit.New(sess)
	d.ConnectionManager.Cache.Set(serviceCacheKey, svc)
	return svc, nil
}

// CodePipelineService returns the service connection for AWS Codepipeline service
func CodePipelineService(ctx context.Context, d *plugin.QueryData) (*codepipeline.CodePipeline, error) {
	region := d.KeyColumnQualString(matrixKeyRegion)
	if region == "" {
		return nil, fmt.Errorf("region must be passed CodePipelineService")
	}
	// have we already created and cached the service?
	serviceCacheKey := fmt.Sprintf("codepipeline-%s", region)
	if cachedData, ok := d.ConnectionManager.Cache.Get(serviceCacheKey); ok {
		return cachedData.(*codepipeline.CodePipeline), nil
	}
	// so it was not in cache - create service
	sess, err := getSession(ctx, d, region)
	if err != nil {
		return nil, err
	}
	svc := codepipeline.New(sess)
	d.ConnectionManager.Cache.Set(serviceCacheKey, svc)
	return svc, nil
}

// CloudFrontService returns the service connection for AWS CloudFront service
func CloudFrontService(ctx context.Context, d *plugin.QueryData) (*cloudfront.CloudFront, error) {
	// have we already created and cached the service?
	serviceCacheKey := "cloudfront"
	if cachedData, ok := d.ConnectionManager.Cache.Get(serviceCacheKey); ok {
		return cachedData.(*cloudfront.CloudFront), nil
	}
	// so it was not in cache - create service
	sess, err := getSession(ctx, d, GetDefaultAwsRegion(d))
	if err != nil {
		return nil, err
	}
	svc := cloudfront.New(sess)
	d.ConnectionManager.Cache.Set(serviceCacheKey, svc)
	return svc, nil
}

// CloudFormationService returns the service connection for AWS CloudFormation service
func CloudFormationService(ctx context.Context, d *plugin.QueryData) (*cloudformation.CloudFormation, error) {
	region := d.KeyColumnQualString(matrixKeyRegion)
	if region == "" {
		return nil, fmt.Errorf("region must be passed CloudFormationService")
	}
	// have we already created and cached the service?
	serviceCacheKey := fmt.Sprintf("cloudformation-%s", region)
	if cachedData, ok := d.ConnectionManager.Cache.Get(serviceCacheKey); ok {
		return cachedData.(*cloudformation.CloudFormation), nil
	}
	// so it was not in cache - create service
	sess, err := getSession(ctx, d, region)
	if err != nil {
		return nil, err
	}
	svc := cloudformation.New(sess)
	d.ConnectionManager.Cache.Set(serviceCacheKey, svc)

	return svc, nil
}

// CloudWatchService returns the service connection for AWS Cloud Watch service
func CloudWatchService(ctx context.Context, d *plugin.QueryData) (*cloudwatch.CloudWatch, error) {
	region := d.KeyColumnQualString(matrixKeyRegion)
	if region == "" {
		return nil, fmt.Errorf("region must be passed CloudWatchService")
	}
	// have we already created and cached the service?
	serviceCacheKey := fmt.Sprintf("cloudwatch-%s", region)
	if cachedData, ok := d.ConnectionManager.Cache.Get(serviceCacheKey); ok {
		return cachedData.(*cloudwatch.CloudWatch), nil
	}
	// so it was not in cache - create service
	sess, err := getSession(ctx, d, region)
	if err != nil {
		return nil, err
	}
	svc := cloudwatch.New(sess)
	d.ConnectionManager.Cache.Set(serviceCacheKey, svc)

	return svc, nil
}

// CloudWatchLogsService returns the service connection for AWS Cloud Watch Logs service
func CloudWatchLogsService(ctx context.Context, d *plugin.QueryData) (*cloudwatchlogs.CloudWatchLogs, error) {
	region := d.KeyColumnQualString(matrixKeyRegion)
	if region == "" {
		return nil, fmt.Errorf("region must be passed CloudWatchLogsService")
	}
	// have we already created and cached the service?
	serviceCacheKey := fmt.Sprintf("cloudwatchlogs-%s", region)
	if cachedData, ok := d.ConnectionManager.Cache.Get(serviceCacheKey); ok {
		return cachedData.(*cloudwatchlogs.CloudWatchLogs), nil
	}
	// so it was not in cache - create service
	sess, err := getSession(ctx, d, region)
	if err != nil {
		return nil, err
	}
	svc := cloudwatchlogs.New(sess)
	d.ConnectionManager.Cache.Set(serviceCacheKey, svc)

	return svc, nil
}

// CloudTrailService returns the service connection for AWS CloudTrail service
func CloudTrailService(ctx context.Context, d *plugin.QueryData, region string) (*cloudtrail.CloudTrail, error) {
	
	if region == "" {
		return nil, fmt.Errorf("region must be passed CloudTrailService")
	}
	// have we already created and cached the service?
	serviceCacheKey := fmt.Sprintf("cloudtrail-%s", region)
	if cachedData, ok := d.ConnectionManager.Cache.Get(serviceCacheKey); ok {
		return cachedData.(*cloudtrail.CloudTrail), nil
	}
	// so it was not in cache - create service
	sess, err := getSession(ctx, d, region)
	if err != nil {
		return nil, err
	}
	svc := cloudtrail.New(sess)
	d.ConnectionManager.Cache.Set(serviceCacheKey, svc)

	return svc, nil
}

// CostExplorerService returns the service connection for AWS Cost Explorer service
func CostExplorerService(ctx context.Context, d *plugin.QueryData) (*costexplorer.CostExplorer, error) {
	// have we already created and cached the service?
	serviceCacheKey := "costexplorer"
	if cachedData, ok := d.ConnectionManager.Cache.Get(serviceCacheKey); ok {
		return cachedData.(*costexplorer.CostExplorer), nil
	}
	// so it was not in cache - create service
	sess, err := getSession(ctx, d, GetDefaultAwsRegion(d))
	if err != nil {
		return nil, err
	}
	svc := costexplorer.New(sess)
	d.ConnectionManager.Cache.Set(serviceCacheKey, svc)

	return svc, nil
}

// DaxService returns the service connection for AWS DAX service
func DaxService(ctx context.Context, d *plugin.QueryData) (*dax.DAX, error) {
	region := d.KeyColumnQualString(matrixKeyRegion)
	if region == "" {
		return nil, fmt.Errorf("region must be passed DaxService")
	}
	// have we already created and cached the service?
	serviceCacheKey := fmt.Sprintf("dax-%s", region)
	if cachedData, ok := d.ConnectionManager.Cache.Get(serviceCacheKey); ok {
		return cachedData.(*dax.DAX), nil
	}
	// so it was not in cache - create service
	sess, err := getSession(ctx, d, region)
	if err != nil {
		return nil, err
	}
	svc := dax.New(sess)
	d.ConnectionManager.Cache.Set(serviceCacheKey, svc)

	return svc, nil
}

// DatabaseMigrationService returns the service connection for AWS Database Migration service
func DatabaseMigrationService(ctx context.Context, d *plugin.QueryData) (*databasemigrationservice.DatabaseMigrationService, error) {
	region := d.KeyColumnQualString(matrixKeyRegion)
	if region == "" {
		return nil, fmt.Errorf("region must be passed DatabaseMigrationService")
	}
	// have we already created and cached the service?
	serviceCacheKey := fmt.Sprintf("databasemigrationservice-%s", region)
	if cachedData, ok := d.ConnectionManager.Cache.Get(serviceCacheKey); ok {
		return cachedData.(*databasemigrationservice.DatabaseMigrationService), nil
	}
	// so it was not in cache - create service
	sess, err := getSession(ctx, d, region)
	if err != nil {
		return nil, err
	}
	svc := databasemigrationservice.New(sess)
	d.ConnectionManager.Cache.Set(serviceCacheKey, svc)

	return svc, nil
}

// DirectoryService returns the service connection for AWS Directory service
func DirectoryService(ctx context.Context, d *plugin.QueryData) (*directoryservice.DirectoryService, error) {
	region := d.KeyColumnQualString(matrixKeyRegion)
	if region == "" {
		return nil, fmt.Errorf("region must be passed DirectoryService")
	}
	// have we already created and cached the service?
	serviceCacheKey := fmt.Sprintf("directoryservice-%s", region)
	if cachedData, ok := d.ConnectionManager.Cache.Get(serviceCacheKey); ok {
		return cachedData.(*directoryservice.DirectoryService), nil
	}
	// so it was not in cache - create service
	sess, err := getSession(ctx, d, region)
	if err != nil {
		return nil, err
	}
	svc := directoryservice.New(sess)
	d.ConnectionManager.Cache.Set(serviceCacheKey, svc)

	return svc, nil
}

// DLMService returns the service connection for AWS DLM Service
func DLMService(ctx context.Context, d *plugin.QueryData) (*dlm.DLM, error) {
	region := d.KeyColumnQualString(matrixKeyRegion)
	if region == "" {
		return nil, fmt.Errorf("region must be passed DLMService")
	}
	// have we already created and cached the service?
	serviceCacheKey := fmt.Sprintf("dlm-%s", region)
	if cachedData, ok := d.ConnectionManager.Cache.Get(serviceCacheKey); ok {
		return cachedData.(*dlm.DLM), nil
	}
	// so it was not in cache - create service
	sess, err := getSession(ctx, d, region)
	if err != nil {
		return nil, err
	}
	svc := dlm.New(sess)
	d.ConnectionManager.Cache.Set(serviceCacheKey, svc)

	return svc, nil
}

// DynamoDbService returns the service connection for AWS DynamoDb service
func DynamoDbService(ctx context.Context, d *plugin.QueryData) (*dynamodb.DynamoDB, error) {
	region := d.KeyColumnQualString(matrixKeyRegion)
	if region == "" {
		return nil, fmt.Errorf("region must be passed DynamoDbService")
	}
	// have we already created and cached the service?
	serviceCacheKey := fmt.Sprintf("dynamodb-%s", region)
	if cachedData, ok := d.ConnectionManager.Cache.Get(serviceCacheKey); ok {
		return cachedData.(*dynamodb.DynamoDB), nil
	}
	// so it was not in cache - create service
	sess, err := getSession(ctx, d, region)
	if err != nil {
		return nil, err
	}
	svc := dynamodb.New(sess)
	d.ConnectionManager.Cache.Set(serviceCacheKey, svc)

	return svc, nil
}

// Ec2Service returns the service connection for AWS EC2 service
func Ec2Service(ctx context.Context, d *plugin.QueryData, region string) (*ec2.EC2, error) {
	if region == "" {
		return nil, fmt.Errorf("region must be passed Ec2Service")
	}
	// have we already created and cached the service?
	serviceCacheKey := fmt.Sprintf("ec2-%s", region)
	if cachedData, ok := d.ConnectionManager.Cache.Get(serviceCacheKey); ok {
		return cachedData.(*ec2.EC2), nil
	}
	// so it was not in cache - create service
	sess, err := getSession(ctx, d, region)
	if err != nil {
		return nil, err
	}
	svc := ec2.New(sess)
	d.ConnectionManager.Cache.Set(serviceCacheKey, svc)

	return svc, nil
}

// EcrService returns the service connection for AWS ECR service
func EcrService(ctx context.Context, d *plugin.QueryData) (*ecr.ECR, error) {
	region := d.KeyColumnQualString(matrixKeyRegion)
	if region == "" {
		return nil, fmt.Errorf("region must be passed EcrService")
	}
	// have we already created and cached the service?
	serviceCacheKey := fmt.Sprintf("ecr-%s", region)
	if cachedData, ok := d.ConnectionManager.Cache.Get(serviceCacheKey); ok {
		return cachedData.(*ecr.ECR), nil
	}

	// so it was not in cache - create service
	sess, err := getSession(ctx, d, region)
	if err != nil {
		return nil, err
	}
	svc := ecr.New(sess)
	d.ConnectionManager.Cache.Set(serviceCacheKey, svc)

	return svc, nil
}

// EcrPublicService returns the service connection for AWS ECRPublic service
func EcrPublicService(ctx context.Context, d *plugin.QueryData) (*ecrpublic.ECRPublic, error) {
	region := d.KeyColumnQualString(matrixKeyRegion)
	if region == "" {
		return nil, fmt.Errorf("region must be passed EcrPublicService")
	}
	// have we already created and cached the service?
	serviceCacheKey := fmt.Sprintf("ecrpublic-%s", region)
	if cachedData, ok := d.ConnectionManager.Cache.Get(serviceCacheKey); ok {
		return cachedData.(*ecrpublic.ECRPublic), nil
	}

	// so it was not in cache - create service
	sess, err := getSession(ctx, d, region)
	if err != nil {
		return nil, err
	}
	svc := ecrpublic.New(sess)
	d.ConnectionManager.Cache.Set(serviceCacheKey, svc)

	return svc, nil
}

// EcsService returns the service connection for AWS ECS service
func EcsService(ctx context.Context, d *plugin.QueryData) (*ecs.ECS, error) {
	region := d.KeyColumnQualString(matrixKeyRegion)
	if region == "" {
		return nil, fmt.Errorf("region must be passed EcsService")
	}
	// have we already created and cached the service?
	serviceCacheKey := fmt.Sprintf("ecs-%s", region)
	if cachedData, ok := d.ConnectionManager.Cache.Get(serviceCacheKey); ok {
		return cachedData.(*ecs.ECS), nil
	}

	// so it was not in cache - create service
	sess, err := getSession(ctx, d, region)
	if err != nil {
		return nil, err
	}
	svc := ecs.New(sess)
	d.ConnectionManager.Cache.Set(serviceCacheKey, svc)

	return svc, nil
}

// EfsService returns the service connection for AWS Elastic File System service
func EfsService(ctx context.Context, d *plugin.QueryData) (*efs.EFS, error) {
	region := d.KeyColumnQualString(matrixKeyRegion)
	if region == "" {
		return nil, fmt.Errorf("region must be passed EfsService")
	}

	// have we already created and cached the service?
	serviceCacheKey := fmt.Sprintf("efs-%s", region)
	if cachedData, ok := d.ConnectionManager.Cache.Get(serviceCacheKey); ok {
		return cachedData.(*efs.EFS), nil
	}
	// so it was not in cache - create service
	sess, err := getSession(ctx, d, region)
	if err != nil {
		return nil, err
	}
	svc := efs.New(sess)
	d.ConnectionManager.Cache.Set(serviceCacheKey, svc)

	return svc, nil
}

// FsxService returns the service connection for AWS FSx File System service
func FsxService(ctx context.Context, d *plugin.QueryData) (*fsx.FSx, error) {
	region := d.KeyColumnQualString(matrixKeyRegion)
	if region == "" {
		return nil, fmt.Errorf("region must be passed FsxService")
	}

	// have we already created and cached the service?
	serviceCacheKey := fmt.Sprintf("fsx-%s", region)
	if cachedData, ok := d.ConnectionManager.Cache.Get(serviceCacheKey); ok {
		return cachedData.(*fsx.FSx), nil
	}
	// so it was not in cache - create service
	sess, err := getSession(ctx, d, region)
	if err != nil {
		return nil, err
	}
	svc := fsx.New(sess)
	d.ConnectionManager.Cache.Set(serviceCacheKey, svc)

	return svc, nil
}

// EksService returns the service connection for AWS EKS service
func EksService(ctx context.Context, d *plugin.QueryData) (*eks.EKS, error) {
	region := d.KeyColumnQualString(matrixKeyRegion)
	if region == "" {
		return nil, fmt.Errorf("region must be passed EksService")
	}
	// have we already created and cached the service?
	serviceCacheKey := fmt.Sprintf("eks-%s", region)
	if cachedData, ok := d.ConnectionManager.Cache.Get(serviceCacheKey); ok {
		return cachedData.(*eks.EKS), nil
	}
	// so it was not in cache - create service
	sess, err := getSession(ctx, d, region)
	if err != nil {
		return nil, err
	}
	svc := eks.New(sess)
	d.ConnectionManager.Cache.Set(serviceCacheKey, svc)

	return svc, nil
}

// ElasticBeanstalkService returns the service connection for AWS ElasticBeanstalk service
func ElasticBeanstalkService(ctx context.Context, d *plugin.QueryData) (*elasticbeanstalk.ElasticBeanstalk, error) {
	region := d.KeyColumnQualString(matrixKeyRegion)
	if region == "" {
		return nil, fmt.Errorf("region must be passed ElasticBeanstalkService")
	}
	// have we already created and cached the service?
	serviceCacheKey := fmt.Sprintf("elasticbeanstalk-%s", region)
	if cachedData, ok := d.ConnectionManager.Cache.Get(serviceCacheKey); ok {
		return cachedData.(*elasticbeanstalk.ElasticBeanstalk), nil
	}
	// so it was not in cache - create service
	sess, err := getSession(ctx, d, region)
	if err != nil {
		return nil, err
	}
	svc := elasticbeanstalk.New(sess)
	d.ConnectionManager.Cache.Set(serviceCacheKey, svc)

	return svc, nil
}

// ElastiCacheService returns the service connection for AWS ElastiCache service
func ElastiCacheService(ctx context.Context, d *plugin.QueryData) (*elasticache.ElastiCache, error) {
	region := d.KeyColumnQualString(matrixKeyRegion)
	if region == "" {
		return nil, fmt.Errorf("region must be passed ElastiCache")
	}
	// have we already created and cached the service?
	serviceCacheKey := fmt.Sprintf("elasticache-%s", region)
	if cachedData, ok := d.ConnectionManager.Cache.Get(serviceCacheKey); ok {
		return cachedData.(*elasticache.ElastiCache), nil
	}
	// so it was not in cache - create service
	sess, err := getSession(ctx, d, region)
	if err != nil {
		return nil, err
	}
	svc := elasticache.New(sess)
	d.ConnectionManager.Cache.Set(serviceCacheKey, svc)
	return svc, nil
}

// ElasticsearchService returns the service connection for AWS Elasticsearch service
func ElasticsearchService(ctx context.Context, d *plugin.QueryData) (*elasticsearchservice.ElasticsearchService, error) {
	region := d.KeyColumnQualString(matrixKeyRegion)
	if region == "" {
		return nil, fmt.Errorf("region must be passed ElasticsearchService")
	}
	// have we already created and cached the service?
	serviceCacheKey := fmt.Sprintf("elasticsearch-%s", region)
	if cachedData, ok := d.ConnectionManager.Cache.Get(serviceCacheKey); ok {
		return cachedData.(*elasticsearchservice.ElasticsearchService), nil
	}
	// so it was not in cache - create service
	sess, err := getSession(ctx, d, region)
	if err != nil {
		return nil, err
	}
	svc := elasticsearchservice.New(sess)
	d.ConnectionManager.Cache.Set(serviceCacheKey, svc)
	return svc, nil
}

// ELBv2Service returns the service connection for AWS EC2 service
func ELBv2Service(ctx context.Context, d *plugin.QueryData) (*elbv2.ELBV2, error) {
	region := d.KeyColumnQualString(matrixKeyRegion)
	if region == "" {
		return nil, fmt.Errorf("region must be passed ELBv2Service")
	}

	// have we already created and cached the service?
	serviceCacheKey := fmt.Sprintf("elbv2-%s", region)
	if cachedData, ok := d.ConnectionManager.Cache.Get(serviceCacheKey); ok {
		return cachedData.(*elbv2.ELBV2), nil
	}

	// so it was not in cache - create service
	sess, err := getSession(ctx, d, region)
	if err != nil {
		return nil, err
	}
	svc := elbv2.New(sess)
	d.ConnectionManager.Cache.Set(serviceCacheKey, svc)

	return svc, nil
}

// ELBService returns the service connection for AWS ELB Classic service
func ELBService(ctx context.Context, d *plugin.QueryData) (*elb.ELB, error) {
	region := d.KeyColumnQualString(matrixKeyRegion)
	if region == "" {
		return nil, fmt.Errorf("region must be passed ELBv2Service")
	}

	// have we already created and cached the service?
	serviceCacheKey := fmt.Sprintf("elb-%s", region)
	if cachedData, ok := d.ConnectionManager.Cache.Get(serviceCacheKey); ok {
		return cachedData.(*elb.ELB), nil
	}

	// so it was not in cache - create service
	sess, err := getSession(ctx, d, region)
	if err != nil {
		return nil, err
	}
	svc := elb.New(sess)
	d.ConnectionManager.Cache.Set(serviceCacheKey, svc)

	return svc, nil
}

// EventBridgeService returns the service connection for AWS EventBridge service
func EventBridgeService(ctx context.Context, d *plugin.QueryData) (*eventbridge.EventBridge, error) {
	region := d.KeyColumnQualString(matrixKeyRegion)
	if region == "" {
		return nil, fmt.Errorf("region must be passed EventBridgeService")
	}

	// have we already created and cached the service?
	serviceCacheKey := fmt.Sprintf("eventbridge-%s", region)
	if cachedData, ok := d.ConnectionManager.Cache.Get(serviceCacheKey); ok {
		return cachedData.(*eventbridge.EventBridge), nil
	}

	// so it was not in cache - create service
	sess, err := getSession(ctx, d, region)
	if err != nil {
		return nil, err
	}
	svc := eventbridge.New(sess)
	d.ConnectionManager.Cache.Set(serviceCacheKey, svc)

	return svc, nil
}

// EmrService returns the service connection for AWS EMR service
func EmrService(ctx context.Context, d *plugin.QueryData) (*emr.EMR, error) {
	region := d.KeyColumnQualString(matrixKeyRegion)
	if region == "" {
		return nil, fmt.Errorf("region must be passed EmrService")
	}

	// have we already created and cached the service?
	serviceCacheKey := fmt.Sprintf("emr-%s", region)
	if cachedData, ok := d.ConnectionManager.Cache.Get(serviceCacheKey); ok {
		return cachedData.(*emr.EMR), nil
	}

	// so it was not in cache - create service
	sess, err := getSession(ctx, d, region)
	if err != nil {
		return nil, err
	}
	svc := emr.New(sess)
	d.ConnectionManager.Cache.Set(serviceCacheKey, svc)

	return svc, nil
}

// FirehoseService returns the service connection for AWS Kinesis Firehose service
func FirehoseService(ctx context.Context, d *plugin.QueryData) (*firehose.Firehose, error) {
	region := d.KeyColumnQualString(matrixKeyRegion)
	if region == "" {
		return nil, fmt.Errorf("region must be passed FirehoseService")
	}
	// have we already created and cached the service?
	serviceCacheKey := fmt.Sprintf("firehose-%s", region)
	if cachedData, ok := d.ConnectionManager.Cache.Get(serviceCacheKey); ok {
		return cachedData.(*firehose.Firehose), nil
	}
	// so it was not in cache - create service
	sess, err := getSession(ctx, d, region)
	if err != nil {
		return nil, err
	}
	svc := firehose.New(sess)
	d.ConnectionManager.Cache.Set(serviceCacheKey, svc)

	return svc, nil
}

// GlacierService returns the service connection for AWS Glacier service
func GlacierService(ctx context.Context, d *plugin.QueryData) (*glacier.Glacier, error) {
	region := d.KeyColumnQualString(matrixKeyRegion)
	if region == "" {
		return nil, fmt.Errorf("region must be passed GlacierService")
	}

	// have we already created and cached the service?
	serviceCacheKey := fmt.Sprintf("glacier-%s", region)
	if cachedData, ok := d.ConnectionManager.Cache.Get(serviceCacheKey); ok {
		return cachedData.(*glacier.Glacier), nil
	}

	// so it was not in cache - create service
	sess, err := getSession(ctx, d, region)
	if err != nil {
		return nil, err
	}
	svc := glacier.New(sess)
	d.ConnectionManager.Cache.Set(serviceCacheKey, svc)

	return svc, nil
}

// GlueService returns the service connection for AWS Glue service
func GlueService(ctx context.Context, d *plugin.QueryData) (*glue.Glue, error) {
	region := d.KeyColumnQualString(matrixKeyRegion)
	if region == "" {
		return nil, fmt.Errorf("region must be passed GlueService")
	}

	// have we already created and cached the service?
	serviceCacheKey := fmt.Sprintf("glue-%s", region)
	if cachedData, ok := d.ConnectionManager.Cache.Get(serviceCacheKey); ok {
		return cachedData.(*glue.Glue), nil
	}

	// so it was not in cache - create service
	sess, err := getSession(ctx, d, region)
	if err != nil {
		return nil, err
	}
	svc := glue.New(sess)
	d.ConnectionManager.Cache.Set(serviceCacheKey, svc)

	return svc, nil
}

// GuardDutyService returns the service connection for AWS GuardDuty service
func GuardDutyService(ctx context.Context, d *plugin.QueryData) (*guardduty.GuardDuty, error) {
	region := d.KeyColumnQualString(matrixKeyRegion)
	if region == "" {
		return nil, fmt.Errorf("region must be passed GuardDutyService")
	}

	// have we already created and cached the service?
	serviceCacheKey := fmt.Sprintf("guardduty-%s", region)
	if cachedData, ok := d.ConnectionManager.Cache.Get(serviceCacheKey); ok {
		return cachedData.(*guardduty.GuardDuty), nil
	}

	// so it was not in cache - create service
	sess, err := getSession(ctx, d, region)
	if err != nil {
		return nil, err
	}
	svc := guardduty.New(sess)
	d.ConnectionManager.Cache.Set(serviceCacheKey, svc)

	return svc, nil
}

// IAMService returns the service connection for AWS IAM service
func IAMService(ctx context.Context, d *plugin.QueryData) (*iam.IAM, error) {
	// have we already created and cached the service?
	serviceCacheKey := "iam"
	if cachedData, ok := d.ConnectionManager.Cache.Get(serviceCacheKey); ok {
		return cachedData.(*iam.IAM), nil
	}
	// so it was not in cache - create service
	sess, err := getSession(ctx, d, GetDefaultAwsRegion(d))
	if err != nil {
		return nil, err
	}

	svc := iam.New(sess)
	d.ConnectionManager.Cache.Set(serviceCacheKey, svc)

	return svc, nil
}

// IdentityStoreService returns the service connection for AWS IdentityStore service
func IdentityStoreService(ctx context.Context, d *plugin.QueryData) (*identitystore.IdentityStore, error) {
	region := d.KeyColumnQualString(matrixKeyRegion)
	if region == "" {
		return nil, fmt.Errorf("region must be passed IdentityStoreService")
	}
	// have we already created and cached the service?
	serviceCacheKey := fmt.Sprintf("identitystore-%s", region)
	if cachedData, ok := d.ConnectionManager.Cache.Get(serviceCacheKey); ok {
		return cachedData.(*identitystore.IdentityStore), nil
	}
	// so it was not in cache - create service
	sess, err := getSession(ctx, d, region)
	if err != nil {
		return nil, err
	}
	svc := identitystore.New(sess)
	d.ConnectionManager.Cache.Set(serviceCacheKey, svc)

	return svc, nil
}

// InspectorService returns the service connection for AWS Inspector service
func InspectorService(ctx context.Context, d *plugin.QueryData) (*inspector.Inspector, error) {
	region := d.KeyColumnQualString(matrixKeyRegion)
	if region == "" {
		return nil, fmt.Errorf("region must be passed InspectorService")
	}
	// have we already created and cached the service?
	serviceCacheKey := fmt.Sprintf("inspector-%s", region)
	if cachedData, ok := d.ConnectionManager.Cache.Get(serviceCacheKey); ok {
		return cachedData.(*inspector.Inspector), nil
	}
	// so it was not in cache - create service
	sess, err := getSession(ctx, d, region)
	if err != nil {
		return nil, err
	}
	svc := inspector.New(sess)
	d.ConnectionManager.Cache.Set(serviceCacheKey, svc)

	return svc, nil
}

// KinesisService returns the service connection for AWS Kinesis service
func KinesisService(ctx context.Context, d *plugin.QueryData) (*kinesis.Kinesis, error) {
	region := d.KeyColumnQualString(matrixKeyRegion)
	if region == "" {
		return nil, fmt.Errorf("region must be passed KinesisService")
	}
	// have we already created and cached the service?
	serviceCacheKey := fmt.Sprintf("kinesis-%s", region)
	if cachedData, ok := d.ConnectionManager.Cache.Get(serviceCacheKey); ok {
		return cachedData.(*kinesis.Kinesis), nil
	}
	// so it was not in cache - create service
	sess, err := getSession(ctx, d, region)
	if err != nil {
		return nil, err
	}
	svc := kinesis.New(sess)
	d.ConnectionManager.Cache.Set(serviceCacheKey, svc)

	return svc, nil
}

// KinesisAnalyticsV2Service returns the service connection for AWS Kinesis AnalyticsV2 service
func KinesisAnalyticsV2Service(ctx context.Context, d *plugin.QueryData) (*kinesisanalyticsv2.KinesisAnalyticsV2, error) {
	region := d.KeyColumnQualString(matrixKeyRegion)
	if region == "" {
		return nil, fmt.Errorf("region must be passed KinesisAnalyticsV2Service")
	}
	// have we already created and cached the service?
	serviceCacheKey := fmt.Sprintf("kinesisanalyticsv2-%s", region)
	if cachedData, ok := d.ConnectionManager.Cache.Get(serviceCacheKey); ok {
		return cachedData.(*kinesisanalyticsv2.KinesisAnalyticsV2), nil
	}
	// so it was not in cache - create service
	sess, err := getSession(ctx, d, region)
	if err != nil {
		return nil, err
	}
	svc := kinesisanalyticsv2.New(sess)
	d.ConnectionManager.Cache.Set(serviceCacheKey, svc)

	return svc, nil
}

// KinesisVideoService returns the service connection for AWS Kinesis Video service
func KinesisVideoService(ctx context.Context, d *plugin.QueryData) (*kinesisvideo.KinesisVideo, error) {
	region := d.KeyColumnQualString(matrixKeyRegion)
	if region == "" {
		return nil, fmt.Errorf("region must be passed Kinesis Video")
	}
	// have we already created and cached the service?
	serviceCacheKey := fmt.Sprintf("kinesisvideo-%s", region)
	if cachedData, ok := d.ConnectionManager.Cache.Get(serviceCacheKey); ok {
		return cachedData.(*kinesisvideo.KinesisVideo), nil
	}
	// so it was not in cache - create service
	sess, err := getSession(ctx, d, region)
	if err != nil {
		return nil, err
	}
	svc := kinesisvideo.New(sess)
	d.ConnectionManager.Cache.Set(serviceCacheKey, svc)

	return svc, nil
}

// KMSService returns the service connection for AWS KMS service
func KMSService(ctx context.Context, d *plugin.QueryData) (*kms.KMS, error) {
	region := d.KeyColumnQualString(matrixKeyRegion)
	if region == "" {
		return nil, fmt.Errorf("region must be passed KMSService")
	}
	// have we already created and cached the service?
	serviceCacheKey := fmt.Sprintf("kms-%s", region)
	if cachedData, ok := d.ConnectionManager.Cache.Get(serviceCacheKey); ok {
		return cachedData.(*kms.KMS), nil
	}
	// so it was not in cache - create service
	sess, err := getSession(ctx, d, region)
	if err != nil {
		return nil, err
	}
	svc := kms.New(sess)
	d.ConnectionManager.Cache.Set(serviceCacheKey, svc)

	return svc, nil
}

// LambdaService returns the service connection for AWS Lambda service
func LambdaService(ctx context.Context, d *plugin.QueryData) (*lambda.Lambda, error) {
	region := d.KeyColumnQualString(matrixKeyRegion)
	if region == "" {
		return nil, fmt.Errorf("region must be passed LambdaService")
	}
	// have we already created and cached the service?
	serviceCacheKey := fmt.Sprintf("lambda-%s", region)
	if cachedData, ok := d.ConnectionManager.Cache.Get(serviceCacheKey); ok {
		return cachedData.(*lambda.Lambda), nil
	}
	// so it was not in cache - create service
	sess, err := getSession(ctx, d, region)
	if err != nil {
		return nil, err
	}
	svc := lambda.New(sess)
	d.ConnectionManager.Cache.Set(serviceCacheKey, svc)

	return svc, nil
}

// Macie2Service returns the service connection for AWS Macie2 service
func Macie2Service(ctx context.Context, d *plugin.QueryData) (*macie2.Macie2, error) {
	region := d.KeyColumnQualString(matrixKeyRegion)
	if region == "" {
		return nil, fmt.Errorf("region must be passed Macie2Service")
	}
	// have we already created and cached the service?
	serviceCacheKey := fmt.Sprintf("macie2-%s", region)
	if cachedData, ok := d.ConnectionManager.Cache.Get(serviceCacheKey); ok {
		return cachedData.(*macie2.Macie2), nil
	}
	// so it was not in cache - create service
	sess, err := getSession(ctx, d, region)
	if err != nil {
		return nil, err
	}
	svc := macie2.New(sess)
	d.ConnectionManager.Cache.Set(serviceCacheKey, svc)

	return svc, nil
}

// MediaStoreService returns the service connection for AWS Media Store Service
func MediaStoreService(ctx context.Context, d *plugin.QueryData) (*mediastore.MediaStore, error) {
	region := d.KeyColumnQualString(matrixKeyRegion)
	if region == "" {
		return nil, fmt.Errorf("region must be passed MediaStoreService")
	}
	// have we already created and cached the service?
	serviceCacheKey := fmt.Sprintf("mediastore-%s", region)
	if cachedData, ok := d.ConnectionManager.Cache.Get(serviceCacheKey); ok {
		return cachedData.(*mediastore.MediaStore), nil
	}
	// so it was not in cache - create service
	sess, err := getSession(ctx, d, region)
	if err != nil {
		return nil, err
	}
	svc := mediastore.New(sess)
	d.ConnectionManager.Cache.Set(serviceCacheKey, svc)

	return svc, nil
}

// NeptuneService returns the service connection for AWS Neptune service
func NeptuneService(ctx context.Context, d *plugin.QueryData) (*neptune.Neptune, error) {
	region := d.KeyColumnQualString(matrixKeyRegion)
	if region == "" {
		return nil, fmt.Errorf("region must be passed NeptuneService")
	}
	// have we already created and cached the service?
	serviceCacheKey := fmt.Sprintf("neptune-%s", region)
	if cachedData, ok := d.ConnectionManager.Cache.Get(serviceCacheKey); ok {
		return cachedData.(*neptune.Neptune), nil
	}
	// so it was not in cache - create service
	sess, err := getSession(ctx, d, region)
	if err != nil {
		return nil, err

	}
	svc := neptune.New(sess)
	d.ConnectionManager.Cache.Set(serviceCacheKey, svc)
	return svc, nil
}

// NetworkFirewallService returns the service connection for AWS Network Firewall service
func NetworkFirewallService(ctx context.Context, d *plugin.QueryData) (*networkfirewall.NetworkFirewall, error) {
	region := d.KeyColumnQualString(matrixKeyRegion)
	if region == "" {
		return nil, fmt.Errorf("region must be passed NetworkFirewallService")
	}
	// have we already created and cached the service?
	serviceCacheKey := fmt.Sprintf("networkfirewall-%s", region)
	if cachedData, ok := d.ConnectionManager.Cache.Get(serviceCacheKey); ok {
		return cachedData.(*networkfirewall.NetworkFirewall), nil
	}
	// so it was not in cache - create service
	sess, err := getSession(ctx, d, region)
	if err != nil {
		return nil, err

	}
	svc := networkfirewall.New(sess)
	d.ConnectionManager.Cache.Set(serviceCacheKey, svc)
	return svc, nil
}

// PinpointService returns the service connection for AWS Pinpoint service
func PinpointService(ctx context.Context, d *plugin.QueryData) (*pinpoint.Pinpoint, error) {
	region := d.KeyColumnQualString(matrixKeyRegion)
	if region == "" {
		return nil, fmt.Errorf("region must be passed PinpointService")
	}
	// have we already created and cached the service?
	serviceCacheKey := fmt.Sprintf("pinpoint-%s", region)
	if cachedData, ok := d.ConnectionManager.Cache.Get(serviceCacheKey); ok {
		return cachedData.(*pinpoint.Pinpoint), nil
	}
	// so it was not in cache - create service
	sess, err := getSession(ctx, d, region)
	if err != nil {
		return nil, err

	}
	svc := pinpoint.New(sess)
	d.ConnectionManager.Cache.Set(serviceCacheKey, svc)
	return svc, nil
}

// OpenSearchService returns the service connection for AWS OpenSearch service
func OpenSearchService(ctx context.Context, d *plugin.QueryData) (*opensearchservice.OpenSearchService, error) {
	region := d.KeyColumnQualString(matrixKeyRegion)
	if region == "" {
		return nil, fmt.Errorf("region must be passed OpenSearchService")
	}

	// have we already created and cached the service?
	serviceCacheKey := fmt.Sprintf("opensearch-%s", region)
	if cachedData, ok := d.ConnectionManager.Cache.Get(serviceCacheKey); ok {
		return cachedData.(*opensearchservice.OpenSearchService), nil
	}

	// so it was not in cache - create service
	sess, err := getSession(ctx, d, region)
	if err != nil {
		return nil, err
	}
	svc := opensearchservice.New(sess)
	d.ConnectionManager.Cache.Set(serviceCacheKey, svc)

	return svc, nil
}

// OrganizationService returns the service connection for AWS Organization service
func OrganizationService(ctx context.Context, d *plugin.QueryData) (*organizations.Organizations, error) {
	// have we already created and cached the service?
	serviceCacheKey := "Organization"
	if cachedData, ok := d.ConnectionManager.Cache.Get(serviceCacheKey); ok {
		return cachedData.(*organizations.Organizations), nil
	}
	// so it was not in cache - create service
	sess, err := getSession(ctx, d, GetDefaultAwsRegion(d))
	if err != nil {
		return nil, err
	}
	svc := organizations.New(sess)
	d.ConnectionManager.Cache.Set(serviceCacheKey, svc)

	return svc, nil
}

// ConfigService returns the service connection for AWS Config  service
func ConfigService(ctx context.Context, d *plugin.QueryData) (*configservice.ConfigService, error) {
	region := d.KeyColumnQualString(matrixKeyRegion)
	if region == "" {
		return nil, fmt.Errorf("region must be passed ConfigService")
	}
	// have we already created and cached the service?
	serviceCacheKey := fmt.Sprintf("config-%s", region)
	if cachedData, ok := d.ConnectionManager.Cache.Get(serviceCacheKey); ok {
		return cachedData.(*configservice.ConfigService), nil
	}
	// so it was not in cache - create service
	sess, err := getSession(ctx, d, region)
	if err != nil {
		return nil, err
	}
	svc := configservice.New(sess)
	d.ConnectionManager.Cache.Set(serviceCacheKey, svc)

	return svc, nil
}

<<<<<<< HEAD
// PricingService returns the service connection for AWS Pricing
func PricingService(ctx context.Context, d *plugin.QueryData) (*pricing.Pricing, error) {
	// region := d.KeyColumnQualString(matrixKeyRegion)
	// if region == "" {
	// 	return nil, fmt.Errorf("region must be passed PricingService")
	// }
	// have we already created and cached the service?
	serviceCacheKey := fmt.Sprintf("pricing-%s", "us-east-1")
	if cachedData, ok := d.ConnectionManager.Cache.Get(serviceCacheKey); ok {
		return cachedData.(*pricing.Pricing), nil
	}
	// so it was not in cache - create service
	sess, err := getSession(ctx, d, "us-east-1")
	if err != nil {
		return nil, err
	}
	svc := pricing.New(sess)
=======
// RAMService returns the service connection for AWS RAM Service
func RAMService(ctx context.Context, d *plugin.QueryData) (*ram.RAM, error) {
	region := d.KeyColumnQualString(matrixKeyRegion)
	if region == "" {
		return nil, fmt.Errorf("region must be passed RAMService")
	}

	// have we already created and cached the service?
	serviceCacheKey := fmt.Sprintf("ram-%s", region)
	if cachedData, ok := d.ConnectionManager.Cache.Get(serviceCacheKey); ok {
		return cachedData.(*ram.RAM), nil
	}

	// so it was not in cache - create service
	sess, err := getSession(ctx, d, region)
	if err != nil {
		return nil, err
	}
	svc := ram.New(sess)
>>>>>>> 5ab935ef
	d.ConnectionManager.Cache.Set(serviceCacheKey, svc)

	return svc, nil
}

// RDSService returns the service connection for AWS RDS service
func RDSService(ctx context.Context, d *plugin.QueryData) (*rds.RDS, error) {
	region := d.KeyColumnQualString(matrixKeyRegion)
	if region == "" {
		return nil, fmt.Errorf("region must be passed RDSService")
	}
	// have we already created and cached the service?
	serviceCacheKey := fmt.Sprintf("rds-%s", region)
	if cachedData, ok := d.ConnectionManager.Cache.Get(serviceCacheKey); ok {
		return cachedData.(*rds.RDS), nil
	}
	// so it was not in cache - create service
	sess, err := getSession(ctx, d, region)
	if err != nil {
		return nil, err
	}
	svc := rds.New(sess)
	d.ConnectionManager.Cache.Set(serviceCacheKey, svc)

	return svc, nil
}

// RedshiftService returns the service connection for AWS Redshift service
func RedshiftService(ctx context.Context, d *plugin.QueryData) (*redshift.Redshift, error) {
	region := d.KeyColumnQualString(matrixKeyRegion)
	if region == "" {
		return nil, fmt.Errorf("region must be passed Redshift")
	}
	// have we already created and cached the service?
	serviceCacheKey := fmt.Sprintf("redshift-%s", region)
	if cachedData, ok := d.ConnectionManager.Cache.Get(serviceCacheKey); ok {
		return cachedData.(*redshift.Redshift), nil
	}
	// so it was not in cache - create service
	sess, err := getSession(ctx, d, region)
	if err != nil {
		return nil, err
	}
	svc := redshift.New(sess)
	d.ConnectionManager.Cache.Set(serviceCacheKey, svc)

	return svc, nil
}

// Route53DomainsService returns the service connection for AWS route53 domains service
func Route53DomainsService(ctx context.Context, d *plugin.QueryData) (*route53domains.Route53Domains, error) {
	region := "us-east-1"
	if region == "" {
		return nil, fmt.Errorf("region must be passed Route53Domains")
	}
	// have we already created and cached the service?
	serviceCacheKey := fmt.Sprintf("route53domain-%s", region)
	if cachedData, ok := d.ConnectionManager.Cache.Get(serviceCacheKey); ok {
		return cachedData.(*route53domains.Route53Domains), nil
	}
	// so it was not in cache - create service
	sess, err := getSession(ctx, d, region)
	if err != nil {
		return nil, err

	}
	svc := route53domains.New(sess)
	d.ConnectionManager.Cache.Set(serviceCacheKey, svc)
	return svc, nil
}

// Route53ResolverService returns the service connection for AWS route53resolver service
func Route53ResolverService(ctx context.Context, d *plugin.QueryData) (*route53resolver.Route53Resolver, error) {
	region := d.KeyColumnQualString(matrixKeyRegion)
	if region == "" {
		return nil, fmt.Errorf("region must be passed Route53Resolver")
	}
	// have we already created and cached the service?
	serviceCacheKey := fmt.Sprintf("route53resolver-%s", region)
	if cachedData, ok := d.ConnectionManager.Cache.Get(serviceCacheKey); ok {
		return cachedData.(*route53resolver.Route53Resolver), nil
	}
	// so it was not in cache - create service
	sess, err := getSession(ctx, d, region)
	if err != nil {
		return nil, err
	}
	svc := route53resolver.New(sess)
	d.ConnectionManager.Cache.Set(serviceCacheKey, svc)
	return svc, nil
}

// Route53Service returns the service connection for AWS route53 service
func Route53Service(ctx context.Context, d *plugin.QueryData) (*route53.Route53, error) {
	// have we already created and cached the service?
	serviceCacheKey := "route53"
	if cachedData, ok := d.ConnectionManager.Cache.Get(serviceCacheKey); ok {
		return cachedData.(*route53.Route53), nil
	}
	// so it was not in cache - create service
	sess, err := getSession(ctx, d, GetDefaultAwsRegion(d))
	if err != nil {
		return nil, err
	}
	svc := route53.New(sess)
	d.ConnectionManager.Cache.Set(serviceCacheKey, svc)
	return svc, nil
}

// SecretsManagerService returns the service connection for AWS secretsManager service
func SecretsManagerService(ctx context.Context, d *plugin.QueryData) (*secretsmanager.SecretsManager,
	error) {
	region := d.KeyColumnQualString(matrixKeyRegion)
	if region == "" {
		return nil, fmt.Errorf("region must be passed SecretsManagerService")
	}
	// have we already created and cached the service?
	serviceCacheKey := fmt.Sprintf("secretsmanager-%s", region)
	if cachedData, ok := d.ConnectionManager.Cache.Get(serviceCacheKey); ok {
		return cachedData.(*secretsmanager.SecretsManager), nil
	}
	// so it was not in cache - create service
	sess, err := getSession(ctx, d, region)
	if err != nil {
		return nil, err
	}
	svc := secretsmanager.New(sess)
	d.ConnectionManager.Cache.Set(serviceCacheKey, svc)
	return svc, nil
}

// SecurityHubService returns the service connection for AWS securityHub service
func SecurityHubService(ctx context.Context, d *plugin.QueryData) (*securityhub.SecurityHub, error) {
	region := d.KeyColumnQualString(matrixKeyRegion)
	if region == "" {
		return nil, fmt.Errorf("region must be passed SecurityHubService")
	}
	// have we already created and cached the service?
	serviceCacheKey := fmt.Sprintf("securityhub-%s", region)
	if cachedData, ok := d.ConnectionManager.Cache.Get(serviceCacheKey); ok {
		return cachedData.(*securityhub.SecurityHub), nil
	}
	// so it was not in cache - create service
	sess, err := getSession(ctx, d, region)
	if err != nil {
		return nil, err
	}
	svc := securityhub.New(sess)
	d.ConnectionManager.Cache.Set(serviceCacheKey, svc)
	return svc, nil
}

// S3ControlService returns the service connection for AWS s3control service
func S3ControlService(ctx context.Context, d *plugin.QueryData, region string) (*s3control.S3Control, error) {
	if region == "" {
		return nil, fmt.Errorf("region must be passed S3ControlService")
	}

	// have we already created and cached the service?
	serviceCacheKey := fmt.Sprintf("s3control-%s", region)
	if cachedData, ok := d.ConnectionManager.Cache.Get(serviceCacheKey); ok {
		return cachedData.(*s3control.S3Control), nil
	}
	// so it was not in cache - create service
	sess, err := getSession(ctx, d, region)
	if err != nil {
		return nil, err
	}
	svc := s3control.New(sess)
	d.ConnectionManager.Cache.Set(serviceCacheKey, svc)

	return svc, nil
}

// S3Service returns the service connection for AWS S3 service
func S3Service(ctx context.Context, d *plugin.QueryData, region string) (*s3.S3, error) {
	if region == "" {
		return nil, fmt.Errorf("region must be passed S3Service")
	}
	// have we already created and cached the service?
	serviceCacheKey := fmt.Sprintf("s3-%s", region)
	if cachedData, ok := d.ConnectionManager.Cache.Get(serviceCacheKey); ok {
		return cachedData.(*s3.S3), nil
	}
	// so it was not in cache - create service
	sess, err := getSession(ctx, d, region)
	if err != nil {
		return nil, err
	}
	svc := s3.New(sess)
	d.ConnectionManager.Cache.Set(serviceCacheKey, svc)

	return svc, nil
}

// SageMakerService returns the service connection for AWS SageMaker service
func SageMakerService(ctx context.Context, d *plugin.QueryData) (*sagemaker.SageMaker, error) {
	region := d.KeyColumnQualString(matrixKeyRegion)
	if region == "" {
		return nil, fmt.Errorf("region must be passed SageMakerService")
	}
	// have we already created and cached the service?
	serviceCacheKey := fmt.Sprintf("sagemaker-%s", region)
	if cachedData, ok := d.ConnectionManager.Cache.Get(serviceCacheKey); ok {
		return cachedData.(*sagemaker.SageMaker), nil
	}
	// so it was not in cache - create service
	sess, err := getSession(ctx, d, region)
	if err != nil {
		return nil, err
	}
	svc := sagemaker.New(sess)
	d.ConnectionManager.Cache.Set(serviceCacheKey, svc)
	return svc, nil
}

// ServerlessApplicationRepositoryService returns the service connection for AWS Serverless Application Repository service
func ServerlessApplicationRepositoryService(ctx context.Context, d *plugin.QueryData) (*serverlessapplicationrepository.ServerlessApplicationRepository, error) {
	region := d.KeyColumnQualString(matrixKeyRegion)
	if region == "" {
		return nil, fmt.Errorf("region must be passed ServerlessApplicationRepositoryService")
	}
	// have we already created and cached the service?
	serviceCacheKey := fmt.Sprintf("serverlessapplicationrepository-%s", region)
	if cachedData, ok := d.ConnectionManager.Cache.Get(serviceCacheKey); ok {
		return cachedData.(*serverlessapplicationrepository.ServerlessApplicationRepository), nil
	}
	// so it was not in cache - create service
	sess, err := getSession(ctx, d, region)
	if err != nil {
		return nil, err
	}
	svc := serverlessapplicationrepository.New(sess)
	d.ConnectionManager.Cache.Set(serviceCacheKey, svc)
	return svc, nil
}

// SESService returns the service connection for AWS SES service
func SESService(ctx context.Context, d *plugin.QueryData, region string) (*ses.SES, error) {

	// have we already created and cached the service?
	serviceCacheKey := "ses" + region
	if cachedData, ok := d.ConnectionManager.Cache.Get(serviceCacheKey); ok {
		return cachedData.(*ses.SES), nil
	}

	// so it was not in cache - create service
	sess, err := getSession(ctx, d, region)
	if err != nil {
		return nil, err
	}
	svc := ses.New(sess)
	d.ConnectionManager.Cache.Set(serviceCacheKey, svc)

	return svc, nil
}

// SNSService returns the service connection for AWS SNS service
func SNSService(ctx context.Context, d *plugin.QueryData) (*sns.SNS, error) {
	region := d.KeyColumnQualString(matrixKeyRegion)
	if region == "" {
		return nil, fmt.Errorf("region must be passed SNSService")
	}
	// have we already created and cached the service?
	serviceCacheKey := fmt.Sprintf("sns-%s", region)
	if cachedData, ok := d.ConnectionManager.Cache.Get(serviceCacheKey); ok {
		return cachedData.(*sns.SNS), nil
	}
	// so it was not in cache - create service
	sess, err := getSession(ctx, d, region)
	if err != nil {
		return nil, err
	}
	svc := sns.New(sess)
	d.ConnectionManager.Cache.Set(serviceCacheKey, svc)

	return svc, nil
}

// ServiceQuotasService returns the service connection for AWS ServiceQuotas service
func ServiceQuotasService(ctx context.Context, d *plugin.QueryData) (*servicequotas.ServiceQuotas, error) {
	// have we already created and cached the service?
	serviceCacheKey := fmt.Sprintf("servicequotas-%s", "region")
	if cachedData, ok := d.ConnectionManager.Cache.Get(serviceCacheKey); ok {
		return cachedData.(*servicequotas.ServiceQuotas), nil
	}
	// so it was not in cache - create service
	sess, err := getSession(ctx, d, "")
	if err != nil {
		return nil, err
	}
	svc := servicequotas.New(sess)
	d.ConnectionManager.Cache.Set(serviceCacheKey, svc)

	return svc, nil
}

// ServiceQuotasRegionalService returns the service connection for AWS ServiceQuotas regional service
func ServiceQuotasRegionalService(ctx context.Context, d *plugin.QueryData) (*servicequotas.ServiceQuotas, error) {
	region := d.KeyColumnQualString(matrixKeyRegion)
	if region == "" {
		return nil, fmt.Errorf("region must be passed ServiceQuotasRegionalService")
	}
	// have we already created and cached the service?
	serviceCacheKey := fmt.Sprintf("servicequotas-%s", region)
	if cachedData, ok := d.ConnectionManager.Cache.Get(serviceCacheKey); ok {
		return cachedData.(*servicequotas.ServiceQuotas), nil
	}
	// so it was not in cache - create service
	sess, err := getSession(ctx, d, region)
	if err != nil {
		return nil, err
	}
	svc := servicequotas.New(sess)
	d.ConnectionManager.Cache.Set(serviceCacheKey, svc)

	return svc, nil
}

// SQSService returns the service connection for AWS SQS service
func SQSService(ctx context.Context, d *plugin.QueryData) (*sqs.SQS, error) {
	region := d.KeyColumnQualString(matrixKeyRegion)
	if region == "" {
		return nil, fmt.Errorf("region must be passed SQSService")
	}
	// have we already created and cached the service?
	serviceCacheKey := fmt.Sprintf("sqs-%s", region)
	if cachedData, ok := d.ConnectionManager.Cache.Get(serviceCacheKey); ok {
		return cachedData.(*sqs.SQS), nil
	}
	// so it was not in cache - create service
	sess, err := getSession(ctx, d, region)
	if err != nil {
		return nil, err
	}
	svc := sqs.New(sess)
	d.ConnectionManager.Cache.Set(serviceCacheKey, svc)

	return svc, nil
}

// SsmService returns the service connection for AWS SSM service
func SsmService(ctx context.Context, d *plugin.QueryData) (*ssm.SSM, error) {
	region := d.KeyColumnQualString(matrixKeyRegion)
	if region == "" {
		return nil, fmt.Errorf("region must be passed SsmService")
	}
	// have we already created and cached the service?
	serviceCacheKey := fmt.Sprintf("ssm-%s", region)
	if cachedData, ok := d.ConnectionManager.Cache.Get(serviceCacheKey); ok {
		return cachedData.(*ssm.SSM), nil
	}
	// so it was not in cache - create service
	sess, err := getSession(ctx, d, region)
	if err != nil {
		return nil, err
	}
	svc := ssm.New(sess)
	d.ConnectionManager.Cache.Set(serviceCacheKey, svc)

	return svc, nil
}

// SSOAdminService returns the service connection for AWS SSM service
func SSOAdminService(ctx context.Context, d *plugin.QueryData) (*ssoadmin.SSOAdmin, error) {
	region := d.KeyColumnQualString(matrixKeyRegion)
	if region == "" {
		return nil, fmt.Errorf("region must be passed SSOAdminService")
	}
	// have we already created and cached the service?
	serviceCacheKey := fmt.Sprintf("ssoadmin-%s", region)
	if cachedData, ok := d.ConnectionManager.Cache.Get(serviceCacheKey); ok {
		return cachedData.(*ssoadmin.SSOAdmin), nil
	}
	// so it was not in cache - create service
	sess, err := getSession(ctx, d, region)
	if err != nil {
		return nil, err
	}
	svc := ssoadmin.New(sess)
	d.ConnectionManager.Cache.Set(serviceCacheKey, svc)

	return svc, nil
}

// StepFunctionsService returns the service connection for AWS Step Functions service
func StepFunctionsService(ctx context.Context, d *plugin.QueryData) (*sfn.SFN, error) {
	region := d.KeyColumnQualString(matrixKeyRegion)
	if region == "" {
		return nil, fmt.Errorf("region must be passed StepFunctionsService")
	}
	// have we already created and cached the service?
	serviceCacheKey := fmt.Sprintf("stepfunctions-%s", region)
	if cachedData, ok := d.ConnectionManager.Cache.Get(serviceCacheKey); ok {
		return cachedData.(*sfn.SFN), nil
	}

	// so it was not in cache - create service
	sess, err := getSession(ctx, d, region)
	if err != nil {
		return nil, err
	}
	svc := sfn.New(sess)
	d.ConnectionManager.Cache.Set(serviceCacheKey, svc)

	return svc, nil
}

// StsService returns the service connection for AWS STS service
func StsService(ctx context.Context, d *plugin.QueryData) (*sts.STS, error) {
	// have we already created and cached the service?
	serviceCacheKey := "sts"
	if cachedData, ok := d.ConnectionManager.Cache.Get(serviceCacheKey); ok {
		return cachedData.(*sts.STS), nil
	}
	// so it was not in cache - create service
	sess, err := getSession(ctx, d, GetDefaultAwsRegion(d))
	if err != nil {
		return nil, err
	}
	svc := sts.New(sess)
	d.ConnectionManager.Cache.Set(serviceCacheKey, svc)

	return svc, nil
}

// TaggignResourceService returns the service connection for AWS ResourceTaggingAPI service
func TaggignResourceService(ctx context.Context, d *plugin.QueryData) (*resourcegroupstaggingapi.ResourceGroupsTaggingAPI, error) {
	region := d.KeyColumnQualString(matrixKeyRegion)
	if region == "" {
		return nil, fmt.Errorf("region must be passed TaggignResourceService")
	}
	// have we already created and cached the service?
	serviceCacheKey := fmt.Sprintf("resourcetaggingapi-%s", region)

	if cacheData, ok := d.ConnectionManager.Cache.Get(serviceCacheKey); ok {
		return cacheData.(*resourcegroupstaggingapi.ResourceGroupsTaggingAPI), nil
	}
	// so it was not in cache - create service
	sess, err := getSession(ctx, d, region)
	if err != nil {
		return nil, err
	}
	svc := resourcegroupstaggingapi.New(sess)
	d.ConnectionManager.Cache.Set(serviceCacheKey, svc)

	return svc, nil
}

// WAFService returns the service connection for AWS WAF service
func WAFService(ctx context.Context, d *plugin.QueryData) (*waf.WAF, error) {

	// have we already created and cached the service?
	serviceCacheKey := "waf"
	if cachedData, ok := d.ConnectionManager.Cache.Get(serviceCacheKey); ok {
		return cachedData.(*waf.WAF), nil
	}

	// so it was not in cache - create service
	sess, err := getSession(ctx, d, GetDefaultAwsRegion(d))
	if err != nil {
		return nil, err
	}
	svc := waf.New(sess)
	d.ConnectionManager.Cache.Set(serviceCacheKey, svc)

	return svc, nil
}

// WAFRegionalService returns the service connection for AWS WAF Regional service
func WAFRegionalService(ctx context.Context, d *plugin.QueryData) (*wafregional.WAFRegional, error) {
	// have we already created and cached the service?
	region := d.KeyColumnQualString(matrixKeyRegion)

	if region == "" {
		return nil, fmt.Errorf("region must be passed WAF Regional")
	}
	serviceCacheKey := "wafregional"
	if cachedData, ok := d.ConnectionManager.Cache.Get(serviceCacheKey); ok {
		return cachedData.(*wafregional.WAFRegional), nil
	}

	// so it was not in cache - create service
	sess, err := getSession(ctx, d, region)
	if err != nil {
		return nil, err
	}
	svc := wafregional.New(sess)
	d.ConnectionManager.Cache.Set(serviceCacheKey, svc)

	return svc, nil
}

// WAFv2Service returns the service connection for AWS WAFv2 service
func WAFv2Service(ctx context.Context, d *plugin.QueryData, region string) (*wafv2.WAFV2, error) {
	if region == "" {
		return nil, fmt.Errorf("region must be passed WAFv2")
	}
	// have we already created and cached the service?
	serviceCacheKey := fmt.Sprintf("wafv2-%s", region)
	if cachedData, ok := d.ConnectionManager.Cache.Get(serviceCacheKey); ok {
		return cachedData.(*wafv2.WAFV2), nil
	}
	// so it was not in cache - create service
	sess, err := getSession(ctx, d, region)
	if err != nil {
		return nil, err
	}
	svc := wafv2.New(sess)
	d.ConnectionManager.Cache.Set(serviceCacheKey, svc)

	return svc, nil
}

// WellArchitectedService returns the service connection for AWS Well-Architected service
func WellArchitectedService(ctx context.Context, d *plugin.QueryData) (*wellarchitected.WellArchitected, error) {
	region := d.KeyColumnQualString(matrixKeyRegion)
	if region == "" {
		return nil, fmt.Errorf("region must be passed WellArchitectedService")
	}
	// have we already created and cached the service?
	serviceCacheKey := fmt.Sprintf("wellarchitected-%s", region)
	if cachedData, ok := d.ConnectionManager.Cache.Get(serviceCacheKey); ok {
		return cachedData.(*wellarchitected.WellArchitected), nil
	}
	// so it was not in cache - create service
	sess, err := getSession(ctx, d, region)
	if err != nil {
		return nil, err
	}
	svc := wellarchitected.New(sess)
	d.ConnectionManager.Cache.Set(serviceCacheKey, svc)

	return svc, nil
}

// WorkspacesService returns the service connection for AWS Workspaces service
func WorkspacesService(ctx context.Context, d *plugin.QueryData) (*workspaces.WorkSpaces, error) {
	region := d.KeyColumnQualString(matrixKeyRegion)
	if region == "" {
		return nil, fmt.Errorf("region must be passed WorkspacesService")
	}
	// have we already created and cached the service?
	serviceCacheKey := fmt.Sprintf("workspaces-%s", region)
	if cachedData, ok := d.ConnectionManager.Cache.Get(serviceCacheKey); ok {
		return cachedData.(*workspaces.WorkSpaces), nil
	}
	// so it was not in cache - create service
	sess, err := getSession(ctx, d, region)
	if err != nil {
		return nil, err
	}
	svc := workspaces.New(sess)
	d.ConnectionManager.Cache.Set(serviceCacheKey, svc)

	return svc, nil
}

func getSession(ctx context.Context, d *plugin.QueryData, region string) (*session.Session, error) {
	awsConfig := GetConfig(d.Connection)

	// As per the logic used in retryRules of NewConnectionErrRetryer, default to minimum delay of 25ms and maximum
	// number of retries as 9 (our default). The default maximum delay will not be more than approximately 3 minutes to avoid Steampipe
	// waiting too long to return results
	maxRetries := 9
	var minRetryDelay time.Duration = 25 * time.Millisecond // Default minimum delay

	// Set max retry count from config file or env variable (config file has precedence)
	if awsConfig.MaxErrorRetryAttempts != nil {
		maxRetries = *awsConfig.MaxErrorRetryAttempts
	} else if os.Getenv("AWS_MAX_ATTEMPTS") != "" {
		maxRetriesEnvVar, err := strconv.Atoi(os.Getenv("AWS_MAX_ATTEMPTS"))
		if err != nil || maxRetriesEnvVar < 1 {
			panic("invalid value for environment variable \"AWS_MAX_ATTEMPTS\". It should be an integer value greater than or equal to 1")
		}
		maxRetries = maxRetriesEnvVar
	}

	// Set min delay time from config file
	if awsConfig.MinErrorRetryDelay != nil {
		minRetryDelay = time.Duration(*awsConfig.MinErrorRetryDelay) * time.Millisecond
	}

	if maxRetries < 1 {
		panic("\nconnection config has invalid value for \"max_error_retry_attempts\", it must be greater than or equal to 1. Edit your connection configuration file and then restart Steampipe.")
	}
	if minRetryDelay < 1 {
		panic("\nconnection config has invalid value for \"min_error_retry_delay\", it must be greater than or equal to 1. Edit your connection configuration file and then restart Steampipe.")
	}

	return getSessionWithMaxRetries(ctx, d, region, maxRetries, minRetryDelay)
}

func getSessionWithMaxRetries(ctx context.Context, d *plugin.QueryData, region string, maxRetries int, minRetryDelay time.Duration) (*session.Session, error) {
	sessionCacheKey := fmt.Sprintf("session-%s", region)
	if cachedData, ok := d.ConnectionManager.Cache.Get(sessionCacheKey); ok {
		return cachedData.(*session.Session), nil
	}

	// If session was not in cache - create a session and save to cache

	// get aws config info
	awsConfig := GetConfig(d.Connection)

	// session default configuration
	sessionOptions := session.Options{
		SharedConfigState: session.SharedConfigEnable,
		Config: aws.Config{
			Region:     &region,
			MaxRetries: aws.Int(maxRetries),
			Retryer:    NewConnectionErrRetryer(maxRetries, minRetryDelay, ctx),
		},
	}

	if awsConfig.Profile != nil {
		sessionOptions.Profile = *awsConfig.Profile
	}

	if awsConfig.AccessKey != nil && awsConfig.SecretKey == nil {
		return nil, fmt.Errorf("Partial credentials found in connection config, missing: secret_key")
	} else if awsConfig.SecretKey != nil && awsConfig.AccessKey == nil {
		return nil, fmt.Errorf("Partial credentials found in connection config, missing: access_key")
	} else if awsConfig.AccessKey != nil && awsConfig.SecretKey != nil {
		sessionOptions.Config.Credentials = credentials.NewStaticCredentials(
			*awsConfig.AccessKey, *awsConfig.SecretKey, "",
		)

		if awsConfig.SessionToken != nil {
			sessionOptions.Config.Credentials = credentials.NewStaticCredentials(
				*awsConfig.AccessKey, *awsConfig.SecretKey, *awsConfig.SessionToken,
			)
		}
	}

	sess, err := session.NewSessionWithOptions(sessionOptions)
	if err != nil {
		plugin.Logger(ctx).Error("getSessionWithMaxRetries", "new_session_with_options", err)
		return nil, err
	}

	// save session in cache
	d.ConnectionManager.Cache.Set(sessionCacheKey, sess)

	return sess, nil
}

// GetDefaultAwsRegion returns the default region for AWS partiton
// if not set by Env variable or in aws profile
func GetDefaultAwsRegion(d *plugin.QueryData) string {
	allAwsRegions := []string{
		"af-south-1", "ap-east-1", "ap-northeast-1", "ap-northeast-2", "ap-northeast-3", "ap-south-1", "ap-southeast-1", "ap-southeast-2", "ap-southeast-3", "ca-central-1", "eu-central-1", "eu-north-1", "eu-south-1", "eu-west-1", "eu-west-2", "eu-west-3", "me-south-1", "sa-east-1", "us-east-1", "us-east-2", "us-west-1", "us-west-2", "us-gov-east-1", "us-gov-west-1", "cn-north-1", "cn-northwest-1"}

	// have we already created and cached the service?
	serviceCacheKey := "GetDefaultAwsRegion"
	if cachedData, ok := d.ConnectionManager.Cache.Get(serviceCacheKey); ok {
		return cachedData.(string)
	}

	// get aws config info
	awsConfig := GetConfig(d.Connection)

	var regions []string
	var region string

	if awsConfig.Regions != nil {
		regions = awsConfig.Regions
		region = regions[0]
	} else {
		session, err := session.NewSessionWithOptions(session.Options{
			SharedConfigState: session.SharedConfigEnable,
		})
		if err != nil {
			panic(err)
		}
		if session != nil && session.Config != nil {
			region = *session.Config.Region
		}

		if region != "" {
			regions = []string{region}
		}
	}

	invalidPatterns := []string{}
	for _, namePattern := range regions {
		validRegions := []string{}
		for _, validRegion := range allAwsRegions {
			if ok, _ := path.Match(namePattern, validRegion); ok {
				validRegions = append(validRegions, validRegion)
			}
		}
		if len(validRegions) == 0 {
			invalidPatterns = append(invalidPatterns, namePattern)
		}
	}

	if len(invalidPatterns) > 0 {
		panic("\nconnection config has invalid \"regions\": " + strings.Join(invalidPatterns, ", ") + ". Edit your connection configuration file and then restart Steampipe.")
	}

	// most of the global services like IAM, S3, Route 53, etc. in all cloud types target these regions
	if strings.HasPrefix(region, "us-gov") && !helpers.StringSliceContains(allAwsRegions, region) {
		region = "us-gov-west-1"
	} else if strings.HasPrefix(region, "cn") && !helpers.StringSliceContains(allAwsRegions, region) {
		region = "cn-northwest-1"
	} else if !helpers.StringSliceContains(allAwsRegions, region) {
		region = "us-east-1"
	}

	d.ConnectionManager.Cache.Set(serviceCacheKey, region)
	return region
}

// Function from https://github.com/panther-labs/panther/blob/v1.16.0/pkg/awsretry/connection_retryer.go
func NewConnectionErrRetryer(maxRetries int, minRetryDelay time.Duration, ctx context.Context) *ConnectionErrRetryer {
	rand.Seed(time.Now().UnixNano()) // reseting state of rand to generate different random values
	return &ConnectionErrRetryer{
		ctx: ctx,
		DefaultRetryer: client.DefaultRetryer{
			NumMaxRetries: maxRetries,    // MUST be set or all retrying is skipped!
			MinRetryDelay: minRetryDelay, // Set minimum retry delay
		},
	}
}

// ConnectionErrRetryer wraps the SDK's built in DefaultRetryer adding customization
// to retry `connection reset by peer` errors.
// Note: This retryer should be used for either idempotent operations or for operations
// where performing duplicate requests to AWS is acceptable.
// See also: https://github.com/aws/aws-sdk-go/issues/3027#issuecomment-567269161
type ConnectionErrRetryer struct {
	client.DefaultRetryer
	ctx context.Context
}

func (r ConnectionErrRetryer) ShouldRetry(req *request.Request) bool {
	if req.Error != nil {
		if strings.Contains(req.Error.Error(), "connection reset by peer") {
			return true
		}

		var awsErr awserr.Error
		if errors.As(req.Error, &awsErr) {
			/*
				If no credentials are set or an invalid profile is provided, the AWS SDK
				will attempt to authenticate using all known methods. This takes a while
				since it will attempt to reach the EC2 metadata service and will continue
				to retry on connection errors, e.g.,
				awsErr.OrigErr()="Put "http://169.254.169.254/latest/api/token": context deadline exceeded (Client.Timeout exceeded while awaiting headers)
				awsErr.OrigErr()="Get "http://169.254.169.254/latest/meta-data/iam/security-credentials/": dial tcp 169.254.169.254:80: connect: no route to host"
				To reduce the time to fail, limit the number of retries for these errors specifically.
			*/
			if awsErr.OrigErr() != nil {
				if strings.Contains(awsErr.OrigErr().Error(), "http://169.254.169.254/latest") && req.RetryCount > 3 {
					return false
				}
			}
		}
	}

	// Fallback to SDK's built in retry rules
	return r.DefaultRetryer.ShouldRetry(req)
}

// Customize the RetryRules to implement exponential backoff retry
func (d ConnectionErrRetryer) RetryRules(r *request.Request) time.Duration {
	retryCount := r.RetryCount
	minDelay := d.MinRetryDelay

	// If errors are caused by load, retries can be ineffective if all API request retry at the same time.
	// To avoid this problem added a jitter of "+/-20%" with delay time.
	// For example, if the delay is 25ms, the final delay could be between 20 and 30ms.
	var jitter = float64(rand.Intn(120-80)+80) / 100

	// Creates a new exponential backoff using the starting value of
	// minDelay and (minDelay * 3^retrycount) * jitter on each failure
	// For example, with a min delay time of 25ms: 23.25ms, 63ms, 238.5ms, 607.4ms, 2s, 5.22s, 20.31s..., up to max.
	retryTime := time.Duration(int(float64(int(minDelay.Nanoseconds())*int(math.Pow(3, float64(retryCount)))) * jitter))

	// Cap retry time at 5 minuets to avoid too long a wait
	if retryTime > time.Duration(5*time.Minute) {
		retryTime = time.Duration(5 * time.Minute)
	}

	return retryTime
}<|MERGE_RESOLUTION|>--- conflicted
+++ resolved
@@ -74,12 +74,9 @@
 	"github.com/aws/aws-sdk-go/service/networkfirewall"
 	"github.com/aws/aws-sdk-go/service/opensearchservice"
 	"github.com/aws/aws-sdk-go/service/organizations"
-<<<<<<< HEAD
+	"github.com/aws/aws-sdk-go/service/pinpoint"
 	"github.com/aws/aws-sdk-go/service/pricing"
-=======
-	"github.com/aws/aws-sdk-go/service/pinpoint"
 	"github.com/aws/aws-sdk-go/service/ram"
->>>>>>> 5ab935ef
 	"github.com/aws/aws-sdk-go/service/rds"
 	"github.com/aws/aws-sdk-go/service/redshift"
 	"github.com/aws/aws-sdk-go/service/resourcegroupstaggingapi"
@@ -458,7 +455,7 @@
 
 // CloudTrailService returns the service connection for AWS CloudTrail service
 func CloudTrailService(ctx context.Context, d *plugin.QueryData, region string) (*cloudtrail.CloudTrail, error) {
-	
+
 	if region == "" {
 		return nil, fmt.Errorf("region must be passed CloudTrailService")
 	}
@@ -1365,7 +1362,6 @@
 	return svc, nil
 }
 
-<<<<<<< HEAD
 // PricingService returns the service connection for AWS Pricing
 func PricingService(ctx context.Context, d *plugin.QueryData) (*pricing.Pricing, error) {
 	// region := d.KeyColumnQualString(matrixKeyRegion)
@@ -1383,7 +1379,11 @@
 		return nil, err
 	}
 	svc := pricing.New(sess)
-=======
+	d.ConnectionManager.Cache.Set(serviceCacheKey, svc)
+
+	return svc, nil
+}
+
 // RAMService returns the service connection for AWS RAM Service
 func RAMService(ctx context.Context, d *plugin.QueryData) (*ram.RAM, error) {
 	region := d.KeyColumnQualString(matrixKeyRegion)
@@ -1403,7 +1403,6 @@
 		return nil, err
 	}
 	svc := ram.New(sess)
->>>>>>> 5ab935ef
 	d.ConnectionManager.Cache.Set(serviceCacheKey, svc)
 
 	return svc, nil
