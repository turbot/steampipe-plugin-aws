--- conflicted
+++ resolved
@@ -482,31 +482,16 @@
 	return glacier.New(sess), nil
 }
 
-<<<<<<< HEAD
-// GlobalAcceleratorService returns the service connection for AWS Global Accelerator service
 func GlobalAcceleratorService(ctx context.Context, d *plugin.QueryData) (*globalaccelerator.GlobalAccelerator, error) {
-	// have we already created and cached the service?
-	serviceCacheKey := "globalaccelerator"
-	if cachedData, ok := d.ConnectionManager.Cache.Get(serviceCacheKey); ok {
-		return cachedData.(*globalaccelerator.GlobalAccelerator), nil
-	}
-
-	// so it was not in cache - create service
-	// NOTE: Global Accelerator is a global service that supports endpoints in multiple AWS Regions but you must specify
-	// the US West (Oregon) Region to create or update accelerators.
+	// Global Accelerator is a global service that supports endpoints in multiple AWS Regions but you must specify
+	// the us-west-2 (Oregon) Region to create or update accelerators.
 	sess, err := getSession(ctx, d, "us-west-2")
 	if err != nil {
 		return nil, err
 	}
-	svc := globalaccelerator.New(sess)
-	d.ConnectionManager.Cache.Set(serviceCacheKey, svc)
-
-	return svc, nil
-}
-
-// GlueService returns the service connection for AWS Glue service
-=======
->>>>>>> 23e42f94
+	return globalaccelerator.New(sess), nil
+}
+
 func GlueService(ctx context.Context, d *plugin.QueryData) (*glue.Glue, error) {
 	sess, err := getSessionForQueryRegion(ctx, d)
 	if err != nil {
