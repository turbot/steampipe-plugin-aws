package aws

import (
	"context"
	"fmt"
	"os"

	"github.com/aws/aws-sdk-go/aws"
	"github.com/aws/aws-sdk-go/aws/credentials"
	"github.com/aws/aws-sdk-go/aws/session"
	"github.com/aws/aws-sdk-go/service/acm"
	"github.com/aws/aws-sdk-go/service/apigateway"
	"github.com/aws/aws-sdk-go/service/apigatewayv2"
	"github.com/aws/aws-sdk-go/service/autoscaling"
	"github.com/aws/aws-sdk-go/service/cloudformation"
	"github.com/aws/aws-sdk-go/service/cloudtrail"
	"github.com/aws/aws-sdk-go/service/cloudwatchlogs"
	"github.com/aws/aws-sdk-go/service/configservice"
	"github.com/aws/aws-sdk-go/service/dynamodb"
	"github.com/aws/aws-sdk-go/service/ec2"
	"github.com/aws/aws-sdk-go/service/ecs"
	"github.com/aws/aws-sdk-go/service/efs"
	"github.com/aws/aws-sdk-go/service/eks"
	"github.com/aws/aws-sdk-go/service/elasticache"
	"github.com/aws/aws-sdk-go/service/elb"
	"github.com/aws/aws-sdk-go/service/elbv2"
	"github.com/aws/aws-sdk-go/service/eventbridge"
	"github.com/aws/aws-sdk-go/service/iam"
	"github.com/aws/aws-sdk-go/service/kinesis"
	"github.com/aws/aws-sdk-go/service/kms"
	"github.com/aws/aws-sdk-go/service/lambda"
	"github.com/aws/aws-sdk-go/service/organizations"
	"github.com/aws/aws-sdk-go/service/rds"
	"github.com/aws/aws-sdk-go/service/redshift"
	"github.com/aws/aws-sdk-go/service/route53"
	"github.com/aws/aws-sdk-go/service/route53resolver"
	"github.com/aws/aws-sdk-go/service/s3"
	"github.com/aws/aws-sdk-go/service/s3control"
	"github.com/aws/aws-sdk-go/service/sns"
	"github.com/aws/aws-sdk-go/service/sqs"
	"github.com/aws/aws-sdk-go/service/ssm"
	"github.com/aws/aws-sdk-go/service/sts"

	"github.com/turbot/steampipe-plugin-sdk/plugin"
)

// ACMService returns the service connection for AWS ACM service
func ACMService(ctx context.Context, d *plugin.QueryData, region string) (*acm.ACM, error) {
	if region == "" {
		return nil, fmt.Errorf("region must be passed ACMService")
	}
	// have we already created and cached the service?
	serviceCacheKey := fmt.Sprintf("acm-%s", region)
	if cachedData, ok := d.ConnectionManager.Cache.Get(serviceCacheKey); ok {
		return cachedData.(*acm.ACM), nil
	}
	// so it was not in cache - create service
	sess, err := getSession(ctx, d, region)
	if err != nil {
		return nil, err
	}
	svc := acm.New(sess)
	d.ConnectionManager.Cache.Set(serviceCacheKey, svc)

	return svc, nil
}

// APIGatewayService returns the service connection for AWS API Gateway service
func APIGatewayService(ctx context.Context, d *plugin.QueryData, region string) (*apigateway.APIGateway, error) {
	if region == "" {
		return nil, fmt.Errorf("region must be passed APIGateway")
	}
	// have we already created and cached the service?
	serviceCacheKey := fmt.Sprintf("apigateway-%s", region)
	if cachedData, ok := d.ConnectionManager.Cache.Get(serviceCacheKey); ok {
		return cachedData.(*apigateway.APIGateway), nil
	}
	// so it was not in cache - create service
	sess, err := getSession(ctx, d, region)
	if err != nil {
		return nil, err
	}
	svc := apigateway.New(sess)
	d.ConnectionManager.Cache.Set(serviceCacheKey, svc)

	return svc, nil
}

// APIGatewayV2Service returns the service connection for AWS API Gateway V2 service
func APIGatewayV2Service(ctx context.Context, d *plugin.QueryData, region string) (*apigatewayv2.ApiGatewayV2, error) {
	if region == "" {
		return nil, fmt.Errorf("region must be passed APIGatewayV2Service")
	}
	// have we already created and cached the service?
	serviceCacheKey := fmt.Sprintf("apigatewayv2-%s", region)
	if cachedData, ok := d.ConnectionManager.Cache.Get(serviceCacheKey); ok {
		return cachedData.(*apigatewayv2.ApiGatewayV2), nil
	}
	// so it was not in cache - create service
	sess, err := getSession(ctx, d, region)
	if err != nil {
		return nil, err
	}
	svc := apigatewayv2.New(sess)
	d.ConnectionManager.Cache.Set(serviceCacheKey, svc)

	return svc, nil
}

// AutoScalingService returns the service connection for AWS AutoScaling service
func AutoScalingService(ctx context.Context, d *plugin.QueryData, region string) (*autoscaling.AutoScaling, error) {
	if region == "" {
		return nil, fmt.Errorf("region must be passed AutoScalingService")
	}
	// have we already created and cached the service?
	serviceCacheKey := fmt.Sprintf("autoscaling-%s", region)
	if cachedData, ok := d.ConnectionManager.Cache.Get(serviceCacheKey); ok {
		return cachedData.(*autoscaling.AutoScaling), nil
	}
	// so it was not in cache - create service
	sess, err := getSession(ctx, d, region)
	if err != nil {
		return nil, err
	}
	svc := autoscaling.New(sess)
	d.ConnectionManager.Cache.Set(serviceCacheKey, svc)

	return svc, nil
}

// CloudFormationService returns the service connection for AWS CloudFormation service
func CloudFormationService(ctx context.Context, d *plugin.QueryData, region string) (*cloudformation.CloudFormation, error) {
	if region == "" {
		return nil, fmt.Errorf("region must be passed CloudFormationService")
	}
	// have we already created and cached the service?
	serviceCacheKey := fmt.Sprintf("cloudformation-%s", region)
	if cachedData, ok := d.ConnectionManager.Cache.Get(serviceCacheKey); ok {
		return cachedData.(*cloudformation.CloudFormation), nil
	}
	// so it was not in cache - create service
	sess, err := getSession(ctx, d, region)
	if err != nil {
		return nil, err
	}
	svc := cloudformation.New(sess)
	d.ConnectionManager.Cache.Set(serviceCacheKey, svc)

	return svc, nil
}

// CloudWatchLogsService returns the service connection for AWS Cloud Watch Logs service
func CloudWatchLogsService(ctx context.Context, d *plugin.QueryData, region string) (*cloudwatchlogs.CloudWatchLogs, error) {
	if region == "" {
		return nil, fmt.Errorf("region must be passed CloudWatchLogsService")
	}
	// have we already created and cached the service?
	serviceCacheKey := fmt.Sprintf("cloudwatchlogs-%s", region)
	if cachedData, ok := d.ConnectionManager.Cache.Get(serviceCacheKey); ok {
		return cachedData.(*cloudwatchlogs.CloudWatchLogs), nil
	}
	// so it was not in cache - create service
	sess, err := getSession(ctx, d, region)
	if err != nil {
		return nil, err
	}
	svc := cloudwatchlogs.New(sess)
	d.ConnectionManager.Cache.Set(serviceCacheKey, svc)

	return svc, nil
}

// CloudTrailService returns the service connection for AWS CloudTrail service
func CloudTrailService(ctx context.Context, d *plugin.QueryData, region string) (*cloudtrail.CloudTrail, error) {
	if region == "" {
		return nil, fmt.Errorf("region must be passed CloudTrailService")
	}
	// have we already created and cached the service?
	serviceCacheKey := fmt.Sprintf("cloudtrail-%s", region)
	if cachedData, ok := d.ConnectionManager.Cache.Get(serviceCacheKey); ok {
		return cachedData.(*cloudtrail.CloudTrail), nil
	}
	// so it was not in cache - create service
	sess, err := getSession(ctx, d, region)
	if err != nil {
		return nil, err
	}
	svc := cloudtrail.New(sess)
	d.ConnectionManager.Cache.Set(serviceCacheKey, svc)

	return svc, nil
}

// DynamoDbService returns the service connection for AWS DynamoDb service
func DynamoDbService(ctx context.Context, d *plugin.QueryData, region string) (*dynamodb.DynamoDB, error) {
	if region == "" {
		return nil, fmt.Errorf("region must be passed DynamoDbService")
	}
	// have we already created and cached the service?
	serviceCacheKey := fmt.Sprintf("dynamodb-%s", region)
	if cachedData, ok := d.ConnectionManager.Cache.Get(serviceCacheKey); ok {
		return cachedData.(*dynamodb.DynamoDB), nil
	}
	// so it was not in cache - create service
	sess, err := getSession(ctx, d, region)
	if err != nil {
		return nil, err
	}
	svc := dynamodb.New(sess)
	d.ConnectionManager.Cache.Set(serviceCacheKey, svc)

	return svc, nil
}

// Ec2Service returns the service connection for AWS EC2 service
func Ec2Service(ctx context.Context, d *plugin.QueryData, region string) (*ec2.EC2, error) {
	if region == "" {
		return nil, fmt.Errorf("region must be passed Ec2Service")
	}
	// have we already created and cached the service?
	serviceCacheKey := fmt.Sprintf("ec2-%s", region)
	if cachedData, ok := d.ConnectionManager.Cache.Get(serviceCacheKey); ok {
		return cachedData.(*ec2.EC2), nil
	}
	// so it was not in cache - create service
	sess, err := getSession(ctx, d, region)
	if err != nil {
		return nil, err
	}
	svc := ec2.New(sess)
	d.ConnectionManager.Cache.Set(serviceCacheKey, svc)

	return svc, nil
}

// EcsService returns the service connection for AWS ECS service
func EcsService(ctx context.Context, d *plugin.QueryData, region string) (*ecs.ECS, error) {
	if region == "" {
		return nil, fmt.Errorf("region must be passed EcsService")
	}
	// have we already created and cached the service?
	serviceCacheKey := fmt.Sprintf("ecs-%s", region)
	if cachedData, ok := d.ConnectionManager.Cache.Get(serviceCacheKey); ok {
		return cachedData.(*ecs.ECS), nil
	}
	// so it was not in cache - create service
	sess, err := getSession(ctx, d, region)
	if err != nil {
		return nil, err
	}
	svc := ecs.New(sess)
	d.ConnectionManager.Cache.Set(serviceCacheKey, svc)

	return svc, nil
}

// EFSService returns the service connection for AWS Elastic File System service
func EFSService(ctx context.Context, d *plugin.QueryData, region string) (*efs.EFS, error) {
	if region == "" {
		return nil, fmt.Errorf("region must be passed EFSService")
	}

	// have we already created and cached the service?
	serviceCacheKey := fmt.Sprintf("efs-%s", region)
	if cachedData, ok := d.ConnectionManager.Cache.Get(serviceCacheKey); ok {
		return cachedData.(*efs.EFS), nil
	}

	// so it was not in cache - create service
	sess, err := getSession(ctx, d, region)
	if err != nil {
		return nil, err
	}
	svc := efs.New(sess)
	d.ConnectionManager.Cache.Set(serviceCacheKey, svc)

	return svc, nil
}

// EksService returns the service connection for AWS EKS service
func EksService(ctx context.Context, d *plugin.QueryData, region string) (*eks.EKS, error) {
	if region == "" {
		return nil, fmt.Errorf("region must be passed EksService")
	}
	// have we already created and cached the service?
	serviceCacheKey := fmt.Sprintf("eks-%s", region)
	if cachedData, ok := d.ConnectionManager.Cache.Get(serviceCacheKey); ok {
		return cachedData.(*eks.EKS), nil
	}
	// so it was not in cache - create service
	sess, err := getSession(ctx, d, region)
	if err != nil {
		return nil, err
	}
	svc := eks.New(sess)
	d.ConnectionManager.Cache.Set(serviceCacheKey, svc)

	return svc, nil
}

// ElastiCacheService returns the service connection for AWS ElastiCache service
func ElastiCacheService(ctx context.Context, d *plugin.QueryData, region string) (*elasticache.ElastiCache, error) {
	if region == "" {
		return nil, fmt.Errorf("region must be passed ElastiCache")
	}
	// have we already created and cached the service?
	serviceCacheKey := fmt.Sprintf("elasticache-%s", region)
	if cachedData, ok := d.ConnectionManager.Cache.Get(serviceCacheKey); ok {
		return cachedData.(*elasticache.ElastiCache), nil
	}
	// so it was not in cache - create service
	sess, err := getSession(ctx, d, region)
	if err != nil {
		return nil, err
	}
	svc := elasticache.New(sess)
	d.ConnectionManager.Cache.Set(serviceCacheKey, svc)

	return svc, nil
}

// ELBv2Service returns the service connection for AWS EC2 service
func ELBv2Service(ctx context.Context, d *plugin.QueryData, region string) (*elbv2.ELBV2, error) {
	if region == "" {
		return nil, fmt.Errorf("region must be passed ELBv2Service")
	}

	// have we already created and cached the service?
	serviceCacheKey := fmt.Sprintf("elbv2-%s", region)
	if cachedData, ok := d.ConnectionManager.Cache.Get(serviceCacheKey); ok {
		return cachedData.(*elbv2.ELBV2), nil
	}

	// so it was not in cache - create service
	sess, err := getSession(ctx, d, region)
	if err != nil {
		return nil, err
	}
	svc := elbv2.New(sess)
	d.ConnectionManager.Cache.Set(serviceCacheKey, svc)

	return svc, nil
}

// ELBService returns the service connection for AWS ELB Classic service
func ELBService(ctx context.Context, d *plugin.QueryData, region string) (*elb.ELB, error) {
	if region == "" {
		return nil, fmt.Errorf("region must be passed ELBv2Service")
	}

	// have we already created and cached the service?
	serviceCacheKey := fmt.Sprintf("elb-%s", region)
	if cachedData, ok := d.ConnectionManager.Cache.Get(serviceCacheKey); ok {
		return cachedData.(*elb.ELB), nil
	}

	// so it was not in cache - create service
	sess, err := getSession(ctx, d, region)
	if err != nil {
		return nil, err
	}
	svc := elb.New(sess)
	d.ConnectionManager.Cache.Set(serviceCacheKey, svc)

	return svc, nil
}

// IAMService returns the service connection for AWS IAM service
func IAMService(ctx context.Context, d *plugin.QueryData) (*iam.IAM, error) {
	// have we already created and cached the service?
	serviceCacheKey := "iam"
	if cachedData, ok := d.ConnectionManager.Cache.Get(serviceCacheKey); ok {
		return cachedData.(*iam.IAM), nil
	}
	// so it was not in cache - create service
	sess, err := getSession(ctx, d, GetDefaultAwsRegion(d))
	if err != nil {
		return nil, err
	}
	// svc := iam.New(session.New(&aws.Config{MaxRetries: aws.Int(10)}))
	svc := iam.New(sess)
	d.ConnectionManager.Cache.Set(serviceCacheKey, svc)

	return svc, nil
}

// KinesisService returns the service connection for AWS Kinesis service
func KinesisService(ctx context.Context, d *plugin.QueryData, region string) (*kinesis.Kinesis, error) {
	if region == "" {
		return nil, fmt.Errorf("region must be passed KinesisService")
	}
	// have we already created and cached the service?
	serviceCacheKey := fmt.Sprintf("kinesis-%s", region)
	if cachedData, ok := d.ConnectionManager.Cache.Get(serviceCacheKey); ok {
		return cachedData.(*kinesis.Kinesis), nil
	}
	// so it was not in cache - create service
	sess, err := getSession(ctx, d, region)
	if err != nil {
		return nil, err
	}
	svc := kinesis.New(sess)
	d.ConnectionManager.Cache.Set(serviceCacheKey, svc)

	return svc, nil
}

// KMSService returns the service connection for AWS KMS service
func KMSService(ctx context.Context, d *plugin.QueryData, region string) (*kms.KMS, error) {
	if region == "" {
		return nil, fmt.Errorf("region must be passed KMSService")
	}
	// have we already created and cached the service?
	serviceCacheKey := fmt.Sprintf("kms-%s", region)
	if cachedData, ok := d.ConnectionManager.Cache.Get(serviceCacheKey); ok {
		return cachedData.(*kms.KMS), nil
	}
	// so it was not in cache - create service
	sess, err := getSession(ctx, d, region)
	if err != nil {
		return nil, err
	}
	svc := kms.New(sess)
	d.ConnectionManager.Cache.Set(serviceCacheKey, svc)

	return svc, nil
}

// LambdaService returns the service connection for AWS Lambda service
func LambdaService(ctx context.Context, d *plugin.QueryData, region string) (*lambda.Lambda, error) {
	if region == "" {
		return nil, fmt.Errorf("region must be passed LambdaService")
	}
	// have we already created and cached the service?
	serviceCacheKey := fmt.Sprintf("lambda-%s", region)
	if cachedData, ok := d.ConnectionManager.Cache.Get(serviceCacheKey); ok {
		return cachedData.(*lambda.Lambda), nil
	}
	// so it was not in cache - create service
	sess, err := getSession(ctx, d, region)
	if err != nil {
		return nil, err
	}
	svc := lambda.New(sess)
	d.ConnectionManager.Cache.Set(serviceCacheKey, svc)

	return svc, nil
}

// OrganizationService returns the service connection for AWS Organization service
func OrganizationService(ctx context.Context, d *plugin.QueryData) (*organizations.Organizations, error) {
	// have we already created and cached the service?
	serviceCacheKey := "Organization"
	if cachedData, ok := d.ConnectionManager.Cache.Get(serviceCacheKey); ok {
		return cachedData.(*organizations.Organizations), nil
	}
	// so it was not in cache - create service
	sess, err := getSession(ctx, d, GetDefaultAwsRegion(d))
	if err != nil {
		return nil, err
	}
	svc := organizations.New(sess)
	d.ConnectionManager.Cache.Set(serviceCacheKey, svc)

	return svc, nil
}

// ConfigService returns the service connection for AWS Config  service
func ConfigService(ctx context.Context, d *plugin.QueryData, region string) (*configservice.ConfigService, error) {
	if region == "" {
		return nil, fmt.Errorf("region must be passed ConfigService")
	}
	// have we already created and cached the service?
	serviceCacheKey := fmt.Sprintf("configservice-%s", region)
	if cachedData, ok := d.ConnectionManager.Cache.Get(serviceCacheKey); ok {
		return cachedData.(*configservice.ConfigService), nil
	}
	// so it was not in cache - create service
	sess, err := getSession(ctx, d, region)
	if err != nil {
		return nil, err
	}
	svc := configservice.New(sess)
	d.ConnectionManager.Cache.Set(serviceCacheKey, svc)

	return svc, nil
}

// RDSService returns the service connection for AWS RDS service
func RDSService(ctx context.Context, d *plugin.QueryData, region string) (*rds.RDS, error) {
	if region == "" {
		return nil, fmt.Errorf("region must be passed RDSService")
	}
	// have we already created and cached the service?
	serviceCacheKey := fmt.Sprintf("rds-%s", region)
	if cachedData, ok := d.ConnectionManager.Cache.Get(serviceCacheKey); ok {
		return cachedData.(*rds.RDS), nil
	}
	// so it was not in cache - create service
	sess, err := getSession(ctx, d, region)
	if err != nil {
		return nil, err
	}
	svc := rds.New(sess)
	d.ConnectionManager.Cache.Set(serviceCacheKey, svc)

	return svc, nil
}

<<<<<<< HEAD
// Route53Resolver returns the service connection for AWS route53resolver service
func Route53Resolver(ctx context.Context, d *plugin.QueryData, region string) (*route53resolver.Route53Resolver, error) {
=======
// RedshiftService returns the service connection for AWS Redshift service
func RedshiftService(ctx context.Context, d *plugin.QueryData, region string) (*redshift.Redshift, error) {
	if region == "" {
		return nil, fmt.Errorf("region must be passed Redshift")
	}
	// have we already created and cached the service?
	serviceCacheKey := fmt.Sprintf("redshift-%s", region)
	if cachedData, ok := d.ConnectionManager.Cache.Get(serviceCacheKey); ok {
		return cachedData.(*redshift.Redshift), nil
	}
	// so it was not in cache - create service
	sess, err := getSession(ctx, d, region)
	if err != nil {
		return nil, err
	}
	svc := redshift.New(sess)
	d.ConnectionManager.Cache.Set(serviceCacheKey, svc)

	return svc, nil
}

// Route53ResolverService returns the service connection for AWS route53resolver service
func Route53ResolverService(ctx context.Context, d *plugin.QueryData, region string) (*route53resolver.Route53Resolver, error) {
>>>>>>> f69afc05
	if region == "" {
		return nil, fmt.Errorf("region must be passed Route53Resolver")
	}
	// have we already created and cached the service?
	serviceCacheKey := fmt.Sprintf("route53resolver-%s", region)
	if cachedData, ok := d.ConnectionManager.Cache.Get(serviceCacheKey); ok {
		return cachedData.(*route53resolver.Route53Resolver), nil
	}
	// so it was not in cache - create service
	sess, err := getSession(ctx, d, region)
	if err != nil {
		return nil, err
	}
	svc := route53resolver.New(sess)
	d.ConnectionManager.Cache.Set(serviceCacheKey, svc)
	return svc, nil
}

// Route53Service returns the service connection for AWS route53 service
func Route53Service(ctx context.Context, d *plugin.QueryData) (*route53.Route53, error) {
	// have we already created and cached the service?
	serviceCacheKey := fmt.Sprintf("route53")
	if cachedData, ok := d.ConnectionManager.Cache.Get(serviceCacheKey); ok {
		return cachedData.(*route53.Route53), nil
	}
	// so it was not in cache - create service
	sess, err := getSession(ctx, d, GetDefaultAwsRegion(d))
	if err != nil {
		return nil, err
	}
	svc := route53.New(sess)
	d.ConnectionManager.Cache.Set(serviceCacheKey, svc)
	return svc, nil
}

// S3ControlService returns the service connection for AWS s3control service
func S3ControlService(ctx context.Context, d *plugin.QueryData) (*s3control.S3Control, error) {
	// have we already created and cached the service?
	serviceCacheKey := "s3control"
	if cachedData, ok := d.ConnectionManager.Cache.Get(serviceCacheKey); ok {
		return cachedData.(*s3control.S3Control), nil
	}
	// so it was not in cache - create service
	sess, err := getSession(ctx, d, GetDefaultAwsRegion(d))
	if err != nil {
		return nil, err
	}
	svc := s3control.New(sess)
	d.ConnectionManager.Cache.Set(serviceCacheKey, svc)

	return svc, nil
}

// S3Service returns the service connection for AWS S3 service
func S3Service(ctx context.Context, d *plugin.QueryData, region string) (*s3.S3, error) {
	if region == "" {
		return nil, fmt.Errorf("region must be passed S3Service")
	}
	// have we already created and cached the service?
	serviceCacheKey := fmt.Sprintf("s3-%s", region)
	if cachedData, ok := d.ConnectionManager.Cache.Get(serviceCacheKey); ok {
		return cachedData.(*s3.S3), nil
	}
	// so it was not in cache - create service
	sess, err := getSession(ctx, d, region)
	if err != nil {
		return nil, err
	}
	svc := s3.New(sess)
	d.ConnectionManager.Cache.Set(serviceCacheKey, svc)

	return svc, nil
}

// SNSService returns the service connection for AWS SNS service
func SNSService(ctx context.Context, d *plugin.QueryData, region string) (*sns.SNS, error) {
	if region == "" {
		return nil, fmt.Errorf("region must be passed SNSService")
	}
	// have we already created and cached the service?
	serviceCacheKey := fmt.Sprintf("sns-%s", region)
	if cachedData, ok := d.ConnectionManager.Cache.Get(serviceCacheKey); ok {
		return cachedData.(*sns.SNS), nil
	}
	// so it was not in cache - create service
	sess, err := getSession(ctx, d, region)
	if err != nil {
		return nil, err
	}
	svc := sns.New(sess)
	d.ConnectionManager.Cache.Set(serviceCacheKey, svc)

	return svc, nil
}

// SQSService returns the service connection for AWS SQS service
func SQSService(ctx context.Context, d *plugin.QueryData, region string) (*sqs.SQS, error) {
	if region == "" {
		return nil, fmt.Errorf("region must be passed SQSService")
	}
	// have we already created and cached the service?
	serviceCacheKey := fmt.Sprintf("sqs-%s", region)
	if cachedData, ok := d.ConnectionManager.Cache.Get(serviceCacheKey); ok {
		return cachedData.(*sqs.SQS), nil
	}
	// so it was not in cache - create service
	sess, err := getSession(ctx, d, region)
	if err != nil {
		return nil, err
	}
	svc := sqs.New(sess)
	d.ConnectionManager.Cache.Set(serviceCacheKey, svc)

	return svc, nil
}

// SsmService returns the service connection for AWS SSM service
func SsmService(ctx context.Context, d *plugin.QueryData, region string) (*ssm.SSM, error) {
	if region == "" {
		return nil, fmt.Errorf("region must be passed SsmService")
	}
	// have we already created and cached the service?
	serviceCacheKey := fmt.Sprintf("ssm-%s", region)
	if cachedData, ok := d.ConnectionManager.Cache.Get(serviceCacheKey); ok {
		return cachedData.(*ssm.SSM), nil
	}
	// so it was not in cache - create service
	sess, err := getSession(ctx, d, region)
	if err != nil {
		return nil, err
	}
	svc := ssm.New(sess)
	d.ConnectionManager.Cache.Set(serviceCacheKey, svc)

	return svc, nil
}

// StsService returns the service connection for AWS STS service
func StsService(ctx context.Context, d *plugin.QueryData) (*sts.STS, error) {
	// have we already created and cached the service?
	serviceCacheKey := "sts"
	if cachedData, ok := d.ConnectionManager.Cache.Get(serviceCacheKey); ok {
		return cachedData.(*sts.STS), nil
	}
	// so it was not in cache - create service
	sess, err := getSession(ctx, d, GetDefaultAwsRegion(d))
	if err != nil {
		return nil, err
	}
	svc := sts.New(sess)
	d.ConnectionManager.Cache.Set(serviceCacheKey, svc)

	return svc, nil
}

func getSession(ctx context.Context, d *plugin.QueryData, region string) (*session.Session, error) {
	// get aws config info
	awsConfig := GetConfig(d.Connection)
	sessionOptions := session.Options{
		SharedConfigState: session.SharedConfigEnable,
	}

	if &awsConfig != nil {
		if awsConfig.Profile != nil {
			sessionOptions.Profile = *awsConfig.Profile
		}
		if awsConfig.AccessKey != nil && awsConfig.SecretKey == nil {
			return nil, fmt.Errorf("Partial credentials found in connection config, missing: secret_key")
		} else if awsConfig.SecretKey != nil && awsConfig.AccessKey == nil {
			return nil, fmt.Errorf("Partial credentials found in connection config, missing: access_key")
		} else if awsConfig.AccessKey != nil && awsConfig.SecretKey != nil {
			sessionOptions.Config.Credentials = credentials.NewStaticCredentials(
				*awsConfig.AccessKey, *awsConfig.SecretKey, "",
			)

			if awsConfig.SessionToken != nil {
				sessionOptions.Config.Credentials = credentials.NewStaticCredentials(
					*awsConfig.AccessKey, *awsConfig.SecretKey, *awsConfig.SessionToken,
				)
			}
		}
	}

	// TODO is it correct to always pass region to session?
	// have we cached a session?
	sessionCacheKey := fmt.Sprintf("session-%s", region)
	if cachedData, ok := d.ConnectionManager.Cache.Get(sessionCacheKey); ok {
		return cachedData.(*session.Session), nil
	}

	// so it was not in cache - create a session
	// sess, err := session.NewSession(&aws.Config{Region: &region, MaxRetries: aws.Int(10)})

	sessionOptions.Config.Region = &region
	sessionOptions.Config.MaxRetries = aws.Int(10)

	// so it was not in cache - create a session
	sess, err := session.NewSessionWithOptions(sessionOptions)
	if err != nil {
		return nil, err
	}
	// save session in cache
	d.ConnectionManager.Cache.Set(sessionCacheKey, sess)

	return sess, nil
}

// GetDefaultRegion returns the default region used
func GetDefaultRegion() string {
	os.Setenv("AWS_SDK_LOAD_CONFIG", "1")
	session, err := session.NewSession(aws.NewConfig())
	if err != nil {
		panic(err)
	}

	region := *session.Config.Region
	if region == "" {
		// get aws config info
		panic("\n\n'regions' must be set in the connection configuration. Edit your connection configuration file and then restart Steampipe")
	}
	return region
}

// GetDefaultAwsRegion returns the default region for AWS partiton
// if not set by Env variable or in aws profile or i
func GetDefaultAwsRegion(d *plugin.QueryData) string {
	// have we already created and cached the service?
	serviceCacheKey := "GetDefaultAwsRegion"
	if cachedData, ok := d.ConnectionManager.Cache.Get(serviceCacheKey); ok {
		return cachedData.(string)
	}

	// get aws config info
	awsConfig := GetConfig(d.Connection)

	var regions []string
	var region string

	if &awsConfig != nil && awsConfig.Regions != nil {
		regions = GetConfig(d.Connection).Regions
	}

	if len(getInvalidRegions(regions)) < 1 {
		os.Setenv("AWS_SDK_LOAD_CONFIG", "1")
		session, err := session.NewSession(aws.NewConfig())
		if err != nil {
			panic(err)
		}
		region = *session.Config.Region
	} else {
		// Set the first region in regions list to be default region
		region = regions[0]

		// check if it is a valid region
		if len(getInvalidRegions([]string{region})) > 0 {
			panic("\n\nConnection config have invalid region: " + region + ". Edit your connection configuration file and then restart Steampipe")
		}
	}

	if region == "" {
		region = "us-east-1"
	}
	return region
}

// EventBridgeService returns the service connection for AWS EventBridge service
func EventBridgeService(ctx context.Context, d *plugin.QueryData, region string) (*eventbridge.EventBridge, error) {
	if region == "" {
		return nil, fmt.Errorf("region must be passed EventBridgeService")
	}
	// have we already created and cached the service?
	serviceCacheKey := fmt.Sprintf("eventbridge-%s", region)
	if cachedData, ok := d.ConnectionManager.Cache.Get(serviceCacheKey); ok {
		return cachedData.(*eventbridge.EventBridge), nil
	}
	// so it was not in cache - create service
	sess, err := getSession(ctx, d, region)
	if err != nil {
		return nil, err
	}
	svc := eventbridge.New(sess)
	d.ConnectionManager.Cache.Set(serviceCacheKey, svc)

	return svc, nil
}<|MERGE_RESOLUTION|>--- conflicted
+++ resolved
@@ -507,10 +507,6 @@
 	return svc, nil
 }
 
-<<<<<<< HEAD
-// Route53Resolver returns the service connection for AWS route53resolver service
-func Route53Resolver(ctx context.Context, d *plugin.QueryData, region string) (*route53resolver.Route53Resolver, error) {
-=======
 // RedshiftService returns the service connection for AWS Redshift service
 func RedshiftService(ctx context.Context, d *plugin.QueryData, region string) (*redshift.Redshift, error) {
 	if region == "" {
@@ -534,7 +530,6 @@
 
 // Route53ResolverService returns the service connection for AWS route53resolver service
 func Route53ResolverService(ctx context.Context, d *plugin.QueryData, region string) (*route53resolver.Route53Resolver, error) {
->>>>>>> f69afc05
 	if region == "" {
 		return nil, fmt.Errorf("region must be passed Route53Resolver")
 	}
