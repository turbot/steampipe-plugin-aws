package aws

import (
	"context"
	"fmt"
	"os"

	"github.com/aws/aws-sdk-go/aws"
	"github.com/aws/aws-sdk-go/aws/credentials"
	"github.com/aws/aws-sdk-go/aws/session"
	"github.com/aws/aws-sdk-go/service/accessanalyzer"
	"github.com/aws/aws-sdk-go/service/acm"
	"github.com/aws/aws-sdk-go/service/apigateway"
	"github.com/aws/aws-sdk-go/service/apigatewayv2"
	"github.com/aws/aws-sdk-go/service/applicationautoscaling"
	"github.com/aws/aws-sdk-go/service/autoscaling"
	"github.com/aws/aws-sdk-go/service/backup"
	"github.com/aws/aws-sdk-go/service/cloudformation"
	"github.com/aws/aws-sdk-go/service/cloudtrail"
	"github.com/aws/aws-sdk-go/service/cloudwatch"
	"github.com/aws/aws-sdk-go/service/cloudwatchlogs"
	"github.com/aws/aws-sdk-go/service/codebuild"
	"github.com/aws/aws-sdk-go/service/configservice"
	"github.com/aws/aws-sdk-go/service/databasemigrationservice"
	"github.com/aws/aws-sdk-go/service/dax"
	"github.com/aws/aws-sdk-go/service/dynamodb"
	"github.com/aws/aws-sdk-go/service/ec2"
	"github.com/aws/aws-sdk-go/service/ecr"
	"github.com/aws/aws-sdk-go/service/ecrpublic"
	"github.com/aws/aws-sdk-go/service/ecs"
	"github.com/aws/aws-sdk-go/service/efs"
	"github.com/aws/aws-sdk-go/service/eks"
	"github.com/aws/aws-sdk-go/service/elasticache"
	"github.com/aws/aws-sdk-go/service/elasticbeanstalk"
	"github.com/aws/aws-sdk-go/service/elasticsearchservice"
	"github.com/aws/aws-sdk-go/service/elb"
	"github.com/aws/aws-sdk-go/service/elbv2"
	"github.com/aws/aws-sdk-go/service/emr"
	"github.com/aws/aws-sdk-go/service/eventbridge"
	"github.com/aws/aws-sdk-go/service/firehose"
	"github.com/aws/aws-sdk-go/service/glacier"
	"github.com/aws/aws-sdk-go/service/guardduty"
	"github.com/aws/aws-sdk-go/service/iam"
	"github.com/aws/aws-sdk-go/service/inspector"
	"github.com/aws/aws-sdk-go/service/kinesis"
	"github.com/aws/aws-sdk-go/service/kinesisvideo"
	"github.com/aws/aws-sdk-go/service/kms"
	"github.com/aws/aws-sdk-go/service/lambda"
	"github.com/aws/aws-sdk-go/service/organizations"
	"github.com/aws/aws-sdk-go/service/rds"
	"github.com/aws/aws-sdk-go/service/redshift"
	"github.com/aws/aws-sdk-go/service/route53"
	"github.com/aws/aws-sdk-go/service/route53resolver"
	"github.com/aws/aws-sdk-go/service/s3"
	"github.com/aws/aws-sdk-go/service/s3control"
	"github.com/aws/aws-sdk-go/service/sagemaker"
	"github.com/aws/aws-sdk-go/service/secretsmanager"
	"github.com/aws/aws-sdk-go/service/securityhub"
	"github.com/aws/aws-sdk-go/service/sns"
	"github.com/aws/aws-sdk-go/service/sqs"
	"github.com/aws/aws-sdk-go/service/ssm"
	"github.com/aws/aws-sdk-go/service/sts"
<<<<<<< HEAD
	"github.com/aws/aws-sdk-go/service/waf"
=======
	"github.com/aws/aws-sdk-go/service/wafv2"
	"github.com/aws/aws-sdk-go/service/wellarchitected"
>>>>>>> e0142092

	"github.com/turbot/steampipe-plugin-sdk/plugin"
)

// AccessAnalyzerService returns the service connection for AWS IAM Access Analyzer service
func AccessAnalyzerService(ctx context.Context, d *plugin.QueryData, region string) (*accessanalyzer.AccessAnalyzer, error) {
	if region == "" {
		return nil, fmt.Errorf("region must be passed AccessAnalyzerService")
	}
	// have we already created and cached the service?
	serviceCacheKey := fmt.Sprintf("accessanalyzer-%s", region)
	if cachedData, ok := d.ConnectionManager.Cache.Get(serviceCacheKey); ok {
		return cachedData.(*accessanalyzer.AccessAnalyzer), nil
	}
	// so it was not in cache - create service
	sess, err := getSession(ctx, d, region)
	if err != nil {
		return nil, err
	}
	svc := accessanalyzer.New(sess)
	d.ConnectionManager.Cache.Set(serviceCacheKey, svc)

	return svc, nil
}

// ACMService returns the service connection for AWS ACM service
func ACMService(ctx context.Context, d *plugin.QueryData, region string) (*acm.ACM, error) {
	if region == "" {
		return nil, fmt.Errorf("region must be passed ACMService")
	}
	// have we already created and cached the service?
	serviceCacheKey := fmt.Sprintf("acm-%s", region)
	if cachedData, ok := d.ConnectionManager.Cache.Get(serviceCacheKey); ok {
		return cachedData.(*acm.ACM), nil
	}
	// so it was not in cache - create service
	sess, err := getSession(ctx, d, region)
	if err != nil {
		return nil, err
	}
	svc := acm.New(sess)
	d.ConnectionManager.Cache.Set(serviceCacheKey, svc)

	return svc, nil
}

// APIGatewayService returns the service connection for AWS API Gateway service
func APIGatewayService(ctx context.Context, d *plugin.QueryData, region string) (*apigateway.APIGateway, error) {
	if region == "" {
		return nil, fmt.Errorf("region must be passed APIGateway")
	}
	// have we already created and cached the service?
	serviceCacheKey := fmt.Sprintf("apigateway-%s", region)
	if cachedData, ok := d.ConnectionManager.Cache.Get(serviceCacheKey); ok {
		return cachedData.(*apigateway.APIGateway), nil
	}
	// so it was not in cache - create service
	sess, err := getSession(ctx, d, region)
	if err != nil {
		return nil, err
	}
	svc := apigateway.New(sess)
	d.ConnectionManager.Cache.Set(serviceCacheKey, svc)

	return svc, nil
}

// APIGatewayV2Service returns the service connection for AWS API Gateway V2 service
func APIGatewayV2Service(ctx context.Context, d *plugin.QueryData, region string) (*apigatewayv2.ApiGatewayV2, error) {
	if region == "" {
		return nil, fmt.Errorf("region must be passed APIGatewayV2Service")
	}
	// have we already created and cached the service?
	serviceCacheKey := fmt.Sprintf("apigatewayv2-%s", region)
	if cachedData, ok := d.ConnectionManager.Cache.Get(serviceCacheKey); ok {
		return cachedData.(*apigatewayv2.ApiGatewayV2), nil
	}
	// so it was not in cache - create service
	sess, err := getSession(ctx, d, region)
	if err != nil {
		return nil, err
	}
	svc := apigatewayv2.New(sess)
	d.ConnectionManager.Cache.Set(serviceCacheKey, svc)

	return svc, nil
}

// AutoScalingService returns the service connection for AWS AutoScaling service
func AutoScalingService(ctx context.Context, d *plugin.QueryData, region string) (*autoscaling.AutoScaling, error) {
	if region == "" {
		return nil, fmt.Errorf("region must be passed AutoScalingService")
	}
	// have we already created and cached the service?
	serviceCacheKey := fmt.Sprintf("autoscaling-%s", region)
	if cachedData, ok := d.ConnectionManager.Cache.Get(serviceCacheKey); ok {
		return cachedData.(*autoscaling.AutoScaling), nil
	}
	// so it was not in cache - create service
	sess, err := getSession(ctx, d, region)
	if err != nil {
		return nil, err
	}
	svc := autoscaling.New(sess)
	d.ConnectionManager.Cache.Set(serviceCacheKey, svc)

	return svc, nil
}

// ApplicationAutoScalingService returns the service connection for AWS Application Auto Scaling service
func ApplicationAutoScalingService(ctx context.Context, d *plugin.QueryData, region string) (*applicationautoscaling.ApplicationAutoScaling, error) {
	if region == "" {
		return nil, fmt.Errorf("region must be passed ApplicationAutoScalingService")
	}
	// have we already created and cached the service?
	serviceCacheKey := fmt.Sprintf("applicationautoscaling-%s", region)
	if cachedData, ok := d.ConnectionManager.Cache.Get(serviceCacheKey); ok {
		return cachedData.(*applicationautoscaling.ApplicationAutoScaling), nil
	}
	// so it was not in cache - create service
	sess, err := getSession(ctx, d, region)
	if err != nil {
		return nil, err
	}
	svc := applicationautoscaling.New(sess)
	d.ConnectionManager.Cache.Set(serviceCacheKey, svc)

	return svc, nil
}

// BackupService returns the service connection for AWS Backup service
func BackupService(ctx context.Context, d *plugin.QueryData, region string) (*backup.Backup, error) {
	if region == "" {
		return nil, fmt.Errorf("region must be passed BackupService")
	}
	// have we already created and cached the service?
	serviceCacheKey := fmt.Sprintf("backup-%s", region)
	if cachedData, ok := d.ConnectionManager.Cache.Get(serviceCacheKey); ok {
		return cachedData.(*backup.Backup), nil
	}
	// so it was not in cache - create service
	sess, err := getSession(ctx, d, region)
	if err != nil {
		return nil, err
	}
	svc := backup.New(sess)
	d.ConnectionManager.Cache.Set(serviceCacheKey, svc)
	return svc, nil
}

// CodeBuildService returns the service connection for AWS CodeBuild service
func CodeBuildService(ctx context.Context, d *plugin.QueryData, region string) (*codebuild.CodeBuild, error) {
	if region == "" {
		return nil, fmt.Errorf("region must be passed CodeBuildService")
	}
	// have we already created and cached the service?
	serviceCacheKey := fmt.Sprintf("codebuild-%s", region)
	if cachedData, ok := d.ConnectionManager.Cache.Get(serviceCacheKey); ok {
		return cachedData.(*codebuild.CodeBuild), nil
	}
	// so it was not in cache - create service
	sess, err := getSession(ctx, d, region)
	if err != nil {
		return nil, err
	}
	svc := codebuild.New(sess)
	d.ConnectionManager.Cache.Set(serviceCacheKey, svc)
	return svc, nil
}

// CloudFormationService returns the service connection for AWS CloudFormation service
func CloudFormationService(ctx context.Context, d *plugin.QueryData, region string) (*cloudformation.CloudFormation, error) {
	if region == "" {
		return nil, fmt.Errorf("region must be passed CloudFormationService")
	}
	// have we already created and cached the service?
	serviceCacheKey := fmt.Sprintf("cloudformation-%s", region)
	if cachedData, ok := d.ConnectionManager.Cache.Get(serviceCacheKey); ok {
		return cachedData.(*cloudformation.CloudFormation), nil
	}
	// so it was not in cache - create service
	sess, err := getSession(ctx, d, region)
	if err != nil {
		return nil, err
	}
	svc := cloudformation.New(sess)
	d.ConnectionManager.Cache.Set(serviceCacheKey, svc)

	return svc, nil
}

// CloudWatchService returns the service connection for AWS Cloud Watch service
func CloudWatchService(ctx context.Context, d *plugin.QueryData, region string) (*cloudwatch.CloudWatch, error) {
	if region == "" {
		return nil, fmt.Errorf("region must be passed CloudWatchService")
	}
	// have we already created and cached the service?
	serviceCacheKey := fmt.Sprintf("cloudwatch-%s", region)
	if cachedData, ok := d.ConnectionManager.Cache.Get(serviceCacheKey); ok {
		return cachedData.(*cloudwatch.CloudWatch), nil
	}
	// so it was not in cache - create service
	sess, err := getSession(ctx, d, region)
	if err != nil {
		return nil, err
	}
	svc := cloudwatch.New(sess)
	d.ConnectionManager.Cache.Set(serviceCacheKey, svc)

	return svc, nil
}

// CloudWatchLogsService returns the service connection for AWS Cloud Watch Logs service
func CloudWatchLogsService(ctx context.Context, d *plugin.QueryData, region string) (*cloudwatchlogs.CloudWatchLogs, error) {
	if region == "" {
		return nil, fmt.Errorf("region must be passed CloudWatchLogsService")
	}
	// have we already created and cached the service?
	serviceCacheKey := fmt.Sprintf("cloudwatchlogs-%s", region)
	if cachedData, ok := d.ConnectionManager.Cache.Get(serviceCacheKey); ok {
		return cachedData.(*cloudwatchlogs.CloudWatchLogs), nil
	}
	// so it was not in cache - create service
	sess, err := getSession(ctx, d, region)
	if err != nil {
		return nil, err
	}
	svc := cloudwatchlogs.New(sess)
	d.ConnectionManager.Cache.Set(serviceCacheKey, svc)

	return svc, nil
}

// CloudTrailService returns the service connection for AWS CloudTrail service
func CloudTrailService(ctx context.Context, d *plugin.QueryData, region string) (*cloudtrail.CloudTrail, error) {
	if region == "" {
		return nil, fmt.Errorf("region must be passed CloudTrailService")
	}
	// have we already created and cached the service?
	serviceCacheKey := fmt.Sprintf("cloudtrail-%s", region)
	if cachedData, ok := d.ConnectionManager.Cache.Get(serviceCacheKey); ok {
		return cachedData.(*cloudtrail.CloudTrail), nil
	}
	// so it was not in cache - create service
	sess, err := getSession(ctx, d, region)
	if err != nil {
		return nil, err
	}
	svc := cloudtrail.New(sess)
	d.ConnectionManager.Cache.Set(serviceCacheKey, svc)

	return svc, nil
}

// DaxService returns the service connection for AWS DAX service
func DaxService(ctx context.Context, d *plugin.QueryData, region string) (*dax.DAX, error) {
	if region == "" {
		return nil, fmt.Errorf("region must be passed DaxService")
	}
	// have we already created and cached the service?
	serviceCacheKey := fmt.Sprintf("dax-%s", region)
	if cachedData, ok := d.ConnectionManager.Cache.Get(serviceCacheKey); ok {
		return cachedData.(*dax.DAX), nil
	}
	// so it was not in cache - create service
	sess, err := getSession(ctx, d, region)
	if err != nil {
		return nil, err
	}
	svc := dax.New(sess)
	d.ConnectionManager.Cache.Set(serviceCacheKey, svc)

	return svc, nil
}

// DatabaseMigrationService returns the service connection for AWS Database Migration service
func DatabaseMigrationService(ctx context.Context, d *plugin.QueryData, region string) (*databasemigrationservice.DatabaseMigrationService, error) {
	if region == "" {
		return nil, fmt.Errorf("region must be passed DatabaseMigrationService")
	}
	// have we already created and cached the service?
	serviceCacheKey := fmt.Sprintf("databasemigrationservice-%s", region)
	if cachedData, ok := d.ConnectionManager.Cache.Get(serviceCacheKey); ok {
		return cachedData.(*databasemigrationservice.DatabaseMigrationService), nil
	}
	// so it was not in cache - create service
	sess, err := getSession(ctx, d, region)
	if err != nil {
		return nil, err
	}
	svc := databasemigrationservice.New(sess)
	d.ConnectionManager.Cache.Set(serviceCacheKey, svc)

	return svc, nil
}

// DynamoDbService returns the service connection for AWS DynamoDb service
func DynamoDbService(ctx context.Context, d *plugin.QueryData, region string) (*dynamodb.DynamoDB, error) {
	if region == "" {
		return nil, fmt.Errorf("region must be passed DynamoDbService")
	}
	// have we already created and cached the service?
	serviceCacheKey := fmt.Sprintf("dynamodb-%s", region)
	if cachedData, ok := d.ConnectionManager.Cache.Get(serviceCacheKey); ok {
		return cachedData.(*dynamodb.DynamoDB), nil
	}
	// so it was not in cache - create service
	sess, err := getSession(ctx, d, region)
	if err != nil {
		return nil, err
	}
	svc := dynamodb.New(sess)
	d.ConnectionManager.Cache.Set(serviceCacheKey, svc)

	return svc, nil
}

// Ec2Service returns the service connection for AWS EC2 service
func Ec2Service(ctx context.Context, d *plugin.QueryData, region string) (*ec2.EC2, error) {
	if region == "" {
		return nil, fmt.Errorf("region must be passed Ec2Service")
	}
	// have we already created and cached the service?
	serviceCacheKey := fmt.Sprintf("ec2-%s", region)
	if cachedData, ok := d.ConnectionManager.Cache.Get(serviceCacheKey); ok {
		return cachedData.(*ec2.EC2), nil
	}
	// so it was not in cache - create service
	sess, err := getSession(ctx, d, region)
	if err != nil {
		return nil, err
	}
	svc := ec2.New(sess)
	d.ConnectionManager.Cache.Set(serviceCacheKey, svc)

	return svc, nil
}

// EcrService returns the service connection for AWS ECR service
func EcrService(ctx context.Context, d *plugin.QueryData, region string) (*ecr.ECR, error) {
	if region == "" {
		return nil, fmt.Errorf("region must be passed EcrService")
	}
	// have we already created and cached the service?
	serviceCacheKey := fmt.Sprintf("ecr-%s", region)
	if cachedData, ok := d.ConnectionManager.Cache.Get(serviceCacheKey); ok {
		return cachedData.(*ecr.ECR), nil
	}

	// so it was not in cache - create service
	sess, err := getSession(ctx, d, region)
	if err != nil {
		return nil, err
	}
	svc := ecr.New(sess)
	d.ConnectionManager.Cache.Set(serviceCacheKey, svc)

	return svc, nil
}

// EcrPublicService returns the service connection for AWS ECRPublic service
func EcrPublicService(ctx context.Context, d *plugin.QueryData, region string) (*ecrpublic.ECRPublic, error) {
	if region == "" {
		return nil, fmt.Errorf("region must be passed EcrPublicService")
	}
	// have we already created and cached the service?
	serviceCacheKey := fmt.Sprintf("ecrpublic-%s", region)
	if cachedData, ok := d.ConnectionManager.Cache.Get(serviceCacheKey); ok {
		return cachedData.(*ecrpublic.ECRPublic), nil
	}

	// so it was not in cache - create service
	sess, err := getSession(ctx, d, region)
	if err != nil {
		return nil, err
	}
	svc := ecrpublic.New(sess)
	d.ConnectionManager.Cache.Set(serviceCacheKey, svc)

	return svc, nil
}

// EcsService returns the service connection for AWS ECS service
func EcsService(ctx context.Context, d *plugin.QueryData, region string) (*ecs.ECS, error) {
	if region == "" {
		return nil, fmt.Errorf("region must be passed EcsService")
	}
	// have we already created and cached the service?
	serviceCacheKey := fmt.Sprintf("ecs-%s", region)
	if cachedData, ok := d.ConnectionManager.Cache.Get(serviceCacheKey); ok {
		return cachedData.(*ecs.ECS), nil
	}

	// so it was not in cache - create service
	sess, err := getSession(ctx, d, region)
	if err != nil {
		return nil, err
	}
	svc := ecs.New(sess)
	d.ConnectionManager.Cache.Set(serviceCacheKey, svc)

	return svc, nil
}

// EfsService returns the service connection for AWS Elastic File System service
func EfsService(ctx context.Context, d *plugin.QueryData, region string) (*efs.EFS, error) {
	if region == "" {
		return nil, fmt.Errorf("region must be passed EfsService")
	}

	// have we already created and cached the service?
	serviceCacheKey := fmt.Sprintf("efs-%s", region)
	if cachedData, ok := d.ConnectionManager.Cache.Get(serviceCacheKey); ok {
		return cachedData.(*efs.EFS), nil
	}
	// so it was not in cache - create service
	sess, err := getSession(ctx, d, region)
	if err != nil {
		return nil, err
	}
	svc := efs.New(sess)
	d.ConnectionManager.Cache.Set(serviceCacheKey, svc)

	return svc, nil
}

// EksService returns the service connection for AWS EKS service
func EksService(ctx context.Context, d *plugin.QueryData, region string) (*eks.EKS, error) {
	if region == "" {
		return nil, fmt.Errorf("region must be passed EksService")
	}
	// have we already created and cached the service?
	serviceCacheKey := fmt.Sprintf("eks-%s", region)
	if cachedData, ok := d.ConnectionManager.Cache.Get(serviceCacheKey); ok {
		return cachedData.(*eks.EKS), nil
	}
	// so it was not in cache - create service
	sess, err := getSession(ctx, d, region)
	if err != nil {
		return nil, err
	}
	svc := eks.New(sess)
	d.ConnectionManager.Cache.Set(serviceCacheKey, svc)

	return svc, nil
}

// ElasticBeanstalkService returns the service connection for AWS ElasticBeanstalk service
func ElasticBeanstalkService(ctx context.Context, d *plugin.QueryData, region string) (*elasticbeanstalk.ElasticBeanstalk, error) {
	if region == "" {
		return nil, fmt.Errorf("region must be passed ElasticBeanstalkService")
	}
	// have we already created and cached the service?
	serviceCacheKey := fmt.Sprintf("elasticbeanstalk-%s", region)
	if cachedData, ok := d.ConnectionManager.Cache.Get(serviceCacheKey); ok {
		return cachedData.(*elasticbeanstalk.ElasticBeanstalk), nil
	}
	// so it was not in cache - create service
	sess, err := getSession(ctx, d, region)
	if err != nil {
		return nil, err
	}
	svc := elasticbeanstalk.New(sess)
	d.ConnectionManager.Cache.Set(serviceCacheKey, svc)

	return svc, nil
}

// ElastiCacheService returns the service connection for AWS ElastiCache service
func ElastiCacheService(ctx context.Context, d *plugin.QueryData, region string) (*elasticache.ElastiCache, error) {
	if region == "" {
		return nil, fmt.Errorf("region must be passed ElastiCache")
	}
	// have we already created and cached the service?
	serviceCacheKey := fmt.Sprintf("elasticache-%s", region)
	if cachedData, ok := d.ConnectionManager.Cache.Get(serviceCacheKey); ok {
		return cachedData.(*elasticache.ElastiCache), nil
	}
	// so it was not in cache - create service
	sess, err := getSession(ctx, d, region)
	if err != nil {
		return nil, err
	}
	svc := elasticache.New(sess)
	d.ConnectionManager.Cache.Set(serviceCacheKey, svc)
	return svc, nil
}

// ElasticsearchService returns the service connection for AWS Elasticsearch service
func ElasticsearchService(ctx context.Context, d *plugin.QueryData, region string) (*elasticsearchservice.ElasticsearchService, error) {
	if region == "" {
		return nil, fmt.Errorf("region must be passed ElasticsearchService")
	}
	// have we already created and cached the service?
	serviceCacheKey := fmt.Sprintf("elasticache-%s", region)
	if cachedData, ok := d.ConnectionManager.Cache.Get(serviceCacheKey); ok {
		return cachedData.(*elasticsearchservice.ElasticsearchService), nil
	}
	// so it was not in cache - create service
	sess, err := getSession(ctx, d, region)
	if err != nil {
		return nil, err
	}
	svc := elasticsearchservice.New(sess)
	d.ConnectionManager.Cache.Set(serviceCacheKey, svc)
	return svc, nil
}

// ELBv2Service returns the service connection for AWS EC2 service
func ELBv2Service(ctx context.Context, d *plugin.QueryData, region string) (*elbv2.ELBV2, error) {
	if region == "" {
		return nil, fmt.Errorf("region must be passed ELBv2Service")
	}

	// have we already created and cached the service?
	serviceCacheKey := fmt.Sprintf("elbv2-%s", region)
	if cachedData, ok := d.ConnectionManager.Cache.Get(serviceCacheKey); ok {
		return cachedData.(*elbv2.ELBV2), nil
	}

	// so it was not in cache - create service
	sess, err := getSession(ctx, d, region)
	if err != nil {
		return nil, err
	}
	svc := elbv2.New(sess)
	d.ConnectionManager.Cache.Set(serviceCacheKey, svc)

	return svc, nil
}

// ELBService returns the service connection for AWS ELB Classic service
func ELBService(ctx context.Context, d *plugin.QueryData, region string) (*elb.ELB, error) {
	if region == "" {
		return nil, fmt.Errorf("region must be passed ELBv2Service")
	}

	// have we already created and cached the service?
	serviceCacheKey := fmt.Sprintf("elb-%s", region)
	if cachedData, ok := d.ConnectionManager.Cache.Get(serviceCacheKey); ok {
		return cachedData.(*elb.ELB), nil
	}

	// so it was not in cache - create service
	sess, err := getSession(ctx, d, region)
	if err != nil {
		return nil, err
	}
	svc := elb.New(sess)
	d.ConnectionManager.Cache.Set(serviceCacheKey, svc)

	return svc, nil
}

// EventBridgeService returns the service connection for AWS EventBridge service
func EventBridgeService(ctx context.Context, d *plugin.QueryData, region string) (*eventbridge.EventBridge, error) {
	if region == "" {
		return nil, fmt.Errorf("region must be passed EventBridgeService")
	}

	// have we already created and cached the service?
	serviceCacheKey := fmt.Sprintf("eventbridge-%s", region)
	if cachedData, ok := d.ConnectionManager.Cache.Get(serviceCacheKey); ok {
		return cachedData.(*eventbridge.EventBridge), nil
	}

	// so it was not in cache - create service
	sess, err := getSession(ctx, d, region)
	if err != nil {
		return nil, err
	}
	svc := eventbridge.New(sess)
	d.ConnectionManager.Cache.Set(serviceCacheKey, svc)

	return svc, nil
}

// EmrService returns the service connection for AWS EMR service
func EmrService(ctx context.Context, d *plugin.QueryData, region string) (*emr.EMR, error) {
	if region == "" {
		return nil, fmt.Errorf("region must be passed EmrService")
	}

	// have we already created and cached the service?
	serviceCacheKey := fmt.Sprintf("emr-%s", region)
	if cachedData, ok := d.ConnectionManager.Cache.Get(serviceCacheKey); ok {
		return cachedData.(*emr.EMR), nil
	}

	// so it was not in cache - create service
	sess, err := getSession(ctx, d, region)
	if err != nil {
		return nil, err
	}
	svc := emr.New(sess)
	d.ConnectionManager.Cache.Set(serviceCacheKey, svc)

	return svc, nil
}

// FirehoseService returns the service connection for AWS Kinesis Firehose service
func FirehoseService(ctx context.Context, d *plugin.QueryData, region string) (*firehose.Firehose, error) {
	if region == "" {
		return nil, fmt.Errorf("region must be passed FirehoseService")
	}
	// have we already created and cached the service?
	serviceCacheKey := fmt.Sprintf("firehose-%s", region)
	if cachedData, ok := d.ConnectionManager.Cache.Get(serviceCacheKey); ok {
		return cachedData.(*firehose.Firehose), nil
	}
	// so it was not in cache - create service
	sess, err := getSession(ctx, d, region)
	if err != nil {
		return nil, err
	}
	svc := firehose.New(sess)
	d.ConnectionManager.Cache.Set(serviceCacheKey, svc)

	return svc, nil
}

// GlacierService returns the service connection for AWS Glacier service
func GlacierService(ctx context.Context, d *plugin.QueryData, region string) (*glacier.Glacier, error) {
	if region == "" {
		return nil, fmt.Errorf("region must be passed GlacierService")
	}

	// have we already created and cached the service?
	serviceCacheKey := fmt.Sprintf("glacier-%s", region)
	if cachedData, ok := d.ConnectionManager.Cache.Get(serviceCacheKey); ok {
		return cachedData.(*glacier.Glacier), nil
	}

	// so it was not in cache - create service
	sess, err := getSession(ctx, d, region)
	if err != nil {
		return nil, err
	}
	svc := glacier.New(sess)
	d.ConnectionManager.Cache.Set(serviceCacheKey, svc)

	return svc, nil
}

// GuardDutyService returns the service connection for AWS GuardDuty service
func GuardDutyService(ctx context.Context, d *plugin.QueryData, region string) (*guardduty.GuardDuty, error) {
	if region == "" {
		return nil, fmt.Errorf("region must be passed GuardDutyService")
	}

	// have we already created and cached the service?
	serviceCacheKey := fmt.Sprintf("guardduty-%s", region)
	if cachedData, ok := d.ConnectionManager.Cache.Get(serviceCacheKey); ok {
		return cachedData.(*guardduty.GuardDuty), nil
	}

	// so it was not in cache - create service
	sess, err := getSession(ctx, d, region)
	if err != nil {
		return nil, err
	}
	svc := guardduty.New(sess)
	d.ConnectionManager.Cache.Set(serviceCacheKey, svc)

	return svc, nil
}

// IAMService returns the service connection for AWS IAM service
func IAMService(ctx context.Context, d *plugin.QueryData) (*iam.IAM, error) {
	// have we already created and cached the service?
	serviceCacheKey := "iam"
	if cachedData, ok := d.ConnectionManager.Cache.Get(serviceCacheKey); ok {
		return cachedData.(*iam.IAM), nil
	}
	// so it was not in cache - create service
	sess, err := getSession(ctx, d, GetDefaultAwsRegion(d))
	if err != nil {
		return nil, err
	}
	// svc := iam.New(session.New(&aws.Config{MaxRetries: aws.Int(10)}))
	svc := iam.New(sess)
	d.ConnectionManager.Cache.Set(serviceCacheKey, svc)

	return svc, nil
}

// InspectorService returns the service connection for AWS Inspector service
func InspectorService(ctx context.Context, d *plugin.QueryData, region string) (*inspector.Inspector, error) {
	if region == "" {
		return nil, fmt.Errorf("region must be passed InspectorService")
	}
	// have we already created and cached the service?
	serviceCacheKey := fmt.Sprintf("inspector-%s", region)
	if cachedData, ok := d.ConnectionManager.Cache.Get(serviceCacheKey); ok {
		return cachedData.(*inspector.Inspector), nil
	}
	// so it was not in cache - create service
	sess, err := getSession(ctx, d, region)
	if err != nil {
		return nil, err
	}
	svc := inspector.New(sess)
	d.ConnectionManager.Cache.Set(serviceCacheKey, svc)

	return svc, nil
}

// KinesisService returns the service connection for AWS Kinesis service
func KinesisService(ctx context.Context, d *plugin.QueryData, region string) (*kinesis.Kinesis, error) {
	if region == "" {
		return nil, fmt.Errorf("region must be passed KinesisService")
	}
	// have we already created and cached the service?
	serviceCacheKey := fmt.Sprintf("kinesis-%s", region)
	if cachedData, ok := d.ConnectionManager.Cache.Get(serviceCacheKey); ok {
		return cachedData.(*kinesis.Kinesis), nil
	}
	// so it was not in cache - create service
	sess, err := getSession(ctx, d, region)
	if err != nil {
		return nil, err
	}
	svc := kinesis.New(sess)
	d.ConnectionManager.Cache.Set(serviceCacheKey, svc)

	return svc, nil
}

// KinesisVideoService returns the service connection for AWS Kinesis Video service
func KinesisVideoService(ctx context.Context, d *plugin.QueryData, region string) (*kinesisvideo.KinesisVideo, error) {
	if region == "" {
		return nil, fmt.Errorf("region must be passed Kinesis Video")
	}
	// have we already created and cached the service?
	serviceCacheKey := fmt.Sprintf("kinesisvideo-%s", region)
	if cachedData, ok := d.ConnectionManager.Cache.Get(serviceCacheKey); ok {
		return cachedData.(*kinesisvideo.KinesisVideo), nil
	}
	// so it was not in cache - create service
	sess, err := getSession(ctx, d, region)
	if err != nil {
		return nil, err
	}
	svc := kinesisvideo.New(sess)
	d.ConnectionManager.Cache.Set(serviceCacheKey, svc)

	return svc, nil
}

// KMSService returns the service connection for AWS KMS service
func KMSService(ctx context.Context, d *plugin.QueryData, region string) (*kms.KMS, error) {
	if region == "" {
		return nil, fmt.Errorf("region must be passed KMSService")
	}
	// have we already created and cached the service?
	serviceCacheKey := fmt.Sprintf("kms-%s", region)
	if cachedData, ok := d.ConnectionManager.Cache.Get(serviceCacheKey); ok {
		return cachedData.(*kms.KMS), nil
	}
	// so it was not in cache - create service
	sess, err := getSession(ctx, d, region)
	if err != nil {
		return nil, err
	}
	svc := kms.New(sess)
	d.ConnectionManager.Cache.Set(serviceCacheKey, svc)

	return svc, nil
}

// LambdaService returns the service connection for AWS Lambda service
func LambdaService(ctx context.Context, d *plugin.QueryData, region string) (*lambda.Lambda, error) {
	if region == "" {
		return nil, fmt.Errorf("region must be passed LambdaService")
	}
	// have we already created and cached the service?
	serviceCacheKey := fmt.Sprintf("lambda-%s", region)
	if cachedData, ok := d.ConnectionManager.Cache.Get(serviceCacheKey); ok {
		return cachedData.(*lambda.Lambda), nil
	}
	// so it was not in cache - create service
	sess, err := getSession(ctx, d, region)
	if err != nil {
		return nil, err
	}
	svc := lambda.New(sess)
	d.ConnectionManager.Cache.Set(serviceCacheKey, svc)

	return svc, nil
}

// OrganizationService returns the service connection for AWS Organization service
func OrganizationService(ctx context.Context, d *plugin.QueryData) (*organizations.Organizations, error) {
	// have we already created and cached the service?
	serviceCacheKey := "Organization"
	if cachedData, ok := d.ConnectionManager.Cache.Get(serviceCacheKey); ok {
		return cachedData.(*organizations.Organizations), nil
	}
	// so it was not in cache - create service
	sess, err := getSession(ctx, d, GetDefaultAwsRegion(d))
	if err != nil {
		return nil, err
	}
	svc := organizations.New(sess)
	d.ConnectionManager.Cache.Set(serviceCacheKey, svc)

	return svc, nil
}

// ConfigService returns the service connection for AWS Config  service
func ConfigService(ctx context.Context, d *plugin.QueryData, region string) (*configservice.ConfigService, error) {
	if region == "" {
		return nil, fmt.Errorf("region must be passed ConfigService")
	}
	// have we already created and cached the service?
	serviceCacheKey := fmt.Sprintf("configservice-%s", region)
	if cachedData, ok := d.ConnectionManager.Cache.Get(serviceCacheKey); ok {
		return cachedData.(*configservice.ConfigService), nil
	}
	// so it was not in cache - create service
	sess, err := getSession(ctx, d, region)
	if err != nil {
		return nil, err
	}
	svc := configservice.New(sess)
	d.ConnectionManager.Cache.Set(serviceCacheKey, svc)

	return svc, nil
}

// RDSService returns the service connection for AWS RDS service
func RDSService(ctx context.Context, d *plugin.QueryData, region string) (*rds.RDS, error) {
	if region == "" {
		return nil, fmt.Errorf("region must be passed RDSService")
	}
	// have we already created and cached the service?
	serviceCacheKey := fmt.Sprintf("rds-%s", region)
	if cachedData, ok := d.ConnectionManager.Cache.Get(serviceCacheKey); ok {
		return cachedData.(*rds.RDS), nil
	}
	// so it was not in cache - create service
	sess, err := getSession(ctx, d, region)
	if err != nil {
		return nil, err
	}
	svc := rds.New(sess)
	d.ConnectionManager.Cache.Set(serviceCacheKey, svc)

	return svc, nil
}

// RedshiftService returns the service connection for AWS Redshift service
func RedshiftService(ctx context.Context, d *plugin.QueryData, region string) (*redshift.Redshift, error) {
	if region == "" {
		return nil, fmt.Errorf("region must be passed Redshift")
	}
	// have we already created and cached the service?
	serviceCacheKey := fmt.Sprintf("redshift-%s", region)
	if cachedData, ok := d.ConnectionManager.Cache.Get(serviceCacheKey); ok {
		return cachedData.(*redshift.Redshift), nil
	}
	// so it was not in cache - create service
	sess, err := getSession(ctx, d, region)
	if err != nil {
		return nil, err
	}
	svc := redshift.New(sess)
	d.ConnectionManager.Cache.Set(serviceCacheKey, svc)

	return svc, nil
}

// Route53ResolverService returns the service connection for AWS route53resolver service
func Route53ResolverService(ctx context.Context, d *plugin.QueryData, region string) (*route53resolver.Route53Resolver, error) {
	if region == "" {
		return nil, fmt.Errorf("region must be passed Route53Resolver")
	}
	// have we already created and cached the service?
	serviceCacheKey := fmt.Sprintf("route53resolver-%s", region)
	if cachedData, ok := d.ConnectionManager.Cache.Get(serviceCacheKey); ok {
		return cachedData.(*route53resolver.Route53Resolver), nil
	}
	// so it was not in cache - create service
	sess, err := getSession(ctx, d, region)
	if err != nil {
		return nil, err
	}
	svc := route53resolver.New(sess)
	d.ConnectionManager.Cache.Set(serviceCacheKey, svc)
	return svc, nil
}

// Route53Service returns the service connection for AWS route53 service
func Route53Service(ctx context.Context, d *plugin.QueryData) (*route53.Route53, error) {
	// have we already created and cached the service?
	serviceCacheKey := fmt.Sprintf("route53")
	if cachedData, ok := d.ConnectionManager.Cache.Get(serviceCacheKey); ok {
		return cachedData.(*route53.Route53), nil
	}
	// so it was not in cache - create service
	sess, err := getSession(ctx, d, GetDefaultAwsRegion(d))
	if err != nil {
		return nil, err
	}
	svc := route53.New(sess)
	d.ConnectionManager.Cache.Set(serviceCacheKey, svc)
	return svc, nil
}

// SecretsManagerService returns the service connection for AWS secretsManager service
func SecretsManagerService(ctx context.Context, d *plugin.QueryData, region string) (*secretsmanager.SecretsManager, error) {
	if region == "" {
		return nil, fmt.Errorf("region must be passed SecretsManagerService")
	}
	// have we already created and cached the service?
	serviceCacheKey := fmt.Sprintf("secretsManager-%s", region)
	if cachedData, ok := d.ConnectionManager.Cache.Get(serviceCacheKey); ok {
		return cachedData.(*secretsmanager.SecretsManager), nil
	}
	// so it was not in cache - create service
	sess, err := getSession(ctx, d, region)
	if err != nil {
		return nil, err
	}
	svc := secretsmanager.New(sess)
	d.ConnectionManager.Cache.Set(serviceCacheKey, svc)
	return svc, nil
}

// SecurityHubService returns the service connection for AWS securityHub service
func SecurityHubService(ctx context.Context, d *plugin.QueryData, region string) (*securityhub.SecurityHub, error) {
	if region == "" {
		return nil, fmt.Errorf("region must be passed SecurityHubService")
	}
	// have we already created and cached the service?
	serviceCacheKey := fmt.Sprintf("securityHub-%s", region)
	if cachedData, ok := d.ConnectionManager.Cache.Get(serviceCacheKey); ok {
		return cachedData.(*securityhub.SecurityHub), nil
	}
	// so it was not in cache - create service
	sess, err := getSession(ctx, d, region)
	if err != nil {
		return nil, err
	}
	svc := securityhub.New(sess)
	d.ConnectionManager.Cache.Set(serviceCacheKey, svc)
	return svc, nil
}

// S3ControlService returns the service connection for AWS s3control service
func S3ControlService(ctx context.Context, d *plugin.QueryData, region string) (*s3control.S3Control, error) {
	if region == "" {
		return nil, fmt.Errorf("region must be passed S3ControlService")
	}

	// have we already created and cached the service?
	serviceCacheKey := fmt.Sprintf("s3control-%s", region)
	if cachedData, ok := d.ConnectionManager.Cache.Get(serviceCacheKey); ok {
		return cachedData.(*s3control.S3Control), nil
	}
	// so it was not in cache - create service
	sess, err := getSession(ctx, d, region)
	if err != nil {
		return nil, err
	}
	svc := s3control.New(sess)
	d.ConnectionManager.Cache.Set(serviceCacheKey, svc)

	return svc, nil
}

// S3Service returns the service connection for AWS S3 service
func S3Service(ctx context.Context, d *plugin.QueryData, region string) (*s3.S3, error) {
	if region == "" {
		return nil, fmt.Errorf("region must be passed S3Service")
	}
	// have we already created and cached the service?
	serviceCacheKey := fmt.Sprintf("s3-%s", region)
	if cachedData, ok := d.ConnectionManager.Cache.Get(serviceCacheKey); ok {
		return cachedData.(*s3.S3), nil
	}
	// so it was not in cache - create service
	sess, err := getSession(ctx, d, region)
	if err != nil {
		return nil, err
	}
	svc := s3.New(sess)
	d.ConnectionManager.Cache.Set(serviceCacheKey, svc)

	return svc, nil
}

// SageMakerService returns the service connection for AWS SageMaker service
func SageMakerService(ctx context.Context, d *plugin.QueryData, region string) (*sagemaker.SageMaker, error) {
	if region == "" {
		return nil, fmt.Errorf("region must be passed SageMakerService")
	}
	// have we already created and cached the service?
	serviceCacheKey := fmt.Sprintf("sagemaker-%s", region)
	if cachedData, ok := d.ConnectionManager.Cache.Get(serviceCacheKey); ok {
		return cachedData.(*sagemaker.SageMaker), nil
	}
	// so it was not in cache - create service
	sess, err := getSession(ctx, d, region)
	if err != nil {
		return nil, err
	}
	svc := sagemaker.New(sess)
	d.ConnectionManager.Cache.Set(serviceCacheKey, svc)
	return svc, nil
}

// SNSService returns the service connection for AWS SNS service
func SNSService(ctx context.Context, d *plugin.QueryData, region string) (*sns.SNS, error) {
	if region == "" {
		return nil, fmt.Errorf("region must be passed SNSService")
	}
	// have we already created and cached the service?
	serviceCacheKey := fmt.Sprintf("sns-%s", region)
	if cachedData, ok := d.ConnectionManager.Cache.Get(serviceCacheKey); ok {
		return cachedData.(*sns.SNS), nil
	}
	// so it was not in cache - create service
	sess, err := getSession(ctx, d, region)
	if err != nil {
		return nil, err
	}
	svc := sns.New(sess)
	d.ConnectionManager.Cache.Set(serviceCacheKey, svc)

	return svc, nil
}

// SQSService returns the service connection for AWS SQS service
func SQSService(ctx context.Context, d *plugin.QueryData, region string) (*sqs.SQS, error) {
	if region == "" {
		return nil, fmt.Errorf("region must be passed SQSService")
	}
	// have we already created and cached the service?
	serviceCacheKey := fmt.Sprintf("sqs-%s", region)
	if cachedData, ok := d.ConnectionManager.Cache.Get(serviceCacheKey); ok {
		return cachedData.(*sqs.SQS), nil
	}
	// so it was not in cache - create service
	sess, err := getSession(ctx, d, region)
	if err != nil {
		return nil, err
	}
	svc := sqs.New(sess)
	d.ConnectionManager.Cache.Set(serviceCacheKey, svc)

	return svc, nil
}

// SsmService returns the service connection for AWS SSM service
func SsmService(ctx context.Context, d *plugin.QueryData, region string) (*ssm.SSM, error) {
	if region == "" {
		return nil, fmt.Errorf("region must be passed SsmService")
	}
	// have we already created and cached the service?
	serviceCacheKey := fmt.Sprintf("ssm-%s", region)
	if cachedData, ok := d.ConnectionManager.Cache.Get(serviceCacheKey); ok {
		return cachedData.(*ssm.SSM), nil
	}
	// so it was not in cache - create service
	sess, err := getSession(ctx, d, region)
	if err != nil {
		return nil, err
	}
	svc := ssm.New(sess)
	d.ConnectionManager.Cache.Set(serviceCacheKey, svc)

	return svc, nil
}

// StsService returns the service connection for AWS STS service
func StsService(ctx context.Context, d *plugin.QueryData) (*sts.STS, error) {
	// have we already created and cached the service?
	serviceCacheKey := "sts"
	if cachedData, ok := d.ConnectionManager.Cache.Get(serviceCacheKey); ok {
		return cachedData.(*sts.STS), nil
	}
	// so it was not in cache - create service
	sess, err := getSession(ctx, d, GetDefaultAwsRegion(d))
	if err != nil {
		return nil, err
	}
	svc := sts.New(sess)
	d.ConnectionManager.Cache.Set(serviceCacheKey, svc)

	return svc, nil
}

<<<<<<< HEAD
// WAFService returns the service connection for AWS WAF service
func WAFService(ctx context.Context, d *plugin.QueryData) (*waf.WAF, error) {
	
	// have we already created and cached the service?
	serviceCacheKey := "waf"
	if cachedData, ok := d.ConnectionManager.Cache.Get(serviceCacheKey); ok {
		return cachedData.(*waf.WAF), nil
	}

	// so it was not in cache - create service
	sess, err := getSession(ctx, d, GetDefaultAwsRegion(d))
	if err != nil {
		return nil, err
	}
	svc := waf.New(sess)
=======
// WAFv2Service returns the service connection for AWS WAFv2 service
func WAFv2Service(ctx context.Context, d *plugin.QueryData, region string) (*wafv2.WAFV2, error) {
	if region == "" {
		return nil, fmt.Errorf("region must be passed WAFv2")
	}
	// have we already created and cached the service?
	serviceCacheKey := fmt.Sprintf("wafv2-%s", region)
	if cachedData, ok := d.ConnectionManager.Cache.Get(serviceCacheKey); ok {
		return cachedData.(*wafv2.WAFV2), nil
	}
	// so it was not in cache - create service
	sess, err := getSession(ctx, d, region)
	if err != nil {
		return nil, err
	}
	svc := wafv2.New(sess)
	d.ConnectionManager.Cache.Set(serviceCacheKey, svc)

	return svc, nil
}

// WellArchitectedService returns the service connection for AWS Well-Architected service
func WellArchitectedService(ctx context.Context, d *plugin.QueryData, region string) (*wellarchitected.WellArchitected, error) {
	if region == "" {
		return nil, fmt.Errorf("region must be passed WellArchitectedService")
	}
	// have we already created and cached the service?
	serviceCacheKey := fmt.Sprintf("wellarchitected-%s", region)
	if cachedData, ok := d.ConnectionManager.Cache.Get(serviceCacheKey); ok {
		return cachedData.(*wellarchitected.WellArchitected), nil
	}
	// so it was not in cache - create service
	sess, err := getSession(ctx, d, region)
	if err != nil {
		return nil, err
	}
	svc := wellarchitected.New(sess)
>>>>>>> e0142092
	d.ConnectionManager.Cache.Set(serviceCacheKey, svc)

	return svc, nil
}

func getSession(ctx context.Context, d *plugin.QueryData, region string) (*session.Session, error) {
	// get aws config info
	awsConfig := GetConfig(d.Connection)
	sessionOptions := session.Options{
		SharedConfigState: session.SharedConfigEnable,
	}

	if &awsConfig != nil {
		if awsConfig.Profile != nil {
			sessionOptions.Profile = *awsConfig.Profile
		}
		if awsConfig.AccessKey != nil && awsConfig.SecretKey == nil {
			return nil, fmt.Errorf("Partial credentials found in connection config, missing: secret_key")
		} else if awsConfig.SecretKey != nil && awsConfig.AccessKey == nil {
			return nil, fmt.Errorf("Partial credentials found in connection config, missing: access_key")
		} else if awsConfig.AccessKey != nil && awsConfig.SecretKey != nil {
			sessionOptions.Config.Credentials = credentials.NewStaticCredentials(
				*awsConfig.AccessKey, *awsConfig.SecretKey, "",
			)

			if awsConfig.SessionToken != nil {
				sessionOptions.Config.Credentials = credentials.NewStaticCredentials(
					*awsConfig.AccessKey, *awsConfig.SecretKey, *awsConfig.SessionToken,
				)
			}
		}
	}

	// TODO is it correct to always pass region to session?
	// have we cached a session?
	sessionCacheKey := fmt.Sprintf("session-%s", region)
	if cachedData, ok := d.ConnectionManager.Cache.Get(sessionCacheKey); ok {
		return cachedData.(*session.Session), nil
	}

	// so it was not in cache - create a session
	// sess, err := session.NewSession(&aws.Config{Region: &region, MaxRetries: aws.Int(10)})

	sessionOptions.Config.Region = &region
	sessionOptions.Config.MaxRetries = aws.Int(10)

	// so it was not in cache - create a session
	sess, err := session.NewSessionWithOptions(sessionOptions)
	if err != nil {
		return nil, err
	}
	// save session in cache
	d.ConnectionManager.Cache.Set(sessionCacheKey, sess)

	return sess, nil
}

// GetDefaultRegion returns the default region used
func GetDefaultRegion() string {
	os.Setenv("AWS_SDK_LOAD_CONFIG", "1")
	session, err := session.NewSession(aws.NewConfig())
	if err != nil {
		panic(err)
	}

	region := *session.Config.Region
	if region == "" {
		// get aws config info
		panic("\n\n'regions' must be set in the connection configuration. Edit your connection configuration file and then restart Steampipe")
	}
	return region
}

// GetDefaultAwsRegion returns the default region for AWS partiton
// if not set by Env variable or in aws profile or i
func GetDefaultAwsRegion(d *plugin.QueryData) string {
	// have we already created and cached the service?
	serviceCacheKey := "GetDefaultAwsRegion"
	if cachedData, ok := d.ConnectionManager.Cache.Get(serviceCacheKey); ok {
		return cachedData.(string)
	}

	// get aws config info
	awsConfig := GetConfig(d.Connection)

	var regions []string
	var region string

	if &awsConfig != nil && awsConfig.Regions != nil {
		regions = GetConfig(d.Connection).Regions
	}

	if len(getInvalidRegions(regions)) < 1 {
		os.Setenv("AWS_SDK_LOAD_CONFIG", "1")
		session, err := session.NewSession(aws.NewConfig())
		if err != nil {
			panic(err)
		}
		region = *session.Config.Region
	} else {
		// Set the first region in regions list to be default region
		region = regions[0]

		// check if it is a valid region
		if len(getInvalidRegions([]string{region})) > 0 {
			panic("\n\nConnection config have invalid region: " + region + ". Edit your connection configuration file and then restart Steampipe")
		}
	}

	if region == "" {
		region = "us-east-1"
	}
	return region
}<|MERGE_RESOLUTION|>--- conflicted
+++ resolved
@@ -60,12 +60,9 @@
 	"github.com/aws/aws-sdk-go/service/sqs"
 	"github.com/aws/aws-sdk-go/service/ssm"
 	"github.com/aws/aws-sdk-go/service/sts"
-<<<<<<< HEAD
 	"github.com/aws/aws-sdk-go/service/waf"
-=======
 	"github.com/aws/aws-sdk-go/service/wafv2"
 	"github.com/aws/aws-sdk-go/service/wellarchitected"
->>>>>>> e0142092
 
 	"github.com/turbot/steampipe-plugin-sdk/plugin"
 )
@@ -1159,10 +1156,9 @@
 	return svc, nil
 }
 
-<<<<<<< HEAD
 // WAFService returns the service connection for AWS WAF service
 func WAFService(ctx context.Context, d *plugin.QueryData) (*waf.WAF, error) {
-	
+
 	// have we already created and cached the service?
 	serviceCacheKey := "waf"
 	if cachedData, ok := d.ConnectionManager.Cache.Get(serviceCacheKey); ok {
@@ -1175,7 +1171,11 @@
 		return nil, err
 	}
 	svc := waf.New(sess)
-=======
+	d.ConnectionManager.Cache.Set(serviceCacheKey, svc)
+
+	return svc, nil
+}
+
 // WAFv2Service returns the service connection for AWS WAFv2 service
 func WAFv2Service(ctx context.Context, d *plugin.QueryData, region string) (*wafv2.WAFV2, error) {
 	if region == "" {
@@ -1213,7 +1213,6 @@
 		return nil, err
 	}
 	svc := wellarchitected.New(sess)
->>>>>>> e0142092
 	d.ConnectionManager.Cache.Set(serviceCacheKey, svc)
 
 	return svc, nil
