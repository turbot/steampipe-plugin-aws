--- conflicted
+++ resolved
@@ -30,12 +30,9 @@
 	"github.com/aws/aws-sdk-go/service/elbv2"
 	"github.com/aws/aws-sdk-go/service/emr"
 	"github.com/aws/aws-sdk-go/service/eventbridge"
-<<<<<<< HEAD
-	"github.com/aws/aws-sdk-go/service/guardduty"
-=======
 	"github.com/aws/aws-sdk-go/service/firehose"
 	"github.com/aws/aws-sdk-go/service/glacier"
->>>>>>> 12b24857
+	"github.com/aws/aws-sdk-go/service/guardduty"
 	"github.com/aws/aws-sdk-go/service/iam"
 	"github.com/aws/aws-sdk-go/service/inspector"
 	"github.com/aws/aws-sdk-go/service/kinesis"
@@ -486,7 +483,50 @@
 	return svc, nil
 }
 
-<<<<<<< HEAD
+// FirehoseService returns the service connection for AWS Kinesis Firehose service
+func FirehoseService(ctx context.Context, d *plugin.QueryData, region string) (*firehose.Firehose, error) {
+	if region == "" {
+		return nil, fmt.Errorf("region must be passed FirehoseService")
+	}
+	// have we already created and cached the service?
+	serviceCacheKey := fmt.Sprintf("firehose-%s", region)
+	if cachedData, ok := d.ConnectionManager.Cache.Get(serviceCacheKey); ok {
+		return cachedData.(*firehose.Firehose), nil
+	}
+	// so it was not in cache - create service
+	sess, err := getSession(ctx, d, region)
+	if err != nil {
+		return nil, err
+	}
+	svc := firehose.New(sess)
+	d.ConnectionManager.Cache.Set(serviceCacheKey, svc)
+
+	return svc, nil
+}
+
+// GlacierService returns the service connection for AWS Glacier service
+func GlacierService(ctx context.Context, d *plugin.QueryData, region string) (*glacier.Glacier, error) {
+	if region == "" {
+		return nil, fmt.Errorf("region must be passed GlacierService")
+	}
+
+	// have we already created and cached the service?
+	serviceCacheKey := fmt.Sprintf("glacier-%s", region)
+	if cachedData, ok := d.ConnectionManager.Cache.Get(serviceCacheKey); ok {
+		return cachedData.(*glacier.Glacier), nil
+	}
+
+	// so it was not in cache - create service
+	sess, err := getSession(ctx, d, region)
+	if err != nil {
+		return nil, err
+	}
+	svc := glacier.New(sess)
+	d.ConnectionManager.Cache.Set(serviceCacheKey, svc)
+
+	return svc, nil
+}
+
 // GuardDutyService returns the service connection for AWS GuardDuty service
 func GuardDutyService(ctx context.Context, d *plugin.QueryData, region string) (*guardduty.GuardDuty, error) {
 	if region == "" {
@@ -497,51 +537,14 @@
 	serviceCacheKey := fmt.Sprintf("guardduty-%s", region)
 	if cachedData, ok := d.ConnectionManager.Cache.Get(serviceCacheKey); ok {
 		return cachedData.(*guardduty.GuardDuty), nil
-=======
-// FirehoseService returns the service connection for AWS Kinesis Firehose service
-func FirehoseService(ctx context.Context, d *plugin.QueryData, region string) (*firehose.Firehose, error) {
-	if region == "" {
-		return nil, fmt.Errorf("region must be passed FirehoseService")
-	}
-	// have we already created and cached the service?
-	serviceCacheKey := fmt.Sprintf("firehose-%s", region)
-	if cachedData, ok := d.ConnectionManager.Cache.Get(serviceCacheKey); ok {
-		return cachedData.(*firehose.Firehose), nil
-	}
-	// so it was not in cache - create service
-	sess, err := getSession(ctx, d, region)
-	if err != nil {
-		return nil, err
-	}
-	svc := firehose.New(sess)
-	d.ConnectionManager.Cache.Set(serviceCacheKey, svc)
-
-	return svc, nil
-}
-
-// GlacierService returns the service connection for AWS Glacier service
-func GlacierService(ctx context.Context, d *plugin.QueryData, region string) (*glacier.Glacier, error) {
-	if region == "" {
-		return nil, fmt.Errorf("region must be passed GlacierService")
-	}
-
-	// have we already created and cached the service?
-	serviceCacheKey := fmt.Sprintf("glacier-%s", region)
-	if cachedData, ok := d.ConnectionManager.Cache.Get(serviceCacheKey); ok {
-		return cachedData.(*glacier.Glacier), nil
->>>>>>> 12b24857
-	}
-
-	// so it was not in cache - create service
-	sess, err := getSession(ctx, d, region)
-	if err != nil {
-		return nil, err
-	}
-<<<<<<< HEAD
+	}
+
+	// so it was not in cache - create service
+	sess, err := getSession(ctx, d, region)
+	if err != nil {
+		return nil, err
+	}
 	svc := guardduty.New(sess)
-=======
-	svc := glacier.New(sess)
->>>>>>> 12b24857
 	d.ConnectionManager.Cache.Set(serviceCacheKey, svc)
 
 	return svc, nil
