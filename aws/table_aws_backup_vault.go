package aws

import (
	"context"
	"errors"
	"strings"

	"github.com/aws/aws-sdk-go-v2/aws"
	"github.com/aws/aws-sdk-go-v2/service/backup"
	"github.com/aws/aws-sdk-go-v2/service/backup/types"
	"github.com/aws/smithy-go"

	"github.com/turbot/steampipe-plugin-sdk/v4/grpc/proto"
	"github.com/turbot/steampipe-plugin-sdk/v4/plugin"
	"github.com/turbot/steampipe-plugin-sdk/v4/plugin/transform"
)

//// TABLE DEFINITION

func tableAwsBackupVault(_ context.Context) *plugin.Table {
	return &plugin.Table{
		Name:        "aws_backup_vault",
		Description: "AWS Backup Vault",
		Get: &plugin.GetConfig{
			KeyColumns: plugin.SingleColumn("name"),
			// DescribeBackupVault API returns AccessDeniedException instead of a not found error when it is called for vaults that do not exist
			IgnoreConfig: &plugin.IgnoreConfig{
				ShouldIgnoreErrorFunc: isNotFoundErrorV2([]string{"InvalidParameter", "AccessDeniedException"}),
			},
			Hydrate: getAwsBackupVault,
		},
		List: &plugin.ListConfig{
			Hydrate: listAwsBackupVaults,
		},
		GetMatrixItemFunc: BuildRegionList,
		Columns: awsRegionalColumns([]*plugin.Column{
			{
				Name:        "name",
				Description: "The name of a logical container where backups are stored.",
				Type:        proto.ColumnType_STRING,
				Transform:   transform.FromField("BackupVaultName"),
			},
			{
				Name:        "arn",
				Description: "An Amazon Resource Name (ARN) that uniquely identifies a backup vault.",
				Type:        proto.ColumnType_STRING,
				Transform:   transform.FromField("BackupVaultArn"),
			},
			{
				Name:        "creation_date",
				Description: "The date and time a resource backup is created.",
				Type:        proto.ColumnType_TIMESTAMP,
			},
			{
				Name:        "creator_request_id",
				Description: "An unique string that identifies the request and allows failed requests to be retried without the risk of running the operation twice.",
				Type:        proto.ColumnType_STRING,
			},
			{
				Name:        "encryption_key_arn",
				Description: "The server-side encryption key that is used to protect your backups.",
				Type:        proto.ColumnType_STRING,
			},
			{
				Name:        "number_of_recovery_points",
				Description: "The number of recovery points that are stored in a backup vault.",
				Type:        proto.ColumnType_DOUBLE,
			},
			{
				Name:        "sns_topic_arn",
				Description: "An ARN that uniquely identifies an Amazon Simple Notification Service.",
				Type:        proto.ColumnType_STRING,
				Hydrate:     getAwsBackupVaultNotification,
				Transform:   transform.FromField("SNSTopicArn"),
			},
			{
				Name:        "policy",
				Description: "The backup vault access policy document in JSON format.",
				Type:        proto.ColumnType_JSON,
				Hydrate:     getAwsBackupVaultAccessPolicy,
			},
			{
				Name:        "policy_std",
				Description: "Contains the backup vault access policy document in a canonical form for easier searching.",
				Type:        proto.ColumnType_JSON,
				Hydrate:     getAwsBackupVaultAccessPolicy,
				Transform:   transform.FromField("Policy").Transform(unescape).Transform(policyToCanonical),
			},
			{
				Name:        "backup_vault_events",
				Description: "An array of events that indicate the status of jobs to back up resources to the backup vault.",
				Type:        proto.ColumnType_JSON,
				Hydrate:     getAwsBackupVaultNotification,
			},

			// Steampipe standard columns
			{
				Name:        "title",
				Description: resourceInterfaceDescription("title"),
				Type:        proto.ColumnType_STRING,
				Transform:   transform.FromField("BackupVaultName"),
			},
			{
				Name:        "akas",
				Description: resourceInterfaceDescription("akas"),
				Type:        proto.ColumnType_JSON,
				Transform:   transform.FromField("BackupVaultArn").Transform(arnToAkas),
			},
		}),
	}
}

//// LIST FUNCTION

func listAwsBackupVaults(ctx context.Context, d *plugin.QueryData, _ *plugin.HydrateData) (interface{}, error) {
	// Create session
	svc, err := BackupClient(ctx, d)
	if err != nil {
		plugin.Logger(ctx).Error("aws_backup_vault.listAwsBackupVaults", "connection_error", err)
		return nil, err
	}
<<<<<<< HEAD
	if svc == nil {
		// Unsupported region, return no data
		return nil, nil
	}

	// Unsupported region check
=======
>>>>>>> 909648ae
	if svc == nil {
		// Unsupported region, return no data
		return nil, nil
	}

	// Limiting the results
	maxLimit := int32(1000)
	if d.QueryContext.Limit != nil {
		limit := int32(*d.QueryContext.Limit)
		if limit < maxLimit {
			if limit < 1 {
				maxLimit = 1
			} else {
				maxLimit = limit
			}
		}
	}

	input := &backup.ListBackupVaultsInput{
		MaxResults: aws.Int32(maxLimit),
	}

	paginator := backup.NewListBackupVaultsPaginator(svc, input, func(o *backup.ListBackupVaultsPaginatorOptions) {
		o.Limit = maxLimit
		o.StopOnDuplicateToken = true
	})

	// List call
	for paginator.HasMorePages() {
		output, err := paginator.NextPage(ctx)
		if err != nil {
			plugin.Logger(ctx).Error("aws_backup_vault.listAwsBackupVaults", "api_error", err)
			return nil, err
		}

		for _, items := range output.BackupVaultList {
			d.StreamListItem(ctx, items)

			// Context can be cancelled due to manual cancellation or the limit has been hit
			if d.QueryStatus.RowsRemaining(ctx) == 0 {
				return nil, nil
			}
		}
	}

	return nil, err
}

//// HYDRATE FUNCTIONS

func getAwsBackupVault(ctx context.Context, d *plugin.QueryData, h *plugin.HydrateData) (interface{}, error) {
	// Create Session
	svc, err := BackupClient(ctx, d)
	if err != nil {
		plugin.Logger(ctx).Error("aws_backup_vault.getAwsBackupVault", "connection_error", err)
		return nil, err
	}
<<<<<<< HEAD
	if svc == nil {
		// Unsupported region, return no data
		return nil, nil
	}

	// Unsupported region check
=======
>>>>>>> 909648ae
	if svc == nil {
		// Unsupported region, return no data
		return nil, nil
	}

	var name string
	if h.Item != nil {
		vault := h.Item.(types.BackupVaultListMember)
		name = *vault.BackupVaultName
	} else {
		name = d.KeyColumnQuals["name"].GetStringValue()
	}

	params := &backup.DescribeBackupVaultInput{
		BackupVaultName: aws.String(name),
	}

	op, err := svc.DescribeBackupVault(ctx, params)
	if err != nil {
		plugin.Logger(ctx).Error("aws_backup_vault.getAwsBackupVault", "api_error", err)
		return nil, err
	}

	return op, nil
}

func getAwsBackupVaultNotification(ctx context.Context, d *plugin.QueryData, h *plugin.HydrateData) (interface{}, error) {
	// Create Session
	svc, err := BackupClient(ctx, d)
	if err != nil {
		plugin.Logger(ctx).Error("aws_backup_vault.getAwsBackupVaultNotification", "connection_error", err)
		return nil, err
	}
	if svc == nil {
		// Unsupported region, return no data
		return nil, nil
	}

	if svc == nil {
		// Unsupported region, return no data
		return nil, nil
	}
	
	name := vaultID(h.Item)

	params := &backup.GetBackupVaultNotificationsInput{
		BackupVaultName: aws.String(name),
	}

	op, err := svc.GetBackupVaultNotifications(ctx, params)
	if err != nil {

		if strings.Contains(err.Error(), "Failed reading notifications from database for Backup vault ") {
			return &backup.GetBackupVaultNotificationsOutput{}, nil
		}

		var ae smithy.APIError
		if errors.As(err, &ae) {
			if ae.ErrorCode() == "ResourceNotFoundException" || ae.ErrorCode() == "InvalidParameter" {
				return &backup.GetBackupVaultNotificationsOutput{}, nil
			}
		}
		plugin.Logger(ctx).Error("aws_backup_vault.getAwsBackupVaultNotification", "api_error", err)
		return nil, err
	}
	return op, nil
}

func getAwsBackupVaultAccessPolicy(ctx context.Context, d *plugin.QueryData, h *plugin.HydrateData) (interface{}, error) {
	// Create Session
	svc, err := BackupClient(ctx, d)
	if err != nil {
		plugin.Logger(ctx).Error("aws_backup_vault.getAwsBackupVaultAccessPolicy", "connection_error", err)
		return nil, err
	}
	if svc == nil {
		// Unsupported region, return no data
		return nil, nil
	}

	name := vaultID(h.Item)
	params := &backup.GetBackupVaultAccessPolicyInput{
		BackupVaultName: aws.String(name),
	}

	op, err := svc.GetBackupVaultAccessPolicy(ctx, params)
	if err != nil {
		plugin.Logger(ctx).Error("aws_backup_vault.getAwsBackupVaultAccessPolicy", "api_error", err)
		var ae smithy.APIError
		if errors.As(err, &ae) {
			if ae.ErrorCode() == "ResourceNotFoundException" || ae.ErrorCode() == "InvalidParameter" {
				return backup.GetBackupVaultNotificationsOutput{}, nil
			}
		}
		return nil, err
	}

	return op, nil
}

func vaultID(item interface{}) string {
	switch item := item.(type) {
	case types.BackupVaultListMember:
		return *item.BackupVaultName
	case *backup.DescribeBackupVaultOutput:
		return *item.BackupVaultName
	}
	return ""
}<|MERGE_RESOLUTION|>--- conflicted
+++ resolved
@@ -119,15 +119,7 @@
 		plugin.Logger(ctx).Error("aws_backup_vault.listAwsBackupVaults", "connection_error", err)
 		return nil, err
 	}
-<<<<<<< HEAD
-	if svc == nil {
-		// Unsupported region, return no data
-		return nil, nil
-	}
-
-	// Unsupported region check
-=======
->>>>>>> 909648ae
+	
 	if svc == nil {
 		// Unsupported region, return no data
 		return nil, nil
@@ -185,15 +177,7 @@
 		plugin.Logger(ctx).Error("aws_backup_vault.getAwsBackupVault", "connection_error", err)
 		return nil, err
 	}
-<<<<<<< HEAD
-	if svc == nil {
-		// Unsupported region, return no data
-		return nil, nil
-	}
-
-	// Unsupported region check
-=======
->>>>>>> 909648ae
+
 	if svc == nil {
 		// Unsupported region, return no data
 		return nil, nil
@@ -236,7 +220,7 @@
 		// Unsupported region, return no data
 		return nil, nil
 	}
-	
+
 	name := vaultID(h.Item)
 
 	params := &backup.GetBackupVaultNotificationsInput{
