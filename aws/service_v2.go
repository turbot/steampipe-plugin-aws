--- conflicted
+++ resolved
@@ -31,10 +31,7 @@
 	"github.com/aws/aws-sdk-go-v2/service/codeartifact"
 	"github.com/aws/aws-sdk-go-v2/service/codebuild"
 	"github.com/aws/aws-sdk-go-v2/service/codedeploy"
-<<<<<<< HEAD
-=======
 	"github.com/aws/aws-sdk-go-v2/service/codepipeline"
->>>>>>> ba060f75
 	"github.com/aws/aws-sdk-go-v2/service/configservice"
 	"github.com/aws/aws-sdk-go-v2/service/costexplorer"
 	"github.com/aws/aws-sdk-go-v2/service/databasemigrationservice"
@@ -44,12 +41,6 @@
 	"github.com/aws/aws-sdk-go-v2/service/docdb"
 	"github.com/aws/aws-sdk-go-v2/service/dynamodb"
 	"github.com/aws/aws-sdk-go-v2/service/ec2"
-<<<<<<< HEAD
-	"github.com/aws/aws-sdk-go-v2/service/elasticache"
-	"github.com/aws/aws-sdk-go-v2/service/elasticloadbalancing"
-	"github.com/aws/aws-sdk-go-v2/service/elasticloadbalancingv2"
-	"github.com/aws/aws-sdk-go-v2/service/guardduty"
-=======
 	"github.com/aws/aws-sdk-go-v2/service/ecr"
 	"github.com/aws/aws-sdk-go-v2/service/ecrpublic"
 	"github.com/aws/aws-sdk-go-v2/service/ecs"
@@ -61,7 +52,7 @@
 	"github.com/aws/aws-sdk-go-v2/service/eventbridge"
 	"github.com/aws/aws-sdk-go-v2/service/fsx"
 	"github.com/aws/aws-sdk-go-v2/service/glue"
->>>>>>> ba060f75
+	"github.com/aws/aws-sdk-go-v2/service/guardduty"
 	"github.com/aws/aws-sdk-go-v2/service/iam"
 	"github.com/aws/aws-sdk-go-v2/service/identitystore"
 	"github.com/aws/aws-sdk-go-v2/service/inspector"
@@ -80,19 +71,17 @@
 	"github.com/aws/aws-sdk-go-v2/service/s3control"
 	"github.com/aws/aws-sdk-go-v2/service/sagemaker"
 	"github.com/aws/aws-sdk-go-v2/service/sns"
-<<<<<<< HEAD
-	"github.com/aws/aws-sdk-go-v2/service/waf"
-	"github.com/aws/aws-sdk-go-v2/service/wafregional"
-=======
 	"github.com/aws/aws-sdk-go-v2/service/sqs"
 	"github.com/aws/aws-sdk-go-v2/service/ssm"
 	"github.com/aws/aws-sdk-go-v2/service/waf"
->>>>>>> ba060f75
+	"github.com/aws/aws-sdk-go-v2/service/wafregional"
 	"github.com/aws/aws-sdk-go/aws/endpoints"
 
 	"github.com/turbot/go-kit/helpers"
 	"github.com/turbot/steampipe-plugin-sdk/v4/plugin"
 
+	auditmanagerEndpoint "github.com/aws/aws-sdk-go/service/auditmanager"
+	codeartifactEndpoint "github.com/aws/aws-sdk-go/service/codeartifact"
 	fsxEndpoint "github.com/aws/aws-sdk-go/service/fsx"
 	lambdaEndpoint "github.com/aws/aws-sdk-go/service/lambda"
 )
@@ -150,14 +139,6 @@
 	return apigatewayv2.NewFromConfig(*cfg), nil
 }
 
-func ConfigClient(ctx context.Context, d *plugin.QueryData) (*configservice.Client, error) {
-	cfg, err := getClientForQueryRegion(ctx, d)
-	if err != nil {
-		return nil, err
-	}
-	return configservice.NewFromConfig(*cfg), nil
-}
-
 func AppConfigClient(ctx context.Context, d *plugin.QueryData) (*appconfig.Client, error) {
 	cfg, err := getClientForQueryRegion(ctx, d)
 	if err != nil {
@@ -167,7 +148,7 @@
 }
 
 func AuditManagerClient(ctx context.Context, d *plugin.QueryData) (*auditmanager.Client, error) {
-	cfg, err := getClientForQuerySupportedRegion(ctx, d, "auditmanager")
+	cfg, err := getClientForQuerySupportedRegion(ctx, d, auditmanagerEndpoint.EndpointsID)
 	if err != nil {
 		return nil, err
 	}
@@ -279,7 +260,7 @@
 }
 
 func CodeArtifactClient(ctx context.Context, d *plugin.QueryData) (*codeartifact.Client, error) {
-	cfg, err := getClientForQuerySupportedRegion(ctx, d, "codeartifact")
+	cfg, err := getClientForQuerySupportedRegion(ctx, d, codeartifactEndpoint.EndpointsID)
 	if err != nil {
 		return nil, err
 	}
@@ -427,6 +408,18 @@
 	return ec2.NewFromConfig(*cfg), nil
 }
 
+func EFSClient(ctx context.Context, d *plugin.QueryData) (*efs.Client, error) {
+	cfg, err := getClientForQueryRegion(ctx, d)
+	if err != nil {
+		return nil, err
+	}
+
+	if cfg == nil {
+		return nil, nil
+	}
+	return efs.NewFromConfig(*cfg), nil
+}
+
 func ElasticBeanstalkClient(ctx context.Context, d *plugin.QueryData) (*elasticbeanstalk.Client, error) {
 	cfg, err := getClientForQueryRegion(ctx, d)
 	if err != nil {
@@ -457,25 +450,6 @@
 		return nil, err
 	}
 	return elasticloadbalancingv2.NewFromConfig(*cfg), nil
-}
-
-<<<<<<< HEAD
-func ElastiCacheClient(ctx context.Context, d *plugin.QueryData) (*elasticache.Client, error) {
-=======
-func EFSClient(ctx context.Context, d *plugin.QueryData) (*efs.Client, error) {
->>>>>>> ba060f75
-	cfg, err := getClientForQueryRegion(ctx, d)
-	if err != nil {
-		return nil, err
-	}
-<<<<<<< HEAD
-	return elasticache.NewFromConfig(*cfg), nil
-=======
-
-	if cfg == nil {
-		return nil, nil
-	}
-	return efs.NewFromConfig(*cfg), nil
 }
 
 func EventBridgeClient(ctx context.Context, d *plugin.QueryData) (*eventbridge.Client, error) {
@@ -506,7 +480,6 @@
 		return nil, nil
 	}
 	return glue.NewFromConfig(*cfg), nil
->>>>>>> ba060f75
 }
 
 func IAMClient(ctx context.Context, d *plugin.QueryData) (*iam.Client, error) {
@@ -661,17 +634,6 @@
 	return sns.NewFromConfig(*cfg), nil
 }
 
-<<<<<<< HEAD
-=======
-func SSMClient(ctx context.Context, d *plugin.QueryData) (*ssm.Client, error) {
-	cfg, err := getClientForQueryRegion(ctx, d)
-	if err != nil {
-		return nil, err
-	}
-	return ssm.NewFromConfig(*cfg), nil
-}
-
->>>>>>> ba060f75
 func WAFClient(ctx context.Context, d *plugin.QueryData) (*waf.Client, error) {
 	cfg, err := getClient(ctx, d, GetDefaultAwsRegion(d))
 	if err != nil {
@@ -680,7 +642,6 @@
 	return waf.NewFromConfig(*cfg), nil
 }
 
-<<<<<<< HEAD
 func WAFRegionalClient(ctx context.Context, d *plugin.QueryData) (*wafregional.Client, error) {
 	cfg, err := getClientForQueryRegion(ctx, d)
 	if err != nil {
@@ -690,7 +651,21 @@
 }
 
 func GuardDutyClient(ctx context.Context, d *plugin.QueryData) (*guardduty.Client, error) {
-=======
+	cfg, err := getClientForQueryRegion(ctx, d)
+	if err != nil {
+		return nil, err
+	}
+	return guardduty.NewFromConfig(*cfg), nil
+}
+
+func SSMClient(ctx context.Context, d *plugin.QueryData) (*ssm.Client, error) {
+	cfg, err := getClientForQueryRegion(ctx, d)
+	if err != nil {
+		return nil, err
+	}
+	return ssm.NewFromConfig(*cfg), nil
+}
+
 func Route53DomainsClient(ctx context.Context, d *plugin.QueryData) (*route53domains.Client, error) {
 	cfg, err := getClient(ctx, d, GetDefaultAwsRegion(d))
 	if err != nil {
@@ -708,16 +683,11 @@
 }
 
 func SQSClient(ctx context.Context, d *plugin.QueryData) (*sqs.Client, error) {
->>>>>>> ba060f75
-	cfg, err := getClientForQueryRegion(ctx, d)
-	if err != nil {
-		return nil, err
-	}
-<<<<<<< HEAD
-	return guardduty.NewFromConfig(*cfg), nil
-=======
+	cfg, err := getClientForQueryRegion(ctx, d)
+	if err != nil {
+		return nil, err
+	}
 	return sqs.NewFromConfig(*cfg), nil
->>>>>>> ba060f75
 }
 
 func getClient(ctx context.Context, d *plugin.QueryData, region string) (*aws.Config, error) {
