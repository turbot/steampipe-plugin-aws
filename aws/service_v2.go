package aws

import (
	"context"
	"fmt"
	"math"
	"math/rand"
	"os"
	"strconv"
	"time"

	"github.com/aws/aws-sdk-go-v2/aws"
	"github.com/aws/aws-sdk-go-v2/aws/retry"
	"github.com/aws/aws-sdk-go-v2/config"
	"github.com/aws/aws-sdk-go-v2/credentials"
	"github.com/aws/aws-sdk-go-v2/service/accessanalyzer"
	"github.com/aws/aws-sdk-go-v2/service/account"
	"github.com/aws/aws-sdk-go-v2/service/acm"
	"github.com/aws/aws-sdk-go-v2/service/apigateway"
	"github.com/aws/aws-sdk-go-v2/service/apigatewayv2"
	"github.com/aws/aws-sdk-go-v2/service/appconfig"
	"github.com/aws/aws-sdk-go-v2/service/auditmanager"
	"github.com/aws/aws-sdk-go-v2/service/autoscaling"
	"github.com/aws/aws-sdk-go-v2/service/backup"
	"github.com/aws/aws-sdk-go-v2/service/cloudcontrol"
	"github.com/aws/aws-sdk-go-v2/service/cloudformation"
	"github.com/aws/aws-sdk-go-v2/service/cloudfront"
	"github.com/aws/aws-sdk-go-v2/service/cloudtrail"
	"github.com/aws/aws-sdk-go-v2/service/cloudwatchlogs"
	"github.com/aws/aws-sdk-go-v2/service/codeartifact"
	"github.com/aws/aws-sdk-go-v2/service/codebuild"
	"github.com/aws/aws-sdk-go-v2/service/codedeploy"
	"github.com/aws/aws-sdk-go-v2/service/codepipeline"
	"github.com/aws/aws-sdk-go-v2/service/configservice"
	"github.com/aws/aws-sdk-go-v2/service/costexplorer"
	"github.com/aws/aws-sdk-go-v2/service/databasemigrationservice"
	"github.com/aws/aws-sdk-go-v2/service/dax"
	"github.com/aws/aws-sdk-go-v2/service/directoryservice"
	"github.com/aws/aws-sdk-go-v2/service/dlm"
	"github.com/aws/aws-sdk-go-v2/service/docdb"
	"github.com/aws/aws-sdk-go-v2/service/dynamodb"
	"github.com/aws/aws-sdk-go-v2/service/ec2"
	"github.com/aws/aws-sdk-go-v2/service/ecr"
	"github.com/aws/aws-sdk-go-v2/service/ecrpublic"
	"github.com/aws/aws-sdk-go-v2/service/ecs"
	"github.com/aws/aws-sdk-go-v2/service/efs"
	"github.com/aws/aws-sdk-go-v2/service/elasticache"
	"github.com/aws/aws-sdk-go-v2/service/elasticbeanstalk"
	"github.com/aws/aws-sdk-go-v2/service/elasticloadbalancing"
	"github.com/aws/aws-sdk-go-v2/service/elasticloadbalancingv2"
<<<<<<< HEAD
	"github.com/aws/aws-sdk-go-v2/service/emr"
=======
	"github.com/aws/aws-sdk-go-v2/service/fsx"
	"github.com/aws/aws-sdk-go-v2/service/glue"
>>>>>>> e618e511
	"github.com/aws/aws-sdk-go-v2/service/iam"
	"github.com/aws/aws-sdk-go-v2/service/inspector"
	"github.com/aws/aws-sdk-go-v2/service/kafka"
<<<<<<< HEAD
	"github.com/aws/aws-sdk-go-v2/service/mediastore"
	"github.com/aws/aws-sdk-go-v2/service/networkfirewall"
=======
	"github.com/aws/aws-sdk-go-v2/service/kms"
	"github.com/aws/aws-sdk-go-v2/service/lambda"
>>>>>>> e618e511
	"github.com/aws/aws-sdk-go-v2/service/organizations"
	"github.com/aws/aws-sdk-go-v2/service/pricing"
	"github.com/aws/aws-sdk-go-v2/service/ram"
	"github.com/aws/aws-sdk-go-v2/service/rds"
	"github.com/aws/aws-sdk-go-v2/service/redshift"
	"github.com/aws/aws-sdk-go-v2/service/redshiftserverless"
	"github.com/aws/aws-sdk-go-v2/service/route53"
	"github.com/aws/aws-sdk-go-v2/service/route53domains"
	"github.com/aws/aws-sdk-go-v2/service/s3"
	"github.com/aws/aws-sdk-go-v2/service/s3control"
	"github.com/aws/aws-sdk-go-v2/service/secretsmanager"
	"github.com/aws/aws-sdk-go-v2/service/serverlessapplicationrepository"
	"github.com/aws/aws-sdk-go-v2/service/sns"
<<<<<<< HEAD
	"github.com/aws/aws-sdk-go-v2/service/wellarchitected"
	"github.com/aws/aws-sdk-go-v2/service/workspaces"
=======
	"github.com/aws/aws-sdk-go-v2/service/sqs"
	"github.com/aws/aws-sdk-go-v2/service/waf"
>>>>>>> e618e511
	"github.com/aws/aws-sdk-go/aws/endpoints"
	"github.com/aws/aws-sdk-go-v2/service/ssoadmin"

	"github.com/turbot/go-kit/helpers"
	"github.com/turbot/steampipe-plugin-sdk/v4/plugin"

	fsxEndpoint "github.com/aws/aws-sdk-go/service/fsx"
	lambdaEndpoint "github.com/aws/aws-sdk-go/service/lambda"
)

// https://github.com/aws/aws-sdk-go-v2/issues/543
type NoOpRateLimit struct{}

func (NoOpRateLimit) AddTokens(uint) error { return nil }
func (NoOpRateLimit) GetToken(context.Context, uint) (func() error, error) {
	return noOpToken, nil
}
func noOpToken() error { return nil }

// AccessAnalyzerClient returns the service connection for AWS IAM Access Analyzer service
func AccessAnalyzerClient(ctx context.Context, d *plugin.QueryData) (*accessanalyzer.Client, error) {
	cfg, err := getClientForQueryRegion(ctx, d)
	if err != nil {
		return nil, err
	}
	return accessanalyzer.NewFromConfig(*cfg), nil
}

func AccountClient(ctx context.Context, d *plugin.QueryData) (*account.Client, error) {
	cfg, err := getClient(ctx, d, "Account")
	if err != nil {
		return nil, err
	}
	if cfg == nil {
		return nil, nil
	}
	return account.NewFromConfig(*cfg), nil
}

func ACMClient(ctx context.Context, d *plugin.QueryData) (*acm.Client, error) {
	cfg, err := getClientForQueryRegion(ctx, d)
	if err != nil {
		return nil, err
	}
	return acm.NewFromConfig(*cfg), nil
}

func APIGatewayClient(ctx context.Context, d *plugin.QueryData) (*apigateway.Client, error) {
	cfg, err := getClientForQueryRegion(ctx, d)
	if err != nil {
		return nil, err
	}
	return apigateway.NewFromConfig(*cfg), nil
}

func APIGatewayV2Client(ctx context.Context, d *plugin.QueryData) (*apigatewayv2.Client, error) {
	cfg, err := getClientForQueryRegion(ctx, d)
	if err != nil {
		return nil, err
	}
	return apigatewayv2.NewFromConfig(*cfg), nil
}

func ConfigClient(ctx context.Context, d *plugin.QueryData) (*configservice.Client, error) {
	cfg, err := getClientForQueryRegion(ctx, d)
	if err != nil {
		return nil, err
	}
	return configservice.NewFromConfig(*cfg), nil
}

func AppConfigClient(ctx context.Context, d *plugin.QueryData) (*appconfig.Client, error) {
	cfg, err := getClientForQueryRegion(ctx, d)
	if err != nil {
		return nil, err
	}
	return appconfig.NewFromConfig(*cfg), nil
}

func AuditManagerClient(ctx context.Context, d *plugin.QueryData) (*auditmanager.Client, error) {
	cfg, err := getClientForQuerySupportedRegion(ctx, d, "auditmanager")
	if err != nil {
		return nil, err
	}
	if cfg == nil {
		return nil, nil
	}
	return auditmanager.NewFromConfig(*cfg), nil
}

func AutoScalingClient(ctx context.Context, d *plugin.QueryData) (*autoscaling.Client, error) {
	cfg, err := getClientForQueryRegion(ctx, d)
	if err != nil {
		return nil, err
	}
	return autoscaling.NewFromConfig(*cfg), nil
}

func CloudControlClient(ctx context.Context, d *plugin.QueryData) (*cloudcontrol.Client, error) {
	// CloudControl returns GeneralServiceException in a lot of situations, which
	// AWS SDK treats as retryable. This is frustrating because we end up retrying
	// many times for things that will never work.
	// So, we use a specific client configuration for CloudControl with a smaller
	// number of retries to avoid hangs. In effect, this service IGNORES the retry
	// configuration in aws.spc - but, good enough for something that is rarely used
	// anyway.
	region := d.KeyColumnQualString(matrixKeyRegion)
	if region == "" {
		return nil, fmt.Errorf("CloudControlService called without a region in QueryData")
	}

	// Use a service level cache since we are going around the standard
	// getSession with its caching.
	serviceCacheKey := fmt.Sprintf("cloudcontrol-%s", region)
	if cachedData, ok := d.ConnectionManager.Cache.Get(serviceCacheKey); ok {
		return cachedData.(*cloudcontrol.Client), nil
	}

	cfg, err := getClientWithMaxRetries(ctx, d, region, 4, 25*time.Millisecond)
	if err != nil {
		return nil, err
	}
	svc := cloudcontrol.NewFromConfig(*cfg)

	d.ConnectionManager.Cache.Set(serviceCacheKey, svc)

	return svc, nil
}

func BackupClient(ctx context.Context, d *plugin.QueryData) (*backup.Client, error) {
	cfg, err := getClientForQueryRegion(ctx, d)
	if err != nil {
		return nil, err
	}
	return backup.NewFromConfig(*cfg), nil
}

func CloudFrontClient(ctx context.Context, d *plugin.QueryData) (*cloudfront.Client, error) {
	cfg, err := getClient(ctx, d, GetDefaultAwsRegion(d))
	if err != nil {
		return nil, err
	}
	return cloudfront.NewFromConfig(*cfg), nil
}

func CloudTrailClient(ctx context.Context, d *plugin.QueryData) (*cloudtrail.Client, error) {
	cfg, err := getClientForQueryRegion(ctx, d)
	if err != nil {
		return nil, err
	}
	return cloudtrail.NewFromConfig(*cfg), nil
}

func CloudTrailRegionsClient(ctx context.Context, d *plugin.QueryData, region string) (*cloudtrail.Client, error) {
	cfg, err := getClient(ctx, d, region)
	if err != nil {
		return nil, err
	}
	return cloudtrail.NewFromConfig(*cfg), nil
}

func CloudWatchLogsClient(ctx context.Context, d *plugin.QueryData) (*cloudwatchlogs.Client, error) {
	cfg, err := getClientForQueryRegion(ctx, d)
	if err != nil {
		return nil, err
	}
	if cfg == nil {
		return nil, nil
	}
	return cloudwatchlogs.NewFromConfig(*cfg), nil
}

func CloudFormationClient(ctx context.Context, d *plugin.QueryData) (*cloudformation.Client, error) {
	cfg, err := getClientForQueryRegion(ctx, d)
	if err != nil {
		return nil, err
	}
	if cfg == nil {
		return nil, nil
	}
	return cloudformation.NewFromConfig(*cfg), nil
}

func CodeArtifactClient(ctx context.Context, d *plugin.QueryData) (*codeartifact.Client, error) {
	cfg, err := getClientForQuerySupportedRegion(ctx, d, "codeartifact")
	if err != nil {
		return nil, err
	}
	if cfg == nil {
		return nil, nil
	}
	return codeartifact.NewFromConfig(*cfg), nil
}

func CodeBuildClient(ctx context.Context, d *plugin.QueryData) (*codebuild.Client, error) {
	cfg, err := getClientForQuerySupportedRegion(ctx, d, endpoints.CodebuildServiceID)
	if err != nil {
		return nil, err
	}
	return codebuild.NewFromConfig(*cfg), nil
}

func CodeDeployClient(ctx context.Context, d *plugin.QueryData) (*codedeploy.Client, error) {
	cfg, err := getClientForQueryRegion(ctx, d)
	if err != nil {
		return nil, err
	}
	return codedeploy.NewFromConfig(*cfg), nil
}

// CodePipelineClient returns the service connection for AWS CodePipeline service
func CodePipelineClient(ctx context.Context, d *plugin.QueryData) (*codepipeline.Client, error) {
	cfg, err := getClientForQueryRegion(ctx, d)
	if err != nil {
		return nil, err
	}
	return codepipeline.NewFromConfig(*cfg), nil
}

// CostExplorerClient returns the connection client for AWS Cost Explorer service
func CostExplorerClient(ctx context.Context, d *plugin.QueryData) (*costexplorer.Client, error) {
	cfg, err := getClient(ctx, d, GetDefaultAwsRegion(d))
	if err != nil {
		return nil, err
	}
	return costexplorer.NewFromConfig(*cfg), nil
}

func DatabaseMigrationClient(ctx context.Context, d *plugin.QueryData) (*databasemigrationservice.Client, error) {
	cfg, err := getClientForQueryRegion(ctx, d)
	if err != nil {
		return nil, err
	}
	return databasemigrationservice.NewFromConfig(*cfg), nil
}

func DAXClient(ctx context.Context, d *plugin.QueryData) (*dax.Client, error) {
	cfg, err := getClientForQueryRegion(ctx, d)
	if err != nil {
		return nil, err
	}
	return dax.NewFromConfig(*cfg), nil
}

func DirectoryServiceClient(ctx context.Context, d *plugin.QueryData) (*directoryservice.Client, error) {
	cfg, err := getClientForQueryRegion(ctx, d)
	if err != nil {
		return nil, err
	}
	return directoryservice.NewFromConfig(*cfg), nil
}

func DLMClient(ctx context.Context, d *plugin.QueryData) (*dlm.Client, error) {
	cfg, err := getClientForQueryRegion(ctx, d)
	if err != nil {
		return nil, err
	}
	return dlm.NewFromConfig(*cfg), nil
}

func DocDBClient(ctx context.Context, d *plugin.QueryData) (*docdb.Client, error) {
	cfg, err := getClientForQueryRegion(ctx, d)
	if err != nil {
		return nil, err
	}
	return docdb.NewFromConfig(*cfg), nil
}

func DynamoDBClient(ctx context.Context, d *plugin.QueryData) (*dynamodb.Client, error) {
	cfg, err := getClientForQueryRegion(ctx, d)
	if err != nil {
		return nil, err
	}
	return dynamodb.NewFromConfig(*cfg), nil
}

func EC2Client(ctx context.Context, d *plugin.QueryData) (*ec2.Client,
	error) {
	cfg, err := getClientForQueryRegion(ctx, d)
	if err != nil {
		return nil, err
	}
	return ec2.NewFromConfig(*cfg), nil
}

func ECRClient(ctx context.Context, d *plugin.QueryData) (*ecr.Client,
	error) {
	cfg, err := getClientForQueryRegion(ctx, d)
	if err != nil {
		return nil, err
	}
	return ecr.NewFromConfig(*cfg), nil
}

func ECSClient(ctx context.Context, d *plugin.QueryData) (*ecs.Client,
	error) {
	cfg, err := getClientForQueryRegion(ctx, d)
	if err != nil {
		return nil, err
	}
	return ecs.NewFromConfig(*cfg), nil
}

func ECRPublicClient(ctx context.Context, d *plugin.QueryData) (*ecrpublic.Client,
	error) {
	cfg, err := getClientForQueryRegion(ctx, d)
	if err != nil {
		return nil, err
	}
	return ecrpublic.NewFromConfig(*cfg), nil
}

func Ec2RegionsClient(ctx context.Context, d *plugin.QueryData, region string) (*ec2.Client, error) {
	// We can query EC2 for the list of supported regions. But, if credentials
	// are insufficient this query will retry many times, so we create a special
	// client with a small number of retries to prevent hangs.
	// Note - This is not cached, but usually the result of using this service will be.
	cfg, err := getClientWithMaxRetries(ctx, d, region, 4, 25*time.Millisecond)
	if err != nil {
		return nil, err
	}
	return ec2.NewFromConfig(*cfg), nil
}

func ElasticBeanstalkClient(ctx context.Context, d *plugin.QueryData) (*elasticbeanstalk.Client, error) {
	cfg, err := getClientForQueryRegion(ctx, d)
	if err != nil {
		return nil, err
	}
	return elasticbeanstalk.NewFromConfig(*cfg), nil
}

func ElastiCacheClient(ctx context.Context, d *plugin.QueryData) (*elasticache.Client, error) {
	cfg, err := getClientForQueryRegion(ctx, d)
	if err != nil {
		return nil, err
	}
	return elasticache.NewFromConfig(*cfg), nil
}

func ELBClient(ctx context.Context, d *plugin.QueryData) (*elasticloadbalancing.Client, error) {
	cfg, err := getClientForQueryRegion(ctx, d)
	if err != nil {
		return nil, err
	}
	return elasticloadbalancing.NewFromConfig(*cfg), nil
}

func ELBV2Client(ctx context.Context, d *plugin.QueryData) (*elasticloadbalancingv2.Client, error) {
	cfg, err := getClientForQueryRegion(ctx, d)
	if err != nil {
		return nil, err
	}
	return elasticloadbalancingv2.NewFromConfig(*cfg), nil
}

<<<<<<< HEAD
func EmrClient(ctx context.Context, d *plugin.QueryData) (*emr.Client, error) {
=======
func EFSClient(ctx context.Context, d *plugin.QueryData) (*efs.Client, error) {
>>>>>>> e618e511
	cfg, err := getClientForQueryRegion(ctx, d)
	if err != nil {
		return nil, err
	}
<<<<<<< HEAD
	return emr.NewFromConfig(*cfg), nil
=======
	if cfg == nil {
		return nil, nil
	}
	return efs.NewFromConfig(*cfg), nil
}

func FSxClient(ctx context.Context, d *plugin.QueryData) (*fsx.Client, error) {
	cfg, err := getClientForQuerySupportedRegion(ctx, d, fsxEndpoint.EndpointsID)
	if err != nil {
		return nil, err
	}
	if cfg == nil {
		return nil, nil
	}
	return fsx.NewFromConfig(*cfg), nil
}

func GlueClient(ctx context.Context, d *plugin.QueryData) (*glue.Client, error) {
	cfg, err := getClientForQueryRegion(ctx, d)
	if err != nil {
		return nil, err
	}
	if cfg == nil {
		return nil, nil
	}
	return glue.NewFromConfig(*cfg), nil
>>>>>>> e618e511
}

func IAMClient(ctx context.Context, d *plugin.QueryData) (*iam.Client, error) {
	cfg, err := getClient(ctx, d, GetDefaultAwsRegion(d))
	if err != nil {
		return nil, err
	}
	return iam.NewFromConfig(*cfg), nil
}

func InspectorClient(ctx context.Context, d *plugin.QueryData) (*inspector.Client, error) {
	cfg, err := getClientForQueryRegion(ctx, d)
	if err != nil {
		return nil, err
	}
	return inspector.NewFromConfig(*cfg), nil
}

func KafkaClient(ctx context.Context, d *plugin.QueryData) (*kafka.Client, error) {
	cfg, err := getClientForQuerySupportedRegion(ctx, d, "kafka")
	if err != nil {
		return nil, err
	}
	if cfg == nil {
		return nil, nil
	}
	return kafka.NewFromConfig(*cfg), nil
}

<<<<<<< HEAD
func MediaStoreClient(ctx context.Context, d *plugin.QueryData) (*mediastore.Client, error) {
	cfg, err := getClientForQuerySupportedRegion(ctx, d, "mediastore")
=======
func KMSClient(ctx context.Context, d *plugin.QueryData) (*kms.Client, error) {
	cfg, err := getClientForQuerySupportedRegion(ctx, d, "kms")
>>>>>>> e618e511
	if err != nil {
		return nil, err
	}
	if cfg == nil {
		return nil, nil
	}
<<<<<<< HEAD
	return mediastore.NewFromConfig(*cfg), nil
}

func NetworkFirewallClient(ctx context.Context, d *plugin.QueryData) (*networkfirewall.Client, error) {
	cfg, err := getClientForQueryRegion(ctx, d)
	if err != nil {
		return nil, err
	}
	return networkfirewall.NewFromConfig(*cfg), nil
=======
	return kms.NewFromConfig(*cfg), nil
}

func LambdaClient(ctx context.Context, d *plugin.QueryData) (*lambda.Client, error) {
	cfg, err := getClientForQuerySupportedRegion(ctx, d, lambdaEndpoint.EndpointsID)
	if err != nil {
		return nil, err
	}
	if cfg == nil {
		return nil, nil
	}
	return lambda.NewFromConfig(*cfg), nil
>>>>>>> e618e511
}

func OrganizationClient(ctx context.Context, d *plugin.QueryData) (*organizations.Client, error) {
	cfg, err := getClient(ctx, d, GetDefaultAwsRegion(d))
	if err != nil {
		return nil, err
	}
	return organizations.NewFromConfig(*cfg), nil
}

func RedshiftClient(ctx context.Context, d *plugin.QueryData) (*redshift.Client, error) {
	cfg, err := getClientForQueryRegion(ctx, d)
	if err != nil {
		return nil, err
	}
	return redshift.NewFromConfig(*cfg), nil
}

func PricingServiceClient(ctx context.Context, d *plugin.QueryData) (*pricing.Client, error) {
	cfg, err := getClient(ctx, d, GetDefaultAwsRegion(d))
	if err != nil {
		return nil, err
	}
	return pricing.NewFromConfig(*cfg), nil
}

func RAMClient(ctx context.Context, d *plugin.QueryData) (*ram.Client, error) {
	cfg, err := getClientForQueryRegion(ctx, d)
	if err != nil {
		return nil, err
	}
	return ram.NewFromConfig(*cfg), nil
}

func RDSClient(ctx context.Context, d *plugin.QueryData) (*rds.Client, error) {
	cfg, err := getClientForQueryRegion(ctx, d)
	if err != nil {
		return nil, err
	}
	return rds.NewFromConfig(*cfg), nil
}

func RedshiftServerlessClient(ctx context.Context, d *plugin.QueryData) (*redshiftserverless.Client, error) {
	cfg, err := getClientForQuerySupportedRegion(ctx, d, "redshift-serverless")
	if err != nil {
		return nil, err
	}
	if cfg == nil {
		return nil, nil
	}
	return redshiftserverless.NewFromConfig(*cfg), nil
}

func S3Client(ctx context.Context, d *plugin.QueryData, region string) (*s3.Client, error) {
	cfg, err := getClientForRegion(ctx, d, region)
	if err != nil {
		return nil, err
	}

	var svc *s3.Client

	awsConfig := GetConfig(d.Connection)
	if awsConfig.S3ForcePathStyle != nil {
		svc = s3.NewFromConfig(*cfg, func(o *s3.Options) {
			o.UsePathStyle = *awsConfig.S3ForcePathStyle
		})
	} else {
		svc = s3.NewFromConfig(*cfg)
	}

	return svc, nil
}

func S3ControlClient(ctx context.Context, d *plugin.QueryData, region string) (*s3control.Client, error) {
	cfg, err := getClient(ctx, d, GetDefaultAwsRegion(d))
	if err != nil {
		return nil, err
	}
	return s3control.NewFromConfig(*cfg), nil
}

func SecretsManagerClient(ctx context.Context, d *plugin.QueryData) (*secretsmanager.Client, error) {
	cfg, err := getClientForQueryRegion(ctx, d)
	if err != nil {
		return nil, err
	}
	return secretsmanager.NewFromConfig(*cfg), nil
}

func ServerlessApplicationRepositoryClient(ctx context.Context, d *plugin.QueryData) (*serverlessapplicationrepository.Client, error) {
	cfg, err := getClientForQuerySupportedRegion(ctx, d, "serverlessrepo")
	if err != nil {
		return nil, err
	}
	if cfg == nil {
		return nil, nil
	}
	return serverlessapplicationrepository.NewFromConfig(*cfg), nil
}

func SNSClient(ctx context.Context, d *plugin.QueryData) (*sns.Client, error) {
	cfg, err := getClientForQueryRegion(ctx, d)
	if err != nil {
		return nil, err
	}
	return sns.NewFromConfig(*cfg), nil
}

<<<<<<< HEAD
func SSOAdminClient(ctx context.Context, d *plugin.QueryData) (*ssoadmin.Client, error) {
	cfg, err := getClientForQueryRegion(ctx, d)
	if err != nil {
		return nil, err
	}
	return ssoadmin.NewFromConfig(*cfg), nil
}

func WellArchitectedClient(ctx context.Context, d *plugin.QueryData) (*wellarchitected.Client, error) {
	cfg, err := getClientForQueryRegion(ctx, d)
	if err != nil {
		return nil, err
	}
	return wellarchitected.NewFromConfig(*cfg), nil
}

func WorkspacesClient(ctx context.Context, d *plugin.QueryData) (*workspaces.Client, error) {
	cfg, err := getClientForQuerySupportedRegion(ctx, d, "workspaces")
	if err != nil {
		return nil, err
	}
	if cfg == nil {
		return nil, nil
	}
	return workspaces.NewFromConfig(*cfg), nil
=======
func WAFClient(ctx context.Context, d *plugin.QueryData) (*waf.Client, error) {
	cfg, err := getClient(ctx, d, GetDefaultAwsRegion(d))
	if err != nil {
		return nil, err
	}
	return waf.NewFromConfig(*cfg), nil
}

func Route53DomainsClient(ctx context.Context, d *plugin.QueryData) (*route53domains.Client, error) {
	cfg, err := getClient(ctx, d, GetDefaultAwsRegion(d))
	if err != nil {
		return nil, err
	}
	return route53domains.NewFromConfig(*cfg), nil
}

func Route53Client(ctx context.Context, d *plugin.QueryData) (*route53.Client, error) {
	cfg, err := getClient(ctx, d, GetDefaultAwsRegion(d))
	if err != nil {
		return nil, err
	}
	return route53.NewFromConfig(*cfg), nil
}

func SQSClient(ctx context.Context, d *plugin.QueryData) (*sqs.Client, error) {
	cfg, err := getClientForQueryRegion(ctx, d)
	if err != nil {
		return nil, err
	}
	return sqs.NewFromConfig(*cfg), nil
>>>>>>> e618e511
}

func getClient(ctx context.Context, d *plugin.QueryData, region string) (*aws.Config, error) {

	sessionCacheKey := fmt.Sprintf("session-v2-%s", region)
	if cachedData, ok := d.ConnectionManager.Cache.Get(sessionCacheKey); ok {
		return cachedData.(*aws.Config), nil
	}

	awsConfig := GetConfig(d.Connection)

	// As per the logic used in retryRules of NewConnectionErrRetryer, default to minimum delay of 25ms and maximum
	// number of retries as 9 (our default). The default maximum delay will not be more than approximately 3 minutes to avoid Steampipe
	// waiting too long to return results
	maxRetries := 9
	var minRetryDelay time.Duration = 25 * time.Millisecond // Default minimum delay

	// Set max retry count from config file or env variable (config file has precedence)
	if awsConfig.MaxErrorRetryAttempts != nil {
		maxRetries = *awsConfig.MaxErrorRetryAttempts
	} else if os.Getenv("AWS_MAX_ATTEMPTS") != "" {
		maxRetriesEnvVar, err := strconv.Atoi(os.Getenv("AWS_MAX_ATTEMPTS"))
		if err != nil || maxRetriesEnvVar < 1 {
			panic("invalid value for environment variable \"AWS_MAX_ATTEMPTS\". It should be an integer value greater than or equal to 1")
		}
		maxRetries = maxRetriesEnvVar
	}

	// Set min delay time from config file
	if awsConfig.MinErrorRetryDelay != nil {
		minRetryDelay = time.Duration(*awsConfig.MinErrorRetryDelay) * time.Millisecond
	}

	if maxRetries < 1 {
		panic("\nconnection config has invalid value for \"max_error_retry_attempts\", it must be greater than or equal to 1. Edit your connection configuration file and then restart Steampipe.")
	}
	if minRetryDelay < 1 {
		panic("\nconnection config has invalid value for \"min_error_retry_delay\", it must be greater than or equal to 1. Edit your connection configuration file and then restart Steampipe.")
	}

	sess, err := getClientWithMaxRetries(ctx, d, region, maxRetries, minRetryDelay)
	if err != nil {
		plugin.Logger(ctx).Error("getService.getClientWithMaxRetries", "region", region, "err", err)
	} else {
		// Caching sessions saves about 10ms, which is significant when there are
		// multiple instantiations (per account region) and when doing queries that
		// often take <100ms total. But, it's not that important compared to having
		// fresh credentials all the time. So, set a short cache length to ensure
		// we don't get tripped up by credential rotation on short lived roles etc.
		// The minimum assume role time is 15 minutes, so 5 minutes feels like a
		// reasonable balance - I certainly wouldn't do longer.
		d.ConnectionManager.Cache.SetWithTTL(sessionCacheKey, sess, 5*time.Minute)
	}

	return sess, err
}

// Get a session for the region defined in query data, but only after checking it's
// a supported region for the given serviceID.
func getClientForQuerySupportedRegion(ctx context.Context, d *plugin.QueryData, serviceID string) (*aws.Config, error) {
	region := d.KeyColumnQualString(matrixKeyRegion)
	if region == "" {
		return nil, fmt.Errorf("getSessionForQueryRegion called without a region in QueryData")
	}
	validRegions := SupportedRegionsForService(ctx, d, serviceID)
	if !helpers.StringSliceContains(validRegions, region) {
		// We choose to ignore unsupported regions rather than returning an error
		// for them - it's a better user experience. So, return a nil session rather
		// than an error. The caller must handle this case.
		return nil, nil
	}
	// Supported region, so get and return the session
	return getClient(ctx, d, region)
}

// Helper function to get the session for a region set in query data
func getClientForQueryRegion(ctx context.Context, d *plugin.QueryData) (*aws.Config, error) {
	region := d.KeyColumnQualString(matrixKeyRegion)
	if region == "" {
		return nil, fmt.Errorf("getSessionForQueryRegion called without a region in QueryData")
	}
	return getClient(ctx, d, region)
}

// Helper function to get the session for a specific region
func getClientForRegion(ctx context.Context, d *plugin.QueryData, region string) (*aws.Config, error) {
	if region == "" {
		return nil, fmt.Errorf("getSessionForRegion called with an empty region")
	}
	return getClient(ctx, d, region)
}

func getClientWithMaxRetries(ctx context.Context, d *plugin.QueryData, region string, maxRetries int, minRetryDelay time.Duration) (*aws.Config, error) {

	retryer := retry.NewStandard(func(o *retry.StandardOptions) {
		// reseting state of rand to generate different random values
		rand.Seed(time.Now().UnixNano())
		o.MaxAttempts = maxRetries
		o.MaxBackoff = 5 * time.Minute
		o.RateLimiter = NoOpRateLimit{} // With no rate limiter
		o.Backoff = NewExponentialJitterBackoff(minRetryDelay, maxRetries)
	})

	awsConfig := GetConfig(d.Connection)
	configOptions := []func(*config.LoadOptions) error{
		config.WithRegion(region),
		config.WithRetryer(func() aws.Retryer {
			return retryer
		}),
	}

	// handle custom endpoint URL, if any
	var awsEndpointUrl string

	awsEndpointUrl = os.Getenv("AWS_ENDPOINT_URL")
	if awsConfig.EndpointUrl != nil {
		awsEndpointUrl = *awsConfig.EndpointUrl
	}

	if awsEndpointUrl != "" {
		customResolver := aws.EndpointResolverWithOptionsFunc(func(service, region string, options ...interface{}) (aws.Endpoint, error) {
			return aws.Endpoint{
				PartitionID:   "aws",
				URL:           awsEndpointUrl,
				SigningRegion: region,
			}, nil
		})

		configOptions = append(configOptions, config.WithEndpointResolverWithOptions(customResolver))
	}

	// awsConfig.S3ForcePathStyle - Moved to service specific client (i.e. in S3V2Client)

	if awsConfig.Profile != nil {
		configOptions = append(configOptions, config.WithSharedConfigProfile(aws.ToString(awsConfig.Profile)))
	}

	if awsConfig.AccessKey != nil && awsConfig.SecretKey == nil {
		return nil, fmt.Errorf("Partial credentials found in connection config, missing: secret_key")
	} else if awsConfig.SecretKey != nil && awsConfig.AccessKey == nil {
		return nil, fmt.Errorf("Partial credentials found in connection config, missing: access_key")
	} else if awsConfig.AccessKey != nil && awsConfig.SecretKey != nil {
		var provider credentials.StaticCredentialsProvider

		if awsConfig.SessionToken != nil {
			provider = credentials.NewStaticCredentialsProvider(*awsConfig.AccessKey, *awsConfig.SecretKey, *awsConfig.SessionToken)
		} else {
			provider = credentials.NewStaticCredentialsProvider(*awsConfig.AccessKey, *awsConfig.SecretKey, "")
		}
		configOptions = append(configOptions, config.WithCredentialsProvider(provider))
	}

	cfg, err := config.LoadDefaultConfig(ctx, configOptions...)
	if err != nil {
		plugin.Logger(ctx).Error("getAwsConfigWithMaxRetries", "load_default_config", err)
		return nil, err
	}

	return &cfg, err
}

// ExponentialJitterBackoff provides backoff delays with jitter based on the
// number of attempts.
type ExponentialJitterBackoff struct {
	minDelay           time.Duration
	maxBackoffAttempts int
}

// NewExponentialJitterBackoff returns an ExponentialJitterBackoff configured
// for the max backoff.
func NewExponentialJitterBackoff(minDelay time.Duration, maxAttempts int) *ExponentialJitterBackoff {
	return &ExponentialJitterBackoff{minDelay, maxAttempts}
}

// BackoffDelay returns the duration to wait before the next attempt should be
// made. Returns an error if unable get a duration.
func (j *ExponentialJitterBackoff) BackoffDelay(attempt int, err error) (time.Duration, error) {
	minDelay := j.minDelay

	// The calculatted jitter will be between [0.8, 1.2)
	var jitter = float64(rand.Intn(120-80)+80) / 100

	retryTime := time.Duration(int(float64(int(minDelay.Nanoseconds())*int(math.Pow(3, float64(attempt)))) * jitter))

	// Cap retry time at 5 minutes to avoid too long a wait
	if retryTime > time.Duration(5*time.Minute) {
		retryTime = time.Duration(5 * time.Minute)
	}

	return retryTime, nil
}<|MERGE_RESOLUTION|>--- conflicted
+++ resolved
@@ -48,22 +48,16 @@
 	"github.com/aws/aws-sdk-go-v2/service/elasticbeanstalk"
 	"github.com/aws/aws-sdk-go-v2/service/elasticloadbalancing"
 	"github.com/aws/aws-sdk-go-v2/service/elasticloadbalancingv2"
-<<<<<<< HEAD
 	"github.com/aws/aws-sdk-go-v2/service/emr"
-=======
 	"github.com/aws/aws-sdk-go-v2/service/fsx"
 	"github.com/aws/aws-sdk-go-v2/service/glue"
->>>>>>> e618e511
 	"github.com/aws/aws-sdk-go-v2/service/iam"
 	"github.com/aws/aws-sdk-go-v2/service/inspector"
 	"github.com/aws/aws-sdk-go-v2/service/kafka"
-<<<<<<< HEAD
 	"github.com/aws/aws-sdk-go-v2/service/mediastore"
 	"github.com/aws/aws-sdk-go-v2/service/networkfirewall"
-=======
 	"github.com/aws/aws-sdk-go-v2/service/kms"
 	"github.com/aws/aws-sdk-go-v2/service/lambda"
->>>>>>> e618e511
 	"github.com/aws/aws-sdk-go-v2/service/organizations"
 	"github.com/aws/aws-sdk-go-v2/service/pricing"
 	"github.com/aws/aws-sdk-go-v2/service/ram"
@@ -77,13 +71,10 @@
 	"github.com/aws/aws-sdk-go-v2/service/secretsmanager"
 	"github.com/aws/aws-sdk-go-v2/service/serverlessapplicationrepository"
 	"github.com/aws/aws-sdk-go-v2/service/sns"
-<<<<<<< HEAD
 	"github.com/aws/aws-sdk-go-v2/service/wellarchitected"
 	"github.com/aws/aws-sdk-go-v2/service/workspaces"
-=======
 	"github.com/aws/aws-sdk-go-v2/service/sqs"
 	"github.com/aws/aws-sdk-go-v2/service/waf"
->>>>>>> e618e511
 	"github.com/aws/aws-sdk-go/aws/endpoints"
 	"github.com/aws/aws-sdk-go-v2/service/ssoadmin"
 
@@ -440,20 +431,18 @@
 	return elasticloadbalancingv2.NewFromConfig(*cfg), nil
 }
 
-<<<<<<< HEAD
 func EmrClient(ctx context.Context, d *plugin.QueryData) (*emr.Client, error) {
-=======
+	cfg, err := getClientForQueryRegion(ctx, d)
+	if err != nil {
+		return nil, err
+	}
+	return emr.NewFromConfig(*cfg), nil
+}
+
 func EFSClient(ctx context.Context, d *plugin.QueryData) (*efs.Client, error) {
->>>>>>> e618e511
-	cfg, err := getClientForQueryRegion(ctx, d)
-	if err != nil {
-		return nil, err
-	}
-<<<<<<< HEAD
-	return emr.NewFromConfig(*cfg), nil
-=======
-	if cfg == nil {
-		return nil, nil
+	cfg, err := getClientForQueryRegion(ctx, d)
+  if err != nil {
+		return nil, err
 	}
 	return efs.NewFromConfig(*cfg), nil
 }
@@ -478,7 +467,6 @@
 		return nil, nil
 	}
 	return glue.NewFromConfig(*cfg), nil
->>>>>>> e618e511
 }
 
 func IAMClient(ctx context.Context, d *plugin.QueryData) (*iam.Client, error) {
@@ -508,21 +496,26 @@
 	return kafka.NewFromConfig(*cfg), nil
 }
 
-<<<<<<< HEAD
 func MediaStoreClient(ctx context.Context, d *plugin.QueryData) (*mediastore.Client, error) {
 	cfg, err := getClientForQuerySupportedRegion(ctx, d, "mediastore")
-=======
+  if err != nil {
+		return nil, err
+	}
+  if cfg == nil {
+		return nil, nil
+	}
+  return mediastore.NewFromConfig(*cfg), nil
+}
+
 func KMSClient(ctx context.Context, d *plugin.QueryData) (*kms.Client, error) {
 	cfg, err := getClientForQuerySupportedRegion(ctx, d, "kms")
->>>>>>> e618e511
-	if err != nil {
-		return nil, err
-	}
-	if cfg == nil {
-		return nil, nil
-	}
-<<<<<<< HEAD
-	return mediastore.NewFromConfig(*cfg), nil
+	if err != nil {
+		return nil, err
+	}
+	if cfg == nil {
+		return nil, nil
+	}
+  return kms.NewFromConfig(*cfg), nil
 }
 
 func NetworkFirewallClient(ctx context.Context, d *plugin.QueryData) (*networkfirewall.Client, error) {
@@ -531,8 +524,6 @@
 		return nil, err
 	}
 	return networkfirewall.NewFromConfig(*cfg), nil
-=======
-	return kms.NewFromConfig(*cfg), nil
 }
 
 func LambdaClient(ctx context.Context, d *plugin.QueryData) (*lambda.Client, error) {
@@ -544,7 +535,6 @@
 		return nil, nil
 	}
 	return lambda.NewFromConfig(*cfg), nil
->>>>>>> e618e511
 }
 
 func OrganizationClient(ctx context.Context, d *plugin.QueryData) (*organizations.Client, error) {
@@ -653,7 +643,6 @@
 	return sns.NewFromConfig(*cfg), nil
 }
 
-<<<<<<< HEAD
 func SSOAdminClient(ctx context.Context, d *plugin.QueryData) (*ssoadmin.Client, error) {
 	cfg, err := getClientForQueryRegion(ctx, d)
 	if err != nil {
@@ -679,7 +668,8 @@
 		return nil, nil
 	}
 	return workspaces.NewFromConfig(*cfg), nil
-=======
+}
+
 func WAFClient(ctx context.Context, d *plugin.QueryData) (*waf.Client, error) {
 	cfg, err := getClient(ctx, d, GetDefaultAwsRegion(d))
 	if err != nil {
@@ -710,7 +700,6 @@
 		return nil, err
 	}
 	return sqs.NewFromConfig(*cfg), nil
->>>>>>> e618e511
 }
 
 func getClient(ctx context.Context, d *plugin.QueryData, region string) (*aws.Config, error) {
