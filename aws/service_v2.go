package aws

import (
	"context"
	"fmt"
	"math"
	"math/rand"
	"os"
	"strconv"
	"time"

	"github.com/aws/aws-sdk-go-v2/aws"
	"github.com/aws/aws-sdk-go-v2/aws/retry"
	"github.com/aws/aws-sdk-go-v2/config"
	"github.com/aws/aws-sdk-go-v2/credentials"
	"github.com/aws/aws-sdk-go-v2/service/acm"
	"github.com/aws/aws-sdk-go-v2/service/apigateway"
	"github.com/aws/aws-sdk-go-v2/service/apigatewayv2"
	"github.com/aws/aws-sdk-go-v2/service/autoscaling"
	"github.com/aws/aws-sdk-go-v2/service/codeartifact"
	"github.com/aws/aws-sdk-go-v2/service/costexplorer"
	"github.com/aws/aws-sdk-go-v2/service/dax"
	"github.com/aws/aws-sdk-go-v2/service/docdb"
	"github.com/aws/aws-sdk-go-v2/service/dynamodb"
	"github.com/aws/aws-sdk-go-v2/service/ec2"
	elb "github.com/aws/aws-sdk-go-v2/service/elasticloadbalancing"
	elbv2 "github.com/aws/aws-sdk-go-v2/service/elasticloadbalancingv2"
	"github.com/aws/aws-sdk-go-v2/service/iam"
	"github.com/aws/aws-sdk-go-v2/service/redshiftserverless"
	"github.com/aws/aws-sdk-go-v2/service/s3"
	"github.com/aws/aws-sdk-go-v2/service/s3control"
	"github.com/aws/aws-sdk-go-v2/service/sns"
	"github.com/aws/aws-sdk-go/aws/endpoints"

	"github.com/turbot/go-kit/helpers"
	"github.com/turbot/steampipe-plugin-sdk/v4/plugin"
)

// https://github.com/aws/aws-sdk-go-v2/issues/543
type NoOpRateLimit struct{}

func (NoOpRateLimit) AddTokens(uint) error { return nil }
func (NoOpRateLimit) GetToken(context.Context, uint) (func() error, error) {
	return noOpToken, nil
}
func noOpToken() error { return nil }

func ACMClient(ctx context.Context, d *plugin.QueryData) (*acm.Client, error) {
	cfg, err := getClientForQueryRegion(ctx, d)
	if err != nil {
		return nil, err
	}
	return acm.NewFromConfig(*cfg), nil
}

func APIGatewayClient(ctx context.Context, d *plugin.QueryData) (*apigateway.Client, error) {
	cfg, err := getClientForQueryRegion(ctx, d)
	if err != nil {
		return nil, err
	}
	return apigateway.NewFromConfig(*cfg), nil
}

func APIGatewayV2Client(ctx context.Context, d *plugin.QueryData) (*apigatewayv2.Client, error) {
	cfg, err := getClientForQueryRegion(ctx, d)
	if err != nil {
		return nil, err
	}
	return apigatewayv2.NewFromConfig(*cfg), nil
}

func AutoScalingClient(ctx context.Context, d *plugin.QueryData) (*autoscaling.Client, error) {
	cfg, err := getClientForQueryRegion(ctx, d)
	if err != nil {
		return nil, err
	}
	return autoscaling.NewFromConfig(*cfg), nil
}

func CodeArtifactClient(ctx context.Context, d *plugin.QueryData) (*codeartifact.Client, error) {
<<<<<<< HEAD
	serviceId := "codeartifact"
	cfg, err := getClientForQuerySupportedRegion(ctx, d, serviceId)
=======
	cfg, err := getClientForQueryRegion(ctx, d)
>>>>>>> d2cd9b84
	if err != nil {
		return nil, err
	}
	return codeartifact.NewFromConfig(*cfg), nil
}

// CostExplorerClient returns the connection client for AWS Cost Explorer service
func CostExplorerClient(ctx context.Context, d *plugin.QueryData) (*costexplorer.Client, error) {
	cfg, err := getClient(ctx, d, GetDefaultAwsRegion(d))
	if err != nil {
		return nil, err
	}

	return costexplorer.NewFromConfig(*cfg), nil
}

func DaxClient(ctx context.Context, d *plugin.QueryData) (*dax.Client, error) {
	cfg, err := getClientForQuerySupportedRegion(ctx, d, endpoints.DaxServiceID)
	if err != nil {
		return nil, err
	}
	if cfg == nil {
		return nil, nil
	}
	return dax.NewFromConfig(*cfg), nil
}

func DocDBClient(ctx context.Context, d *plugin.QueryData) (*docdb.Client, error) {
	cfg, err := getClientForQueryRegion(ctx, d)
	if err != nil {
		return nil, err
	}
	return docdb.NewFromConfig(*cfg), nil
}

func DynamoDbClient(ctx context.Context, d *plugin.QueryData) (*dynamodb.Client, error) {
	cfg, err := getClientForQueryRegion(ctx, d)
	if err != nil {
		return nil, err
	}
	return dynamodb.NewFromConfig(*cfg), nil
}

func EC2Client(ctx context.Context, d *plugin.QueryData) (*ec2.Client, error) {
	cfg, err := getClientForQueryRegion(ctx, d)
	if err != nil {
		return nil, err
	}
	return ec2.NewFromConfig(*cfg), nil
}

func ELBClient(ctx context.Context, d *plugin.QueryData) (*elb.Client, error) {
	cfg, err := getClientForQueryRegion(ctx, d)
	if err != nil {
		return nil, err
	}
	return elb.NewFromConfig(*cfg), nil
}

func ELBV2Client(ctx context.Context, d *plugin.QueryData) (*elbv2.Client, error) {
	cfg, err := getClientForQueryRegion(ctx, d)
	if err != nil {
		return nil, err
	}
	return elbv2.NewFromConfig(*cfg), nil
}

func IAMClient(ctx context.Context, d *plugin.QueryData) (*iam.Client, error) {
	cfg, err := getClient(ctx, d, GetDefaultAwsRegion(d))
	if err != nil {
		return nil, err
	}
	return iam.NewFromConfig(*cfg), nil
}

func RedshiftServerlessClient(ctx context.Context, d *plugin.QueryData) (*redshiftserverless.Client, error) {
	cfg, err := getClientForQuerySupportedRegion(ctx, d, "redshift-serverless")
	if err != nil {
		return nil, err
	}
	if cfg == nil {
		return nil, nil
	}
	return redshiftserverless.NewFromConfig(*cfg), nil
}

func S3Client(ctx context.Context, d *plugin.QueryData, region string) (*s3.Client, error) {
	cfg, err := getClientForRegion(ctx, d, region)
	if err != nil {
		return nil, err
	}

	var svc *s3.Client

	awsConfig := GetConfig(d.Connection)
	if awsConfig.S3ForcePathStyle != nil {
		svc = s3.NewFromConfig(*cfg, func(o *s3.Options) {
			o.UsePathStyle = *awsConfig.S3ForcePathStyle
		})
	} else {
		svc = s3.NewFromConfig(*cfg)
	}

	return svc, nil
}

func S3ControlClient(ctx context.Context, d *plugin.QueryData, region string) (*s3control.Client, error) {
	cfg, err := getClient(ctx, d, GetDefaultAwsRegion(d))
	if err != nil {
		return nil, err
	}
	return s3control.NewFromConfig(*cfg), nil
}

func SNSClient(ctx context.Context, d *plugin.QueryData) (*sns.Client, error) {
	cfg, err := getClientForQueryRegion(ctx, d)
	if err != nil {
		return nil, err
	}
	return sns.NewFromConfig(*cfg), nil
}

func getClient(ctx context.Context, d *plugin.QueryData, region string) (*aws.Config, error) {

	sessionCacheKey := fmt.Sprintf("session-v2-%s", region)
	if cachedData, ok := d.ConnectionManager.Cache.Get(sessionCacheKey); ok {
		return cachedData.(*aws.Config), nil
	}

	awsConfig := GetConfig(d.Connection)

	// As per the logic used in retryRules of NewConnectionErrRetryer, default to minimum delay of 25ms and maximum
	// number of retries as 9 (our default). The default maximum delay will not be more than approximately 3 minutes to avoid Steampipe
	// waiting too long to return results
	maxRetries := 9
	var minRetryDelay time.Duration = 25 * time.Millisecond // Default minimum delay

	// Set max retry count from config file or env variable (config file has precedence)
	if awsConfig.MaxErrorRetryAttempts != nil {
		maxRetries = *awsConfig.MaxErrorRetryAttempts
	} else if os.Getenv("AWS_MAX_ATTEMPTS") != "" {
		maxRetriesEnvVar, err := strconv.Atoi(os.Getenv("AWS_MAX_ATTEMPTS"))
		if err != nil || maxRetriesEnvVar < 1 {
			panic("invalid value for environment variable \"AWS_MAX_ATTEMPTS\". It should be an integer value greater than or equal to 1")
		}
		maxRetries = maxRetriesEnvVar
	}

	// Set min delay time from config file
	if awsConfig.MinErrorRetryDelay != nil {
		minRetryDelay = time.Duration(*awsConfig.MinErrorRetryDelay) * time.Millisecond
	}

	if maxRetries < 1 {
		panic("\nconnection config has invalid value for \"max_error_retry_attempts\", it must be greater than or equal to 1. Edit your connection configuration file and then restart Steampipe.")
	}
	if minRetryDelay < 1 {
		panic("\nconnection config has invalid value for \"min_error_retry_delay\", it must be greater than or equal to 1. Edit your connection configuration file and then restart Steampipe.")
	}

	sess, err := getClientWithMaxRetries(ctx, d, region, maxRetries, minRetryDelay)
	if err != nil {
		plugin.Logger(ctx).Error("getService.getClientWithMaxRetries", "region", region, "err", err)
	} else {
		// Caching sessions saves about 10ms, which is significant when there are
		// multiple instantiations (per account region) and when doing queries that
		// often take <100ms total. But, it's not that important compared to having
		// fresh credentials all the time. So, set a short cache length to ensure
		// we don't get tripped up by credential rotation on short lived roles etc.
		// The minimum assume role time is 15 minutes, so 5 minutes feels like a
		// reasonable balance - I certainly wouldn't do longer.
		d.ConnectionManager.Cache.SetWithTTL(sessionCacheKey, sess, 5*time.Minute)
	}

	return sess, err
}

// Get a session for the region defined in query data, but only after checking it's
// a supported region for the given serviceID.
func getClientForQuerySupportedRegion(ctx context.Context, d *plugin.QueryData, serviceID string) (*aws.Config, error) {
	region := d.KeyColumnQualString(matrixKeyRegion)
	if region == "" {
		return nil, fmt.Errorf("getSessionForQueryRegion called without a region in QueryData")
	}
	validRegions := SupportedRegionsForService(ctx, d, serviceID)
	if !helpers.StringSliceContains(validRegions, region) {
		// We choose to ignore unsupported regions rather than returning an error
		// for them - it's a better user experience. So, return a nil session rather
		// than an error. The caller must handle this case.
		return nil, nil
	}
	// Supported region, so get and return the session
	return getClient(ctx, d, region)
}

// Helper function to get the session for a region set in query data
func getClientForQueryRegion(ctx context.Context, d *plugin.QueryData) (*aws.Config, error) {
	region := d.KeyColumnQualString(matrixKeyRegion)
	if region == "" {
		return nil, fmt.Errorf("getSessionForQueryRegion called without a region in QueryData")
	}
	return getClient(ctx, d, region)
}

// Helper function to get the session for a specific region
func getClientForRegion(ctx context.Context, d *plugin.QueryData, region string) (*aws.Config, error) {
	if region == "" {
		return nil, fmt.Errorf("getSessionForRegion called with an empty region")
	}
	return getClient(ctx, d, region)
}

func getClientWithMaxRetries(ctx context.Context, d *plugin.QueryData, region string, maxRetries int, minRetryDelay time.Duration) (*aws.Config, error) {

	retryer := retry.NewStandard(func(o *retry.StandardOptions) {
		// reseting state of rand to generate different random values
		rand.Seed(time.Now().UnixNano())
		o.MaxAttempts = maxRetries
		o.MaxBackoff = 5 * time.Minute
		o.RateLimiter = NoOpRateLimit{} // With no rate limiter
		o.Backoff = NewExponentialJitterBackoff(minRetryDelay, maxRetries)
	})

	awsConfig := GetConfig(d.Connection)
	configOptions := []func(*config.LoadOptions) error{
		config.WithRegion(region),
		config.WithRetryer(func() aws.Retryer {
			return retryer
		}),
	}

	// handle custom endpoint URL, if any
	var awsEndpointUrl string

	awsEndpointUrl = os.Getenv("AWS_ENDPOINT_URL")
	if awsConfig.EndpointUrl != nil {
		awsEndpointUrl = *awsConfig.EndpointUrl
	}

	if awsEndpointUrl != "" {
		customResolver := aws.EndpointResolverWithOptionsFunc(func(service, region string, options ...interface{}) (aws.Endpoint, error) {
			return aws.Endpoint{
				PartitionID:   "aws",
				URL:           awsEndpointUrl,
				SigningRegion: region,
			}, nil
		})

		configOptions = append(configOptions, config.WithEndpointResolverWithOptions(customResolver))
	}

	// awsConfig.S3ForcePathStyle - Moved to service specific client (i.e. in S3V2Client)

	if awsConfig.Profile != nil {
		configOptions = append(configOptions, config.WithSharedConfigProfile(aws.ToString(awsConfig.Profile)))
	}

	if awsConfig.AccessKey != nil && awsConfig.SecretKey == nil {
		return nil, fmt.Errorf("Partial credentials found in connection config, missing: secret_key")
	} else if awsConfig.SecretKey != nil && awsConfig.AccessKey == nil {
		return nil, fmt.Errorf("Partial credentials found in connection config, missing: access_key")
	} else if awsConfig.AccessKey != nil && awsConfig.SecretKey != nil {
		var provider credentials.StaticCredentialsProvider

		if awsConfig.SessionToken != nil {
			provider = credentials.NewStaticCredentialsProvider(*awsConfig.AccessKey, *awsConfig.SecretKey, *awsConfig.SessionToken)
		} else {
			provider = credentials.NewStaticCredentialsProvider(*awsConfig.AccessKey, *awsConfig.SecretKey, "")
		}
		configOptions = append(configOptions, config.WithCredentialsProvider(provider))
	}

	cfg, err := config.LoadDefaultConfig(ctx, configOptions...)
	if err != nil {
		plugin.Logger(ctx).Error("getAwsConfigWithMaxRetries", "load_default_config", err)
		return nil, err
	}

	return &cfg, err
}

// ExponentialJitterBackoff provides backoff delays with jitter based on the
// number of attempts.
type ExponentialJitterBackoff struct {
	minDelay           time.Duration
	maxBackoffAttempts int
}

// NewExponentialJitterBackoff returns an ExponentialJitterBackoff configured
// for the max backoff.
func NewExponentialJitterBackoff(minDelay time.Duration, maxAttempts int) *ExponentialJitterBackoff {
	return &ExponentialJitterBackoff{minDelay, maxAttempts}
}

// BackoffDelay returns the duration to wait before the next attempt should be
// made. Returns an error if unable get a duration.
func (j *ExponentialJitterBackoff) BackoffDelay(attempt int, err error) (time.Duration, error) {
	minDelay := j.minDelay

	// The calculatted jitter will be between [0.8, 1.2)
	var jitter = float64(rand.Intn(120-80)+80) / 100

	retryTime := time.Duration(int(float64(int(minDelay.Nanoseconds())*int(math.Pow(3, float64(attempt)))) * jitter))

	// Cap retry time at 5 minutes to avoid too long a wait
	if retryTime > time.Duration(5*time.Minute) {
		retryTime = time.Duration(5 * time.Minute)
	}

	return retryTime, nil
}<|MERGE_RESOLUTION|>--- conflicted
+++ resolved
@@ -78,14 +78,13 @@
 }
 
 func CodeArtifactClient(ctx context.Context, d *plugin.QueryData) (*codeartifact.Client, error) {
-<<<<<<< HEAD
 	serviceId := "codeartifact"
-	cfg, err := getClientForQuerySupportedRegion(ctx, d, serviceId)
-=======
-	cfg, err := getClientForQueryRegion(ctx, d)
->>>>>>> d2cd9b84
-	if err != nil {
-		return nil, err
+	cfg, err := getClientForQuerySupportedRegion(ctx, d, "codeartifact")
+	if err != nil {
+		return nil, err
+	}
+	if cfg == nil {
+		return nil, nil
 	}
 	return codeartifact.NewFromConfig(*cfg), nil
 }
