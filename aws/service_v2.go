--- conflicted
+++ resolved
@@ -371,7 +371,6 @@
 	return sns.NewFromConfig(*cfg), nil
 }
 
-<<<<<<< HEAD
 func Route53DomainsClient(ctx context.Context, d *plugin.QueryData) (*route53domains.Client, error) {
 	cfg, err := getClient(ctx, d, GetDefaultAwsRegion(d))
 	if err != nil {
@@ -386,14 +385,14 @@
 		return nil, err
 	}
 	return route53.NewFromConfig(*cfg), nil
-=======
+}
+
 func SQSClient(ctx context.Context, d *plugin.QueryData) (*sqs.Client, error) {
 	cfg, err := getClientForQueryRegion(ctx, d)
 	if err != nil {
 		return nil, err
 	}
 	return sqs.NewFromConfig(*cfg), nil
->>>>>>> 5c618e9e
 }
 
 func getClient(ctx context.Context, d *plugin.QueryData, region string) (*aws.Config, error) {
