package aws

import (
	"context"
	"fmt"
	"math"
	"math/rand"
	"os"
	"strconv"
	"time"

	"github.com/aws/aws-sdk-go-v2/aws"
	"github.com/aws/aws-sdk-go-v2/aws/retry"
	"github.com/aws/aws-sdk-go-v2/config"
	"github.com/aws/aws-sdk-go-v2/credentials"
	"github.com/aws/aws-sdk-go-v2/service/accessanalyzer"
	"github.com/aws/aws-sdk-go-v2/service/acm"
	"github.com/aws/aws-sdk-go-v2/service/apigateway"
	"github.com/aws/aws-sdk-go-v2/service/apigatewayv2"
<<<<<<< HEAD
	"github.com/aws/aws-sdk-go-v2/service/auditmanager"
	"github.com/aws/aws-sdk-go-v2/service/cloudfront"
	"github.com/aws/aws-sdk-go-v2/service/cloudtrail"
	"github.com/aws/aws-sdk-go-v2/service/cloudwatch"
	"github.com/aws/aws-sdk-go-v2/service/cloudwatchlogs"
=======
	"github.com/aws/aws-sdk-go-v2/service/autoscaling"
	"github.com/aws/aws-sdk-go-v2/service/backup"
	"github.com/aws/aws-sdk-go-v2/service/cloudwatch"
	"github.com/aws/aws-sdk-go-v2/service/codebuild"
	"github.com/aws/aws-sdk-go-v2/service/costexplorer"
	"github.com/aws/aws-sdk-go-v2/service/docdb"
>>>>>>> 8ad0837b
	"github.com/aws/aws-sdk-go-v2/service/dynamodb"
	"github.com/aws/aws-sdk-go-v2/service/ec2"
	"github.com/aws/aws-sdk-go-v2/service/elasticloadbalancing"
	"github.com/aws/aws-sdk-go-v2/service/elasticloadbalancingv2"
	"github.com/aws/aws-sdk-go-v2/service/iam"
	"github.com/aws/aws-sdk-go-v2/service/organizations"
	"github.com/aws/aws-sdk-go-v2/service/s3"
	"github.com/aws/aws-sdk-go-v2/service/s3control"
	"github.com/aws/aws-sdk-go-v2/service/sns"

	"github.com/turbot/go-kit/helpers"
	"github.com/turbot/steampipe-plugin-sdk/v4/plugin"
)

// https://github.com/aws/aws-sdk-go-v2/issues/543
type NoOpRateLimit struct{}

func (NoOpRateLimit) AddTokens(uint) error { return nil }
func (NoOpRateLimit) GetToken(context.Context, uint) (func() error, error) {
	return noOpToken, nil
}
func noOpToken() error { return nil }

// AccessAnalyzerClient returns the service connection for AWS IAM Access Analyzer service
func AccessAnalyzerClient(ctx context.Context, d *plugin.QueryData) (*accessanalyzer.Client, error) {
	cfg, err := getClientForQueryRegion(ctx, d)
	if err != nil {
		return nil, err
	}
	return accessanalyzer.NewFromConfig(*cfg), nil
}

func ACMClient(ctx context.Context, d *plugin.QueryData) (*acm.Client, error) {
	cfg, err := getClientForQueryRegion(ctx, d)
	if err != nil {
		return nil, err
	}
	return acm.NewFromConfig(*cfg), nil
}

func APIGatewayClient(ctx context.Context, d *plugin.QueryData) (*apigateway.Client, error) {
	cfg, err := getClientForQueryRegion(ctx, d)
	if err != nil {
		return nil, err
	}
	return apigateway.NewFromConfig(*cfg), nil
}

func APIGatewayV2Client(ctx context.Context, d *plugin.QueryData) (*apigatewayv2.Client, error) {
	cfg, err := getClientForQueryRegion(ctx, d)
	if err != nil {
		return nil, err
	}
	return apigatewayv2.NewFromConfig(*cfg), nil
}

<<<<<<< HEAD
func AuditManagerClient(ctx context.Context, d *plugin.QueryData) (*auditmanager.Client, error) {
	cfg, err := getClientForQuerySupportedRegion(ctx, d, "auditmanager")
	if err != nil {
		return nil, err
	}
	return auditmanager.NewFromConfig(*cfg), nil
}

func CloudFrontClient(ctx context.Context, d *plugin.QueryData) (*cloudfront.Client, error) {
=======
func AutoScalingClient(ctx context.Context, d *plugin.QueryData) (*autoscaling.Client, error) {
	cfg, err := getClientForQueryRegion(ctx, d)
	if err != nil {
		return nil, err
	}
	return autoscaling.NewFromConfig(*cfg), nil
}

func CostExplorerClient(ctx context.Context, d *plugin.QueryData) (*costexplorer.Client, error) {
>>>>>>> 8ad0837b
	cfg, err := getClient(ctx, d, GetDefaultAwsRegion(d))
	if err != nil {
		return nil, err
	}
<<<<<<< HEAD
	return cloudfront.NewFromConfig(*cfg), nil
}

func CloudTrailClient(ctx context.Context, d *plugin.QueryData) (*cloudtrail.Client, error) {
=======

	return costexplorer.NewFromConfig(*cfg), nil
}

func BackupClient(ctx context.Context, d *plugin.QueryData) (*backup.Client, error) {
>>>>>>> 8ad0837b
	cfg, err := getClientForQueryRegion(ctx, d)
	if err != nil {
		return nil, err
	}
<<<<<<< HEAD
	return cloudtrail.NewFromConfig(*cfg), nil
}

func CloudTrailRegionsClient(ctx context.Context, d *plugin.QueryData, region string) (*cloudtrail.Client, error) {
	cfg, err := getClient(ctx, d, region)
	if err != nil {
		return nil, err
	}
	return cloudtrail.NewFromConfig(*cfg), nil
}

func CloudWatchClient(ctx context.Context, d *plugin.QueryData) (*cloudwatch.Client, error) {
=======
	return backup.NewFromConfig(*cfg), nil
}

func CloudWatchClient(ctx context.Context, d *plugin.QueryData) (*cloudwatch.Client, error) {
	cfg, err := getClientForQueryRegion(ctx, d)
	if err != nil {
		return nil, err
	}

	return cloudwatch.NewFromConfig(*cfg), nil
}

func CodeBuildClient(ctx context.Context, d *plugin.QueryData) (*codebuild.Client, error) {
>>>>>>> 8ad0837b
	cfg, err := getClientForQueryRegion(ctx, d)
	if err != nil {
		return nil, err
	}
<<<<<<< HEAD
	return cloudwatch.NewFromConfig(*cfg), nil
}

func CloudWatchLogsClient(ctx context.Context, d *plugin.QueryData) (*cloudwatchlogs.Client, error) {
=======

	return codebuild.NewFromConfig(*cfg), nil
}

func DocDBClient(ctx context.Context, d *plugin.QueryData) (*docdb.Client, error) {
>>>>>>> 8ad0837b
	cfg, err := getClientForQueryRegion(ctx, d)
	if err != nil {
		return nil, err
	}
<<<<<<< HEAD
	return cloudwatchlogs.NewFromConfig(*cfg), nil
=======
	return docdb.NewFromConfig(*cfg), nil
>>>>>>> 8ad0837b
}

func DynamoDbClient(ctx context.Context, d *plugin.QueryData) (*dynamodb.Client, error) {
	cfg, err := getClientForQueryRegion(ctx, d)
	if err != nil {
		return nil, err
	}
	return dynamodb.NewFromConfig(*cfg), nil
}

func EC2Client(ctx context.Context, d *plugin.QueryData) (*ec2.Client, error) {
	cfg, err := getClientForQueryRegion(ctx, d)
	if err != nil {
		return nil, err
	}
	return ec2.NewFromConfig(*cfg), nil
}

func Ec2RegionsClient(ctx context.Context, d *plugin.QueryData, region string) (*ec2.Client, error) {
	// We can query EC2 for the list of supported regions. But, if credentials
	// are insufficient this query will retry many times, so we create a special
	// client with a small number of retries to prevent hangs.
	// Note - This is not cached, but usually the result of using this service will be.
	cfg, err := getClientWithMaxRetries(ctx, d, region, 4, 25*time.Millisecond)
	if err != nil {
		return nil, err
	}
	return ec2.NewFromConfig(*cfg), nil
}

func ELBClient(ctx context.Context, d *plugin.QueryData) (*elasticloadbalancing.Client, error) {
	cfg, err := getClientForQueryRegion(ctx, d)
	if err != nil {
		return nil, err
	}
	return elasticloadbalancing.NewFromConfig(*cfg), nil
}

func ELBV2Client(ctx context.Context, d *plugin.QueryData) (*elasticloadbalancingv2.Client, error) {
	cfg, err := getClientForQueryRegion(ctx, d)
	if err != nil {
		return nil, err
	}
	return elasticloadbalancingv2.NewFromConfig(*cfg), nil
}

func IAMClient(ctx context.Context, d *plugin.QueryData) (*iam.Client, error) {
	cfg, err := getClient(ctx, d, GetDefaultAwsRegion(d))
	if err != nil {
		return nil, err
	}
	return iam.NewFromConfig(*cfg), nil
}

func OrganizationClient(ctx context.Context, d *plugin.QueryData) (*organizations.Client, error) {
	cfg, err := getClient(ctx, d, GetDefaultAwsRegion(d))
	if err != nil {
		return nil, err
	}
	return organizations.NewFromConfig(*cfg), nil
}

func S3Client(ctx context.Context, d *plugin.QueryData, region string) (*s3.Client, error) {
	cfg, err := getClientForRegion(ctx, d, region)
	if err != nil {
		return nil, err
	}

	var svc *s3.Client

	awsConfig := GetConfig(d.Connection)
	if awsConfig.S3ForcePathStyle != nil {
		svc = s3.NewFromConfig(*cfg, func(o *s3.Options) {
			o.UsePathStyle = *awsConfig.S3ForcePathStyle
		})
	} else {
		svc = s3.NewFromConfig(*cfg)
	}

	return svc, nil
}

func S3ControlClient(ctx context.Context, d *plugin.QueryData, region string) (*s3control.Client, error) {
	cfg, err := getClient(ctx, d, GetDefaultAwsRegion(d))
	if err != nil {
		return nil, err
	}
	return s3control.NewFromConfig(*cfg), nil
}

func SNSClient(ctx context.Context, d *plugin.QueryData) (*sns.Client, error) {
	cfg, err := getClientForQueryRegion(ctx, d)
	if err != nil {
		return nil, err
	}
	return sns.NewFromConfig(*cfg), nil
}

func getClient(ctx context.Context, d *plugin.QueryData, region string) (*aws.Config, error) {

	sessionCacheKey := fmt.Sprintf("session-v2-%s", region)
	if cachedData, ok := d.ConnectionManager.Cache.Get(sessionCacheKey); ok {
		return cachedData.(*aws.Config), nil
	}

	awsConfig := GetConfig(d.Connection)

	// As per the logic used in retryRules of NewConnectionErrRetryer, default to minimum delay of 25ms and maximum
	// number of retries as 9 (our default). The default maximum delay will not be more than approximately 3 minutes to avoid Steampipe
	// waiting too long to return results
	maxRetries := 9
	var minRetryDelay time.Duration = 25 * time.Millisecond // Default minimum delay

	// Set max retry count from config file or env variable (config file has precedence)
	if awsConfig.MaxErrorRetryAttempts != nil {
		maxRetries = *awsConfig.MaxErrorRetryAttempts
	} else if os.Getenv("AWS_MAX_ATTEMPTS") != "" {
		maxRetriesEnvVar, err := strconv.Atoi(os.Getenv("AWS_MAX_ATTEMPTS"))
		if err != nil || maxRetriesEnvVar < 1 {
			panic("invalid value for environment variable \"AWS_MAX_ATTEMPTS\". It should be an integer value greater than or equal to 1")
		}
		maxRetries = maxRetriesEnvVar
	}

	// Set min delay time from config file
	if awsConfig.MinErrorRetryDelay != nil {
		minRetryDelay = time.Duration(*awsConfig.MinErrorRetryDelay) * time.Millisecond
	}

	if maxRetries < 1 {
		panic("\nconnection config has invalid value for \"max_error_retry_attempts\", it must be greater than or equal to 1. Edit your connection configuration file and then restart Steampipe.")
	}
	if minRetryDelay < 1 {
		panic("\nconnection config has invalid value for \"min_error_retry_delay\", it must be greater than or equal to 1. Edit your connection configuration file and then restart Steampipe.")
	}

	sess, err := getClientWithMaxRetries(ctx, d, region, maxRetries, minRetryDelay)
	if err != nil {
		plugin.Logger(ctx).Error("getService.getClientWithMaxRetries", "region", region, "err", err)
	} else {
		// Caching sessions saves about 10ms, which is significant when there are
		// multiple instantiations (per account region) and when doing queries that
		// often take <100ms total. But, it's not that important compared to having
		// fresh credentials all the time. So, set a short cache length to ensure
		// we don't get tripped up by credential rotation on short lived roles etc.
		// The minimum assume role time is 15 minutes, so 5 minutes feels like a
		// reasonable balance - I certainly wouldn't do longer.
		d.ConnectionManager.Cache.SetWithTTL(sessionCacheKey, sess, 5*time.Minute)
	}

	return sess, err
}

// Get a session for the region defined in query data, but only after checking it's
// a supported region for the given serviceID.
func getClientForQuerySupportedRegion(ctx context.Context, d *plugin.QueryData, serviceID string) (*aws.Config, error) {
	region := d.KeyColumnQualString(matrixKeyRegion)
	if region == "" {
		return nil, fmt.Errorf("getSessionForQueryRegion called without a region in QueryData")
	}
	validRegions := SupportedRegionsForService(ctx, d, serviceID)
	if !helpers.StringSliceContains(validRegions, region) {
		// We choose to ignore unsupported regions rather than returning an error
		// for them - it's a better user experience. So, return a nil session rather
		// than an error. The caller must handle this case.
		return nil, nil
	}
	// Supported region, so get and return the session
	return getClient(ctx, d, region)
}

// Helper function to get the session for a region set in query data
func getClientForQueryRegion(ctx context.Context, d *plugin.QueryData) (*aws.Config, error) {
	region := d.KeyColumnQualString(matrixKeyRegion)
	if region == "" {
		return nil, fmt.Errorf("getSessionForQueryRegion called without a region in QueryData")
	}
	return getClient(ctx, d, region)
}

// Helper function to get the session for a specific region
func getClientForRegion(ctx context.Context, d *plugin.QueryData, region string) (*aws.Config, error) {
	if region == "" {
		return nil, fmt.Errorf("getSessionForRegion called with an empty region")
	}
	return getClient(ctx, d, region)
}

func getClientWithMaxRetries(ctx context.Context, d *plugin.QueryData, region string, maxRetries int, minRetryDelay time.Duration) (*aws.Config, error) {

	retryer := retry.NewStandard(func(o *retry.StandardOptions) {
		// reseting state of rand to generate different random values
		rand.Seed(time.Now().UnixNano())
		o.MaxAttempts = maxRetries
		o.MaxBackoff = 5 * time.Minute
		o.RateLimiter = NoOpRateLimit{} // With no rate limiter
		o.Backoff = NewExponentialJitterBackoff(minRetryDelay, maxRetries)
	})

	awsConfig := GetConfig(d.Connection)
	configOptions := []func(*config.LoadOptions) error{
		config.WithRegion(region),
		config.WithRetryer(func() aws.Retryer {
			return retryer
		}),
	}

	// handle custom endpoint URL, if any
	var awsEndpointUrl string

	awsEndpointUrl = os.Getenv("AWS_ENDPOINT_URL")
	if awsConfig.EndpointUrl != nil {
		awsEndpointUrl = *awsConfig.EndpointUrl
	}

	if awsEndpointUrl != "" {
		customResolver := aws.EndpointResolverWithOptionsFunc(func(service, region string, options ...interface{}) (aws.Endpoint, error) {
			return aws.Endpoint{
				PartitionID:   "aws",
				URL:           awsEndpointUrl,
				SigningRegion: region,
			}, nil
		})

		configOptions = append(configOptions, config.WithEndpointResolverWithOptions(customResolver))
	}

	// awsConfig.S3ForcePathStyle - Moved to service specific client (i.e. in S3V2Client)

	if awsConfig.Profile != nil {
		configOptions = append(configOptions, config.WithSharedConfigProfile(aws.ToString(awsConfig.Profile)))
	}

	if awsConfig.AccessKey != nil && awsConfig.SecretKey == nil {
		return nil, fmt.Errorf("Partial credentials found in connection config, missing: secret_key")
	} else if awsConfig.SecretKey != nil && awsConfig.AccessKey == nil {
		return nil, fmt.Errorf("Partial credentials found in connection config, missing: access_key")
	} else if awsConfig.AccessKey != nil && awsConfig.SecretKey != nil {
		var provider credentials.StaticCredentialsProvider

		if awsConfig.SessionToken != nil {
			provider = credentials.NewStaticCredentialsProvider(*awsConfig.AccessKey, *awsConfig.SecretKey, *awsConfig.SessionToken)
		} else {
			provider = credentials.NewStaticCredentialsProvider(*awsConfig.AccessKey, *awsConfig.SecretKey, "")
		}
		configOptions = append(configOptions, config.WithCredentialsProvider(provider))
	}

	cfg, err := config.LoadDefaultConfig(ctx, configOptions...)
	if err != nil {
		plugin.Logger(ctx).Error("getAwsConfigWithMaxRetries", "load_default_config", err)
		return nil, err
	}

	return &cfg, err
}

// ExponentialJitterBackoff provides backoff delays with jitter based on the
// number of attempts.
type ExponentialJitterBackoff struct {
	minDelay           time.Duration
	maxBackoffAttempts int
}

// NewExponentialJitterBackoff returns an ExponentialJitterBackoff configured
// for the max backoff.
func NewExponentialJitterBackoff(minDelay time.Duration, maxAttempts int) *ExponentialJitterBackoff {
	return &ExponentialJitterBackoff{minDelay, maxAttempts}
}

// BackoffDelay returns the duration to wait before the next attempt should be
// made. Returns an error if unable get a duration.
func (j *ExponentialJitterBackoff) BackoffDelay(attempt int, err error) (time.Duration, error) {
	minDelay := j.minDelay

	// The calculatted jitter will be between [0.8, 1.2)
	var jitter = float64(rand.Intn(120-80)+80) / 100

	retryTime := time.Duration(int(float64(int(minDelay.Nanoseconds())*int(math.Pow(3, float64(attempt)))) * jitter))

	// Cap retry time at 5 minutes to avoid too long a wait
	if retryTime > time.Duration(5*time.Minute) {
		retryTime = time.Duration(5 * time.Minute)
	}

	return retryTime, nil
}<|MERGE_RESOLUTION|>--- conflicted
+++ resolved
@@ -17,20 +17,16 @@
 	"github.com/aws/aws-sdk-go-v2/service/acm"
 	"github.com/aws/aws-sdk-go-v2/service/apigateway"
 	"github.com/aws/aws-sdk-go-v2/service/apigatewayv2"
-<<<<<<< HEAD
 	"github.com/aws/aws-sdk-go-v2/service/auditmanager"
+	"github.com/aws/aws-sdk-go-v2/service/autoscaling"
+	"github.com/aws/aws-sdk-go-v2/service/backup"
 	"github.com/aws/aws-sdk-go-v2/service/cloudfront"
 	"github.com/aws/aws-sdk-go-v2/service/cloudtrail"
 	"github.com/aws/aws-sdk-go-v2/service/cloudwatch"
 	"github.com/aws/aws-sdk-go-v2/service/cloudwatchlogs"
-=======
-	"github.com/aws/aws-sdk-go-v2/service/autoscaling"
-	"github.com/aws/aws-sdk-go-v2/service/backup"
-	"github.com/aws/aws-sdk-go-v2/service/cloudwatch"
 	"github.com/aws/aws-sdk-go-v2/service/codebuild"
 	"github.com/aws/aws-sdk-go-v2/service/costexplorer"
 	"github.com/aws/aws-sdk-go-v2/service/docdb"
->>>>>>> 8ad0837b
 	"github.com/aws/aws-sdk-go-v2/service/dynamodb"
 	"github.com/aws/aws-sdk-go-v2/service/ec2"
 	"github.com/aws/aws-sdk-go-v2/service/elasticloadbalancing"
@@ -87,7 +83,6 @@
 	return apigatewayv2.NewFromConfig(*cfg), nil
 }
 
-<<<<<<< HEAD
 func AuditManagerClient(ctx context.Context, d *plugin.QueryData) (*auditmanager.Client, error) {
 	cfg, err := getClientForQuerySupportedRegion(ctx, d, "auditmanager")
 	if err != nil {
@@ -96,39 +91,35 @@
 	return auditmanager.NewFromConfig(*cfg), nil
 }
 
+func AutoScalingClient(ctx context.Context, d *plugin.QueryData) (*autoscaling.Client, error) {
+	cfg, err := getClientForQueryRegion(ctx, d)
+	if err != nil {
+		return nil, err
+	}
+	return autoscaling.NewFromConfig(*cfg), nil
+}
+
+func BackupClient(ctx context.Context, d *plugin.QueryData) (*backup.Client, error) {
+	cfg, err := getClientForQueryRegion(ctx, d)
+	if err != nil {
+		return nil, err
+	}
+	return backup.NewFromConfig(*cfg), nil
+}
+
 func CloudFrontClient(ctx context.Context, d *plugin.QueryData) (*cloudfront.Client, error) {
-=======
-func AutoScalingClient(ctx context.Context, d *plugin.QueryData) (*autoscaling.Client, error) {
-	cfg, err := getClientForQueryRegion(ctx, d)
-	if err != nil {
-		return nil, err
-	}
-	return autoscaling.NewFromConfig(*cfg), nil
-}
-
-func CostExplorerClient(ctx context.Context, d *plugin.QueryData) (*costexplorer.Client, error) {
->>>>>>> 8ad0837b
 	cfg, err := getClient(ctx, d, GetDefaultAwsRegion(d))
 	if err != nil {
 		return nil, err
 	}
-<<<<<<< HEAD
 	return cloudfront.NewFromConfig(*cfg), nil
 }
 
 func CloudTrailClient(ctx context.Context, d *plugin.QueryData) (*cloudtrail.Client, error) {
-=======
-
-	return costexplorer.NewFromConfig(*cfg), nil
-}
-
-func BackupClient(ctx context.Context, d *plugin.QueryData) (*backup.Client, error) {
->>>>>>> 8ad0837b
-	cfg, err := getClientForQueryRegion(ctx, d)
-	if err != nil {
-		return nil, err
-	}
-<<<<<<< HEAD
+	cfg, err := getClientForQueryRegion(ctx, d)
+	if err != nil {
+		return nil, err
+	}
 	return cloudtrail.NewFromConfig(*cfg), nil
 }
 
@@ -141,46 +132,43 @@
 }
 
 func CloudWatchClient(ctx context.Context, d *plugin.QueryData) (*cloudwatch.Client, error) {
-=======
-	return backup.NewFromConfig(*cfg), nil
-}
-
-func CloudWatchClient(ctx context.Context, d *plugin.QueryData) (*cloudwatch.Client, error) {
-	cfg, err := getClientForQueryRegion(ctx, d)
-	if err != nil {
-		return nil, err
-	}
-
+	cfg, err := getClientForQueryRegion(ctx, d)
+	if err != nil {
+		return nil, err
+	}
 	return cloudwatch.NewFromConfig(*cfg), nil
 }
 
+func CloudWatchLogsClient(ctx context.Context, d *plugin.QueryData) (*cloudwatchlogs.Client, error) {
+	cfg, err := getClientForQueryRegion(ctx, d)
+	if err != nil {
+		return nil, err
+	}
+	return cloudwatchlogs.NewFromConfig(*cfg), nil
+}
+
+func CostExplorerClient(ctx context.Context, d *plugin.QueryData) (*costexplorer.Client, error) {
+	cfg, err := getClient(ctx, d, GetDefaultAwsRegion(d))
+	if err != nil {
+		return nil, err
+	}
+	return costexplorer.NewFromConfig(*cfg), nil
+}
+
 func CodeBuildClient(ctx context.Context, d *plugin.QueryData) (*codebuild.Client, error) {
->>>>>>> 8ad0837b
-	cfg, err := getClientForQueryRegion(ctx, d)
-	if err != nil {
-		return nil, err
-	}
-<<<<<<< HEAD
-	return cloudwatch.NewFromConfig(*cfg), nil
-}
-
-func CloudWatchLogsClient(ctx context.Context, d *plugin.QueryData) (*cloudwatchlogs.Client, error) {
-=======
-
+	cfg, err := getClientForQueryRegion(ctx, d)
+	if err != nil {
+		return nil, err
+	}
 	return codebuild.NewFromConfig(*cfg), nil
 }
 
 func DocDBClient(ctx context.Context, d *plugin.QueryData) (*docdb.Client, error) {
->>>>>>> 8ad0837b
-	cfg, err := getClientForQueryRegion(ctx, d)
-	if err != nil {
-		return nil, err
-	}
-<<<<<<< HEAD
-	return cloudwatchlogs.NewFromConfig(*cfg), nil
-=======
+	cfg, err := getClientForQueryRegion(ctx, d)
+	if err != nil {
+		return nil, err
+	}
 	return docdb.NewFromConfig(*cfg), nil
->>>>>>> 8ad0837b
 }
 
 func DynamoDbClient(ctx context.Context, d *plugin.QueryData) (*dynamodb.Client, error) {
