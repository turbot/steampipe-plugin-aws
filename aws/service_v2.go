--- conflicted
+++ resolved
@@ -48,11 +48,8 @@
 	"github.com/aws/aws-sdk-go-v2/service/s3"
 	"github.com/aws/aws-sdk-go-v2/service/s3control"
 	"github.com/aws/aws-sdk-go-v2/service/sns"
-<<<<<<< HEAD
 	"github.com/aws/aws-sdk-go-v2/service/waf"
-=======
 	"github.com/aws/aws-sdk-go-v2/service/sqs"
->>>>>>> 40f67de3
 	"github.com/aws/aws-sdk-go/aws/endpoints"
 
 	"github.com/turbot/go-kit/helpers"
@@ -384,18 +381,19 @@
 	return sns.NewFromConfig(*cfg), nil
 }
 
-<<<<<<< HEAD
 func WAFClient(ctx context.Context, d *plugin.QueryData) (*waf.Client, error) {
-=======
+	cfg, err := getClient(ctx, d, GetDefaultAwsRegion(d))
+	if err != nil {
+		return nil, err
+	}
+	return waf.NewFromConfig(*cfg), nil
+}
+
 func Route53DomainsClient(ctx context.Context, d *plugin.QueryData) (*route53domains.Client, error) {
->>>>>>> 40f67de3
-	cfg, err := getClient(ctx, d, GetDefaultAwsRegion(d))
-	if err != nil {
-		return nil, err
-	}
-<<<<<<< HEAD
-	return waf.NewFromConfig(*cfg), nil
-=======
+	cfg, err := getClient(ctx, d, GetDefaultAwsRegion(d))
+	if err != nil {
+		return nil, err
+	}
 	return route53domains.NewFromConfig(*cfg), nil
 }
 
@@ -413,7 +411,6 @@
 		return nil, err
 	}
 	return sqs.NewFromConfig(*cfg), nil
->>>>>>> 40f67de3
 }
 
 func getClient(ctx context.Context, d *plugin.QueryData, region string) (*aws.Config, error) {
