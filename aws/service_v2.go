--- conflicted
+++ resolved
@@ -48,25 +48,19 @@
 	"github.com/aws/aws-sdk-go-v2/service/elasticbeanstalk"
 	"github.com/aws/aws-sdk-go-v2/service/elasticloadbalancing"
 	"github.com/aws/aws-sdk-go-v2/service/elasticloadbalancingv2"
-<<<<<<< HEAD
 	"github.com/aws/aws-sdk-go-v2/service/firehose"
 	"github.com/aws/aws-sdk-go-v2/service/glacier"
-=======
 	"github.com/aws/aws-sdk-go-v2/service/fsx"
 	"github.com/aws/aws-sdk-go-v2/service/glue"
->>>>>>> c7db40a7
 	"github.com/aws/aws-sdk-go-v2/service/iam"
 	"github.com/aws/aws-sdk-go-v2/service/inspector"
 	"github.com/aws/aws-sdk-go-v2/service/kafka"
-<<<<<<< HEAD
 	"github.com/aws/aws-sdk-go-v2/service/kinesis"
 	"github.com/aws/aws-sdk-go-v2/service/kinesisanalyticsv2"
 	"github.com/aws/aws-sdk-go-v2/service/kinesisvideo"
 	"github.com/aws/aws-sdk-go-v2/service/opensearch"
-=======
 	"github.com/aws/aws-sdk-go-v2/service/kms"
 	"github.com/aws/aws-sdk-go-v2/service/lambda"
->>>>>>> c7db40a7
 	"github.com/aws/aws-sdk-go-v2/service/organizations"
 	"github.com/aws/aws-sdk-go-v2/service/pricing"
 	"github.com/aws/aws-sdk-go-v2/service/ram"
@@ -534,7 +528,6 @@
 	return kafka.NewFromConfig(*cfg), nil
 }
 
-<<<<<<< HEAD
 func FirehoseClient(ctx context.Context, d *plugin.QueryData) (*firehose.Client, error) {
 	cfg, err := getClientForQueryRegion(ctx, d)
 	if err != nil {
@@ -573,7 +566,7 @@
 		return nil, err
 	}
 	return kinesisvideo.NewFromConfig(*cfg), nil
-=======
+}
 func KMSClient(ctx context.Context, d *plugin.QueryData) (*kms.Client, error) {
 	cfg, err := getClientForQuerySupportedRegion(ctx, d, kmsEndpoint.EndpointsID)
 	if err != nil {
@@ -594,7 +587,6 @@
 		return nil, nil
 	}
 	return lambda.NewFromConfig(*cfg), nil
->>>>>>> c7db40a7
 }
 
 func OrganizationClient(ctx context.Context, d *plugin.QueryData) (*organizations.Client, error) {
@@ -605,18 +597,18 @@
 	return organizations.NewFromConfig(*cfg), nil
 }
 
-<<<<<<< HEAD
 func OpenSearchClient(ctx context.Context, d *plugin.QueryData) (*opensearch.Client, error) {
-=======
+  cfg, err := getClientForQueryRegion(ctx, d)
+	if err != nil {
+		return nil, err
+	}
+}
+
 func RedshiftClient(ctx context.Context, d *plugin.QueryData) (*redshift.Client, error) {
->>>>>>> c7db40a7
-	cfg, err := getClientForQueryRegion(ctx, d)
-	if err != nil {
-		return nil, err
-	}
-<<<<<<< HEAD
-	return opensearch.NewFromConfig(*cfg), nil
-=======
+	cfg, err := getClientForQueryRegion(ctx, d)
+	if err != nil {
+		return nil, err
+	}
 	return redshift.NewFromConfig(*cfg), nil
 }
 
@@ -642,7 +634,6 @@
 		return nil, err
 	}
 	return rds.NewFromConfig(*cfg), nil
->>>>>>> c7db40a7
 }
 
 func RedshiftServerlessClient(ctx context.Context, d *plugin.QueryData) (*redshiftserverless.Client, error) {
