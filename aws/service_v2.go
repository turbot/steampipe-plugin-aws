package aws

import (
	"context"
	"fmt"
	"math"
	"math/rand"
	"os"
	"strconv"
	"time"

	"github.com/aws/aws-sdk-go-v2/aws"
	"github.com/aws/aws-sdk-go-v2/aws/retry"
	"github.com/aws/aws-sdk-go-v2/config"
	"github.com/aws/aws-sdk-go-v2/credentials"
	"github.com/aws/aws-sdk-go-v2/service/acm"
	"github.com/aws/aws-sdk-go-v2/service/apigateway"
	"github.com/aws/aws-sdk-go-v2/service/apigatewayv2"
	"github.com/aws/aws-sdk-go-v2/service/autoscaling"
<<<<<<< HEAD
	"github.com/aws/aws-sdk-go-v2/service/codedeploy"
=======
	"github.com/aws/aws-sdk-go-v2/service/codeartifact"
>>>>>>> f29ae164
	"github.com/aws/aws-sdk-go-v2/service/costexplorer"
	"github.com/aws/aws-sdk-go-v2/service/dax"
	"github.com/aws/aws-sdk-go-v2/service/docdb"
	"github.com/aws/aws-sdk-go-v2/service/dynamodb"
	"github.com/aws/aws-sdk-go-v2/service/ec2"
	elb "github.com/aws/aws-sdk-go-v2/service/elasticloadbalancing"
	elbv2 "github.com/aws/aws-sdk-go-v2/service/elasticloadbalancingv2"
	"github.com/aws/aws-sdk-go-v2/service/iam"
	"github.com/aws/aws-sdk-go-v2/service/redshiftserverless"
	"github.com/aws/aws-sdk-go-v2/service/s3"
	"github.com/aws/aws-sdk-go-v2/service/s3control"
	"github.com/aws/aws-sdk-go-v2/service/sns"
	"github.com/aws/aws-sdk-go/aws/endpoints"

	"github.com/turbot/go-kit/helpers"
	"github.com/turbot/steampipe-plugin-sdk/v4/plugin"
)

// https://github.com/aws/aws-sdk-go-v2/issues/543
type NoOpRateLimit struct{}

func (NoOpRateLimit) AddTokens(uint) error { return nil }
func (NoOpRateLimit) GetToken(context.Context, uint) (func() error, error) {
	return noOpToken, nil
}
func noOpToken() error { return nil }

func ACMClient(ctx context.Context, d *plugin.QueryData) (*acm.Client, error) {
	cfg, err := getClientForQueryRegion(ctx, d)
	if err != nil {
		return nil, err
	}
	return acm.NewFromConfig(*cfg), nil
}

func APIGatewayClient(ctx context.Context, d *plugin.QueryData) (*apigateway.Client, error) {
	cfg, err := getClientForQueryRegion(ctx, d)
	if err != nil {
		return nil, err
	}
	return apigateway.NewFromConfig(*cfg), nil
}

func APIGatewayV2Client(ctx context.Context, d *plugin.QueryData) (*apigatewayv2.Client, error) {
	cfg, err := getClientForQueryRegion(ctx, d)
	if err != nil {
		return nil, err
	}
	return apigatewayv2.NewFromConfig(*cfg), nil
}

func AutoScalingClient(ctx context.Context, d *plugin.QueryData) (*autoscaling.Client, error) {
	cfg, err := getClientForQueryRegion(ctx, d)
	if err != nil {
		return nil, err
	}
	return autoscaling.NewFromConfig(*cfg), nil
}

<<<<<<< HEAD
func CodeDeployClient(ctx context.Context, d *plugin.QueryData) (*codedeploy.Client, error) {
	cfg, err := getClientForQueryRegion(ctx, d)
	if err != nil {
		return nil, err
	}
	return codedeploy.NewFromConfig(*cfg), nil
=======
func CodeArtifactClient(ctx context.Context, d *plugin.QueryData) (*codeartifact.Client, error) {
	serviceId := "codeartifact"
	cfg, err := getClientForQuerySupportedRegion(ctx, d, "codeartifact")
	if err != nil {
		return nil, err
	}
	if cfg == nil {
		return nil, nil
	}
	return codeartifact.NewFromConfig(*cfg), nil
>>>>>>> f29ae164
}

// CostExplorerClient returns the connection client for AWS Cost Explorer service
func CostExplorerClient(ctx context.Context, d *plugin.QueryData) (*costexplorer.Client, error) {
	cfg, err := getClient(ctx, d, GetDefaultAwsRegion(d))
	if err != nil {
		return nil, err
	}

	return costexplorer.NewFromConfig(*cfg), nil
}

func DaxClient(ctx context.Context, d *plugin.QueryData) (*dax.Client, error) {
	cfg, err := getClientForQuerySupportedRegion(ctx, d, endpoints.DaxServiceID)
	if err != nil {
		return nil, err
	}
	if cfg == nil {
		return nil, nil
	}
	return dax.NewFromConfig(*cfg), nil
}

func DocDBClient(ctx context.Context, d *plugin.QueryData) (*docdb.Client, error) {
	cfg, err := getClientForQueryRegion(ctx, d)
	if err != nil {
		return nil, err
	}
	return docdb.NewFromConfig(*cfg), nil
}

func DynamoDbClient(ctx context.Context, d *plugin.QueryData) (*dynamodb.Client, error) {
	cfg, err := getClientForQueryRegion(ctx, d)
	if err != nil {
		return nil, err
	}
	return dynamodb.NewFromConfig(*cfg), nil
}

func EC2Client(ctx context.Context, d *plugin.QueryData) (*ec2.Client, error) {
	cfg, err := getClientForQueryRegion(ctx, d)
	if err != nil {
		return nil, err
	}
	return ec2.NewFromConfig(*cfg), nil
}

func ELBClient(ctx context.Context, d *plugin.QueryData) (*elb.Client, error) {
	cfg, err := getClientForQueryRegion(ctx, d)
	if err != nil {
		return nil, err
	}
	return elb.NewFromConfig(*cfg), nil
}

func ELBV2Client(ctx context.Context, d *plugin.QueryData) (*elbv2.Client, error) {
	cfg, err := getClientForQueryRegion(ctx, d)
	if err != nil {
		return nil, err
	}
	return elbv2.NewFromConfig(*cfg), nil
}

func IAMClient(ctx context.Context, d *plugin.QueryData) (*iam.Client, error) {
	cfg, err := getClient(ctx, d, GetDefaultAwsRegion(d))
	if err != nil {
		return nil, err
	}
	return iam.NewFromConfig(*cfg), nil
}

func RedshiftServerlessClient(ctx context.Context, d *plugin.QueryData) (*redshiftserverless.Client, error) {
	cfg, err := getClientForQuerySupportedRegion(ctx, d, "redshift-serverless")
	if err != nil {
		return nil, err
	}
	if cfg == nil {
		return nil, nil
	}
	return redshiftserverless.NewFromConfig(*cfg), nil
}

func S3Client(ctx context.Context, d *plugin.QueryData, region string) (*s3.Client, error) {
	cfg, err := getClientForRegion(ctx, d, region)
	if err != nil {
		return nil, err
	}

	var svc *s3.Client

	awsConfig := GetConfig(d.Connection)
	if awsConfig.S3ForcePathStyle != nil {
		svc = s3.NewFromConfig(*cfg, func(o *s3.Options) {
			o.UsePathStyle = *awsConfig.S3ForcePathStyle
		})
	} else {
		svc = s3.NewFromConfig(*cfg)
	}

	return svc, nil
}

func S3ControlClient(ctx context.Context, d *plugin.QueryData, region string) (*s3control.Client, error) {
	cfg, err := getClient(ctx, d, GetDefaultAwsRegion(d))
	if err != nil {
		return nil, err
	}
	return s3control.NewFromConfig(*cfg), nil
}

func SNSClient(ctx context.Context, d *plugin.QueryData) (*sns.Client, error) {
	cfg, err := getClientForQueryRegion(ctx, d)
	if err != nil {
		return nil, err
	}
	return sns.NewFromConfig(*cfg), nil
}

func getClient(ctx context.Context, d *plugin.QueryData, region string) (*aws.Config, error) {

	sessionCacheKey := fmt.Sprintf("session-v2-%s", region)
	if cachedData, ok := d.ConnectionManager.Cache.Get(sessionCacheKey); ok {
		return cachedData.(*aws.Config), nil
	}

	awsConfig := GetConfig(d.Connection)

	// As per the logic used in retryRules of NewConnectionErrRetryer, default to minimum delay of 25ms and maximum
	// number of retries as 9 (our default). The default maximum delay will not be more than approximately 3 minutes to avoid Steampipe
	// waiting too long to return results
	maxRetries := 9
	var minRetryDelay time.Duration = 25 * time.Millisecond // Default minimum delay

	// Set max retry count from config file or env variable (config file has precedence)
	if awsConfig.MaxErrorRetryAttempts != nil {
		maxRetries = *awsConfig.MaxErrorRetryAttempts
	} else if os.Getenv("AWS_MAX_ATTEMPTS") != "" {
		maxRetriesEnvVar, err := strconv.Atoi(os.Getenv("AWS_MAX_ATTEMPTS"))
		if err != nil || maxRetriesEnvVar < 1 {
			panic("invalid value for environment variable \"AWS_MAX_ATTEMPTS\". It should be an integer value greater than or equal to 1")
		}
		maxRetries = maxRetriesEnvVar
	}

	// Set min delay time from config file
	if awsConfig.MinErrorRetryDelay != nil {
		minRetryDelay = time.Duration(*awsConfig.MinErrorRetryDelay) * time.Millisecond
	}

	if maxRetries < 1 {
		panic("\nconnection config has invalid value for \"max_error_retry_attempts\", it must be greater than or equal to 1. Edit your connection configuration file and then restart Steampipe.")
	}
	if minRetryDelay < 1 {
		panic("\nconnection config has invalid value for \"min_error_retry_delay\", it must be greater than or equal to 1. Edit your connection configuration file and then restart Steampipe.")
	}

	sess, err := getClientWithMaxRetries(ctx, d, region, maxRetries, minRetryDelay)
	if err != nil {
		plugin.Logger(ctx).Error("getService.getClientWithMaxRetries", "region", region, "err", err)
	} else {
		// Caching sessions saves about 10ms, which is significant when there are
		// multiple instantiations (per account region) and when doing queries that
		// often take <100ms total. But, it's not that important compared to having
		// fresh credentials all the time. So, set a short cache length to ensure
		// we don't get tripped up by credential rotation on short lived roles etc.
		// The minimum assume role time is 15 minutes, so 5 minutes feels like a
		// reasonable balance - I certainly wouldn't do longer.
		d.ConnectionManager.Cache.SetWithTTL(sessionCacheKey, sess, 5*time.Minute)
	}

	return sess, err
}

// Get a session for the region defined in query data, but only after checking it's
// a supported region for the given serviceID.
func getClientForQuerySupportedRegion(ctx context.Context, d *plugin.QueryData, serviceID string) (*aws.Config, error) {
	region := d.KeyColumnQualString(matrixKeyRegion)
	if region == "" {
		return nil, fmt.Errorf("getSessionForQueryRegion called without a region in QueryData")
	}
	validRegions := SupportedRegionsForService(ctx, d, serviceID)
	if !helpers.StringSliceContains(validRegions, region) {
		// We choose to ignore unsupported regions rather than returning an error
		// for them - it's a better user experience. So, return a nil session rather
		// than an error. The caller must handle this case.
		return nil, nil
	}
	// Supported region, so get and return the session
	return getClient(ctx, d, region)
}

// Helper function to get the session for a region set in query data
func getClientForQueryRegion(ctx context.Context, d *plugin.QueryData) (*aws.Config, error) {
	region := d.KeyColumnQualString(matrixKeyRegion)
	if region == "" {
		return nil, fmt.Errorf("getSessionForQueryRegion called without a region in QueryData")
	}
	return getClient(ctx, d, region)
}

// Helper function to get the session for a specific region
func getClientForRegion(ctx context.Context, d *plugin.QueryData, region string) (*aws.Config, error) {
	if region == "" {
		return nil, fmt.Errorf("getSessionForRegion called with an empty region")
	}
	return getClient(ctx, d, region)
}

func getClientWithMaxRetries(ctx context.Context, d *plugin.QueryData, region string, maxRetries int, minRetryDelay time.Duration) (*aws.Config, error) {

	retryer := retry.NewStandard(func(o *retry.StandardOptions) {
		// reseting state of rand to generate different random values
		rand.Seed(time.Now().UnixNano())
		o.MaxAttempts = maxRetries
		o.MaxBackoff = 5 * time.Minute
		o.RateLimiter = NoOpRateLimit{} // With no rate limiter
		o.Backoff = NewExponentialJitterBackoff(minRetryDelay, maxRetries)
	})

	awsConfig := GetConfig(d.Connection)
	configOptions := []func(*config.LoadOptions) error{
		config.WithRegion(region),
		config.WithRetryer(func() aws.Retryer {
			return retryer
		}),
	}

	// handle custom endpoint URL, if any
	var awsEndpointUrl string

	awsEndpointUrl = os.Getenv("AWS_ENDPOINT_URL")
	if awsConfig.EndpointUrl != nil {
		awsEndpointUrl = *awsConfig.EndpointUrl
	}

	if awsEndpointUrl != "" {
		customResolver := aws.EndpointResolverWithOptionsFunc(func(service, region string, options ...interface{}) (aws.Endpoint, error) {
			return aws.Endpoint{
				PartitionID:   "aws",
				URL:           awsEndpointUrl,
				SigningRegion: region,
			}, nil
		})

		configOptions = append(configOptions, config.WithEndpointResolverWithOptions(customResolver))
	}

	// awsConfig.S3ForcePathStyle - Moved to service specific client (i.e. in S3V2Client)

	if awsConfig.Profile != nil {
		configOptions = append(configOptions, config.WithSharedConfigProfile(aws.ToString(awsConfig.Profile)))
	}

	if awsConfig.AccessKey != nil && awsConfig.SecretKey == nil {
		return nil, fmt.Errorf("Partial credentials found in connection config, missing: secret_key")
	} else if awsConfig.SecretKey != nil && awsConfig.AccessKey == nil {
		return nil, fmt.Errorf("Partial credentials found in connection config, missing: access_key")
	} else if awsConfig.AccessKey != nil && awsConfig.SecretKey != nil {
		var provider credentials.StaticCredentialsProvider

		if awsConfig.SessionToken != nil {
			provider = credentials.NewStaticCredentialsProvider(*awsConfig.AccessKey, *awsConfig.SecretKey, *awsConfig.SessionToken)
		} else {
			provider = credentials.NewStaticCredentialsProvider(*awsConfig.AccessKey, *awsConfig.SecretKey, "")
		}
		configOptions = append(configOptions, config.WithCredentialsProvider(provider))
	}

	cfg, err := config.LoadDefaultConfig(ctx, configOptions...)
	if err != nil {
		plugin.Logger(ctx).Error("getAwsConfigWithMaxRetries", "load_default_config", err)
		return nil, err
	}

	return &cfg, err
}

// ExponentialJitterBackoff provides backoff delays with jitter based on the
// number of attempts.
type ExponentialJitterBackoff struct {
	minDelay           time.Duration
	maxBackoffAttempts int
}

// NewExponentialJitterBackoff returns an ExponentialJitterBackoff configured
// for the max backoff.
func NewExponentialJitterBackoff(minDelay time.Duration, maxAttempts int) *ExponentialJitterBackoff {
	return &ExponentialJitterBackoff{minDelay, maxAttempts}
}

// BackoffDelay returns the duration to wait before the next attempt should be
// made. Returns an error if unable get a duration.
func (j *ExponentialJitterBackoff) BackoffDelay(attempt int, err error) (time.Duration, error) {
	minDelay := j.minDelay

	// The calculatted jitter will be between [0.8, 1.2)
	var jitter = float64(rand.Intn(120-80)+80) / 100

	retryTime := time.Duration(int(float64(int(minDelay.Nanoseconds())*int(math.Pow(3, float64(attempt)))) * jitter))

	// Cap retry time at 5 minutes to avoid too long a wait
	if retryTime > time.Duration(5*time.Minute) {
		retryTime = time.Duration(5 * time.Minute)
	}

	return retryTime, nil
}<|MERGE_RESOLUTION|>--- conflicted
+++ resolved
@@ -17,11 +17,8 @@
 	"github.com/aws/aws-sdk-go-v2/service/apigateway"
 	"github.com/aws/aws-sdk-go-v2/service/apigatewayv2"
 	"github.com/aws/aws-sdk-go-v2/service/autoscaling"
-<<<<<<< HEAD
+	"github.com/aws/aws-sdk-go-v2/service/codeartifact"
 	"github.com/aws/aws-sdk-go-v2/service/codedeploy"
-=======
-	"github.com/aws/aws-sdk-go-v2/service/codeartifact"
->>>>>>> f29ae164
 	"github.com/aws/aws-sdk-go-v2/service/costexplorer"
 	"github.com/aws/aws-sdk-go-v2/service/dax"
 	"github.com/aws/aws-sdk-go-v2/service/docdb"
@@ -81,16 +78,15 @@
 	return autoscaling.NewFromConfig(*cfg), nil
 }
 
-<<<<<<< HEAD
 func CodeDeployClient(ctx context.Context, d *plugin.QueryData) (*codedeploy.Client, error) {
 	cfg, err := getClientForQueryRegion(ctx, d)
 	if err != nil {
 		return nil, err
 	}
 	return codedeploy.NewFromConfig(*cfg), nil
-=======
+}
+
 func CodeArtifactClient(ctx context.Context, d *plugin.QueryData) (*codeartifact.Client, error) {
-	serviceId := "codeartifact"
 	cfg, err := getClientForQuerySupportedRegion(ctx, d, "codeartifact")
 	if err != nil {
 		return nil, err
@@ -99,7 +95,6 @@
 		return nil, nil
 	}
 	return codeartifact.NewFromConfig(*cfg), nil
->>>>>>> f29ae164
 }
 
 // CostExplorerClient returns the connection client for AWS Cost Explorer service
