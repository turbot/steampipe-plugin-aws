package aws

import (
	"context"
	"fmt"
	"math"
	"math/rand"
	"os"
	"strconv"
	"time"

	"github.com/aws/aws-sdk-go-v2/aws"
	"github.com/aws/aws-sdk-go-v2/aws/retry"
	"github.com/aws/aws-sdk-go-v2/config"
	"github.com/aws/aws-sdk-go-v2/credentials"
	"github.com/aws/aws-sdk-go-v2/service/accessanalyzer"
	"github.com/aws/aws-sdk-go-v2/service/account"
	"github.com/aws/aws-sdk-go-v2/service/acm"
	"github.com/aws/aws-sdk-go-v2/service/apigateway"
	"github.com/aws/aws-sdk-go-v2/service/apigatewayv2"
	"github.com/aws/aws-sdk-go-v2/service/appconfig"
	"github.com/aws/aws-sdk-go-v2/service/auditmanager"
	"github.com/aws/aws-sdk-go-v2/service/autoscaling"
	"github.com/aws/aws-sdk-go-v2/service/backup"
	"github.com/aws/aws-sdk-go-v2/service/cloudcontrol"
	"github.com/aws/aws-sdk-go-v2/service/cloudformation"
	"github.com/aws/aws-sdk-go-v2/service/cloudfront"
	"github.com/aws/aws-sdk-go-v2/service/cloudtrail"
	"github.com/aws/aws-sdk-go-v2/service/cloudwatch"
	"github.com/aws/aws-sdk-go-v2/service/cloudwatchlogs"
	"github.com/aws/aws-sdk-go-v2/service/codeartifact"
	"github.com/aws/aws-sdk-go-v2/service/codebuild"
	"github.com/aws/aws-sdk-go-v2/service/codedeploy"
	"github.com/aws/aws-sdk-go-v2/service/codepipeline"
	"github.com/aws/aws-sdk-go-v2/service/configservice"
	"github.com/aws/aws-sdk-go-v2/service/costexplorer"
	"github.com/aws/aws-sdk-go-v2/service/databasemigrationservice"
	"github.com/aws/aws-sdk-go-v2/service/dax"
	"github.com/aws/aws-sdk-go-v2/service/directoryservice"
	"github.com/aws/aws-sdk-go-v2/service/dlm"
	"github.com/aws/aws-sdk-go-v2/service/docdb"
	"github.com/aws/aws-sdk-go-v2/service/dynamodb"
	"github.com/aws/aws-sdk-go-v2/service/ec2"
	"github.com/aws/aws-sdk-go-v2/service/ecr"
	"github.com/aws/aws-sdk-go-v2/service/ecrpublic"
	"github.com/aws/aws-sdk-go-v2/service/ecs"
	"github.com/aws/aws-sdk-go-v2/service/efs"
	"github.com/aws/aws-sdk-go-v2/service/elasticache"
	"github.com/aws/aws-sdk-go-v2/service/elasticbeanstalk"
	"github.com/aws/aws-sdk-go-v2/service/elasticloadbalancing"
	"github.com/aws/aws-sdk-go-v2/service/elasticloadbalancingv2"
<<<<<<< HEAD
	"github.com/aws/aws-sdk-go-v2/service/elasticsearchservice"
=======
	"github.com/aws/aws-sdk-go-v2/service/eventbridge"
	"github.com/aws/aws-sdk-go-v2/service/fsx"
	"github.com/aws/aws-sdk-go-v2/service/glue"
	"github.com/aws/aws-sdk-go-v2/service/guardduty"
>>>>>>> a92bff5f
	"github.com/aws/aws-sdk-go-v2/service/iam"
	"github.com/aws/aws-sdk-go-v2/service/identitystore"
	"github.com/aws/aws-sdk-go-v2/service/inspector"
	"github.com/aws/aws-sdk-go-v2/service/kafka"
	"github.com/aws/aws-sdk-go-v2/service/kms"
	"github.com/aws/aws-sdk-go-v2/service/lambda"
	"github.com/aws/aws-sdk-go-v2/service/organizations"
	"github.com/aws/aws-sdk-go-v2/service/pricing"
	"github.com/aws/aws-sdk-go-v2/service/ram"
	"github.com/aws/aws-sdk-go-v2/service/rds"
	"github.com/aws/aws-sdk-go-v2/service/redshift"
	"github.com/aws/aws-sdk-go-v2/service/redshiftserverless"
	"github.com/aws/aws-sdk-go-v2/service/route53"
	"github.com/aws/aws-sdk-go-v2/service/route53domains"
	"github.com/aws/aws-sdk-go-v2/service/s3"
	"github.com/aws/aws-sdk-go-v2/service/s3control"
	"github.com/aws/aws-sdk-go-v2/service/sagemaker"
	"github.com/aws/aws-sdk-go-v2/service/sns"
<<<<<<< HEAD
	"github.com/aws/aws-sdk-go-v2/service/wafv2"
=======
	"github.com/aws/aws-sdk-go-v2/service/sqs"
	"github.com/aws/aws-sdk-go-v2/service/ssm"
	"github.com/aws/aws-sdk-go-v2/service/waf"
	"github.com/aws/aws-sdk-go-v2/service/wafregional"
>>>>>>> a92bff5f
	"github.com/aws/aws-sdk-go/aws/endpoints"

	"github.com/turbot/go-kit/helpers"
	"github.com/turbot/steampipe-plugin-sdk/v4/plugin"

	auditmanagerEndpoint "github.com/aws/aws-sdk-go/service/auditmanager"
	codeartifactEndpoint "github.com/aws/aws-sdk-go/service/codeartifact"
	fsxEndpoint "github.com/aws/aws-sdk-go/service/fsx"
	lambdaEndpoint "github.com/aws/aws-sdk-go/service/lambda"
)

// https://github.com/aws/aws-sdk-go-v2/issues/543
type NoOpRateLimit struct{}

func (NoOpRateLimit) AddTokens(uint) error { return nil }
func (NoOpRateLimit) GetToken(context.Context, uint) (func() error, error) {
	return noOpToken, nil
}
func noOpToken() error { return nil }

// AccessAnalyzerClient returns the service connection for AWS IAM Access Analyzer service
func AccessAnalyzerClient(ctx context.Context, d *plugin.QueryData) (*accessanalyzer.Client, error) {
	cfg, err := getClientForQueryRegion(ctx, d)
	if err != nil {
		return nil, err
	}
	return accessanalyzer.NewFromConfig(*cfg), nil
}

func AccountClient(ctx context.Context, d *plugin.QueryData) (*account.Client, error) {
	cfg, err := getClient(ctx, d, "Account")
	if err != nil {
		return nil, err
	}
	if cfg == nil {
		return nil, nil
	}
	return account.NewFromConfig(*cfg), nil
}

func ACMClient(ctx context.Context, d *plugin.QueryData) (*acm.Client, error) {
	cfg, err := getClientForQueryRegion(ctx, d)
	if err != nil {
		return nil, err
	}
	return acm.NewFromConfig(*cfg), nil
}

func APIGatewayClient(ctx context.Context, d *plugin.QueryData) (*apigateway.Client, error) {
	cfg, err := getClientForQueryRegion(ctx, d)
	if err != nil {
		return nil, err
	}
	return apigateway.NewFromConfig(*cfg), nil
}

func APIGatewayV2Client(ctx context.Context, d *plugin.QueryData) (*apigatewayv2.Client, error) {
	cfg, err := getClientForQueryRegion(ctx, d)
	if err != nil {
		return nil, err
	}
	return apigatewayv2.NewFromConfig(*cfg), nil
}

func AppConfigClient(ctx context.Context, d *plugin.QueryData) (*appconfig.Client, error) {
	cfg, err := getClientForQueryRegion(ctx, d)
	if err != nil {
		return nil, err
	}
	return appconfig.NewFromConfig(*cfg), nil
}

func AuditManagerClient(ctx context.Context, d *plugin.QueryData) (*auditmanager.Client, error) {
	cfg, err := getClientForQuerySupportedRegion(ctx, d, auditmanagerEndpoint.EndpointsID)
	if err != nil {
		return nil, err
	}
	if cfg == nil {
		return nil, nil
	}
	return auditmanager.NewFromConfig(*cfg), nil
}

func AutoScalingClient(ctx context.Context, d *plugin.QueryData) (*autoscaling.Client, error) {
	cfg, err := getClientForQueryRegion(ctx, d)
	if err != nil {
		return nil, err
	}
	return autoscaling.NewFromConfig(*cfg), nil
}

func BackupClient(ctx context.Context, d *plugin.QueryData) (*backup.Client, error) {
	cfg, err := getClientForQueryRegion(ctx, d)
	if err != nil {
		return nil, err
	}
	return backup.NewFromConfig(*cfg), nil
}

func CloudControlClient(ctx context.Context, d *plugin.QueryData) (*cloudcontrol.Client, error) {
	// CloudControl returns GeneralServiceException in a lot of situations, which
	// AWS SDK treats as retryable. This is frustrating because we end up retrying
	// many times for things that will never work.
	// So, we use a specific client configuration for CloudControl with a smaller
	// number of retries to avoid hangs. In effect, this service IGNORES the retry
	// configuration in aws.spc - but, good enough for something that is rarely used
	// anyway.
	region := d.KeyColumnQualString(matrixKeyRegion)
	if region == "" {
		return nil, fmt.Errorf("CloudControlService called without a region in QueryData")
	}

	// Use a service level cache since we are going around the standard
	// getSession with its caching.
	serviceCacheKey := fmt.Sprintf("cloudcontrol-%s", region)
	if cachedData, ok := d.ConnectionManager.Cache.Get(serviceCacheKey); ok {
		return cachedData.(*cloudcontrol.Client), nil
	}

	cfg, err := getClientWithMaxRetries(ctx, d, region, 4, 25*time.Millisecond)
	if err != nil {
		return nil, err
	}
	svc := cloudcontrol.NewFromConfig(*cfg)

	d.ConnectionManager.Cache.Set(serviceCacheKey, svc)

	return svc, nil
}

func CloudFrontClient(ctx context.Context, d *plugin.QueryData) (*cloudfront.Client, error) {
	cfg, err := getClient(ctx, d, GetDefaultAwsRegion(d))
	if err != nil {
		return nil, err
	}
	return cloudfront.NewFromConfig(*cfg), nil
}

func CloudTrailClient(ctx context.Context, d *plugin.QueryData) (*cloudtrail.Client, error) {
	cfg, err := getClientForQueryRegion(ctx, d)
	if err != nil {
		return nil, err
	}
	return cloudtrail.NewFromConfig(*cfg), nil
}

func CloudTrailRegionsClient(ctx context.Context, d *plugin.QueryData, region string) (*cloudtrail.Client, error) {
	cfg, err := getClient(ctx, d, region)
	if err != nil {
		return nil, err
	}
	return cloudtrail.NewFromConfig(*cfg), nil
}

func CloudWatchClient(ctx context.Context, d *plugin.QueryData) (*cloudwatch.Client, error) {
	cfg, err := getClientForQueryRegion(ctx, d)
	if err != nil {
		return nil, err
	}
	return cloudwatch.NewFromConfig(*cfg), nil
}

func CloudWatchLogsClient(ctx context.Context, d *plugin.QueryData) (*cloudwatchlogs.Client, error) {
	cfg, err := getClientForQueryRegion(ctx, d)
	if err != nil {
		return nil, err
	}
	if cfg == nil {
		return nil, nil
	}
	return cloudwatchlogs.NewFromConfig(*cfg), nil
}

func CloudFormationClient(ctx context.Context, d *plugin.QueryData) (*cloudformation.Client, error) {
	cfg, err := getClientForQueryRegion(ctx, d)
	if err != nil {
		return nil, err
	}
	if cfg == nil {
		return nil, nil
	}
	return cloudformation.NewFromConfig(*cfg), nil
}

func CodeArtifactClient(ctx context.Context, d *plugin.QueryData) (*codeartifact.Client, error) {
	cfg, err := getClientForQuerySupportedRegion(ctx, d, codeartifactEndpoint.EndpointsID)
	if err != nil {
		return nil, err
	}
	if cfg == nil {
		return nil, nil
	}
	return codeartifact.NewFromConfig(*cfg), nil
}

func CodeBuildClient(ctx context.Context, d *plugin.QueryData) (*codebuild.Client, error) {
	cfg, err := getClientForQuerySupportedRegion(ctx, d, endpoints.CodebuildServiceID)
	if err != nil {
		return nil, err
	}
	return codebuild.NewFromConfig(*cfg), nil
}

func CodeDeployClient(ctx context.Context, d *plugin.QueryData) (*codedeploy.Client, error) {
	cfg, err := getClientForQueryRegion(ctx, d)
	if err != nil {
		return nil, err
	}
	return codedeploy.NewFromConfig(*cfg), nil
}

// CodePipelineClient returns the service connection for AWS CodePipeline service
func CodePipelineClient(ctx context.Context, d *plugin.QueryData) (*codepipeline.Client, error) {
	cfg, err := getClientForQueryRegion(ctx, d)
	if err != nil {
		return nil, err
	}
	return codepipeline.NewFromConfig(*cfg), nil
}

func ConfigClient(ctx context.Context, d *plugin.QueryData) (*configservice.Client, error) {
	cfg, err := getClientForQueryRegion(ctx, d)
	if err != nil {
		return nil, err
	}
	return configservice.NewFromConfig(*cfg), nil
}

// CostExplorerClient returns the connection client for AWS Cost Explorer service
func CostExplorerClient(ctx context.Context, d *plugin.QueryData) (*costexplorer.Client, error) {
	cfg, err := getClient(ctx, d, GetDefaultAwsRegion(d))
	if err != nil {
		return nil, err
	}
	return costexplorer.NewFromConfig(*cfg), nil
}

func DatabaseMigrationClient(ctx context.Context, d *plugin.QueryData) (*databasemigrationservice.Client, error) {
	cfg, err := getClientForQueryRegion(ctx, d)
	if err != nil {
		return nil, err
	}
	return databasemigrationservice.NewFromConfig(*cfg), nil
}

func DAXClient(ctx context.Context, d *plugin.QueryData) (*dax.Client, error) {
	cfg, err := getClientForQueryRegion(ctx, d)
	if err != nil {
		return nil, err
	}
	return dax.NewFromConfig(*cfg), nil
}

func DirectoryServiceClient(ctx context.Context, d *plugin.QueryData) (*directoryservice.Client, error) {
	cfg, err := getClientForQueryRegion(ctx, d)
	if err != nil {
		return nil, err
	}
	return directoryservice.NewFromConfig(*cfg), nil
}

func DLMClient(ctx context.Context, d *plugin.QueryData) (*dlm.Client, error) {
	cfg, err := getClientForQueryRegion(ctx, d)
	if err != nil {
		return nil, err
	}
	return dlm.NewFromConfig(*cfg), nil
}

func DocDBClient(ctx context.Context, d *plugin.QueryData) (*docdb.Client, error) {
	cfg, err := getClientForQueryRegion(ctx, d)
	if err != nil {
		return nil, err
	}
	return docdb.NewFromConfig(*cfg), nil
}

func DynamoDBClient(ctx context.Context, d *plugin.QueryData) (*dynamodb.Client, error) {
	cfg, err := getClientForQueryRegion(ctx, d)
	if err != nil {
		return nil, err
	}
	return dynamodb.NewFromConfig(*cfg), nil
}

func EC2Client(ctx context.Context, d *plugin.QueryData) (*ec2.Client,
	error) {
	cfg, err := getClientForQueryRegion(ctx, d)
	if err != nil {
		return nil, err
	}
	return ec2.NewFromConfig(*cfg), nil
}

func ECRClient(ctx context.Context, d *plugin.QueryData) (*ecr.Client,
	error) {
	cfg, err := getClientForQueryRegion(ctx, d)
	if err != nil {
		return nil, err
	}
	return ecr.NewFromConfig(*cfg), nil
}

func ECSClient(ctx context.Context, d *plugin.QueryData) (*ecs.Client,
	error) {
	cfg, err := getClientForQueryRegion(ctx, d)
	if err != nil {
		return nil, err
	}
	return ecs.NewFromConfig(*cfg), nil
}

func ECRPublicClient(ctx context.Context, d *plugin.QueryData) (*ecrpublic.Client,
	error) {
	cfg, err := getClientForQueryRegion(ctx, d)
	if err != nil {
		return nil, err
	}
	return ecrpublic.NewFromConfig(*cfg), nil
}

func Ec2RegionsClient(ctx context.Context, d *plugin.QueryData, region string) (*ec2.Client, error) {
	// We can query EC2 for the list of supported regions. But, if credentials
	// are insufficient this query will retry many times, so we create a special
	// client with a small number of retries to prevent hangs.
	// Note - This is not cached, but usually the result of using this service will be.
	cfg, err := getClientWithMaxRetries(ctx, d, region, 4, 25*time.Millisecond)
	if err != nil {
		return nil, err
	}
	return ec2.NewFromConfig(*cfg), nil
}

func EFSClient(ctx context.Context, d *plugin.QueryData) (*efs.Client, error) {
	cfg, err := getClientForQueryRegion(ctx, d)
	if err != nil {
		return nil, err
	}

	if cfg == nil {
		return nil, nil
	}
	return efs.NewFromConfig(*cfg), nil
}

func ElasticBeanstalkClient(ctx context.Context, d *plugin.QueryData) (*elasticbeanstalk.Client, error) {
	cfg, err := getClientForQueryRegion(ctx, d)
	if err != nil {
		return nil, err
	}
	return elasticbeanstalk.NewFromConfig(*cfg), nil
}

func ElastiCacheClient(ctx context.Context, d *plugin.QueryData) (*elasticache.Client, error) {
	cfg, err := getClientForQueryRegion(ctx, d)
	if err != nil {
		return nil, err
	}
	return elasticache.NewFromConfig(*cfg), nil
}

func ELBClient(ctx context.Context, d *plugin.QueryData) (*elasticloadbalancing.Client, error) {
	cfg, err := getClientForQueryRegion(ctx, d)
	if err != nil {
		return nil, err
	}
	return elasticloadbalancing.NewFromConfig(*cfg), nil
}

func ELBV2Client(ctx context.Context, d *plugin.QueryData) (*elasticloadbalancingv2.Client, error) {
	cfg, err := getClientForQueryRegion(ctx, d)
	if err != nil {
		return nil, err
	}
	return elasticloadbalancingv2.NewFromConfig(*cfg), nil
}

<<<<<<< HEAD
func ElasticsearchClient(ctx context.Context, d *plugin.QueryData) (*elasticsearchservice.Client, error) {
=======
func EventBridgeClient(ctx context.Context, d *plugin.QueryData) (*eventbridge.Client, error) {
>>>>>>> a92bff5f
	cfg, err := getClientForQueryRegion(ctx, d)
	if err != nil {
		return nil, err
	}
<<<<<<< HEAD
	return elasticsearchservice.NewFromConfig(*cfg), nil
=======
	return eventbridge.NewFromConfig(*cfg), nil
}

func FSxClient(ctx context.Context, d *plugin.QueryData) (*fsx.Client, error) {
	cfg, err := getClientForQuerySupportedRegion(ctx, d, fsxEndpoint.EndpointsID)
	if err != nil {
		return nil, err
	}
	if cfg == nil {
		return nil, nil
	}
	return fsx.NewFromConfig(*cfg), nil
}

func GlueClient(ctx context.Context, d *plugin.QueryData) (*glue.Client, error) {
	cfg, err := getClientForQueryRegion(ctx, d)
	if err != nil {
		return nil, err
	}
	if cfg == nil {
		return nil, nil
	}
	return glue.NewFromConfig(*cfg), nil
>>>>>>> a92bff5f
}

func IAMClient(ctx context.Context, d *plugin.QueryData) (*iam.Client, error) {
	cfg, err := getClient(ctx, d, GetDefaultAwsRegion(d))
	if err != nil {
		return nil, err
	}
	return iam.NewFromConfig(*cfg), nil
}

func IdentityStoreClient(ctx context.Context, d *plugin.QueryData) (*identitystore.Client, error) {
	cfg, err := getClientForQueryRegion(ctx, d)
	if err != nil {
		return nil, err
	}
	return identitystore.NewFromConfig(*cfg), nil
}

func InspectorClient(ctx context.Context, d *plugin.QueryData) (*inspector.Client, error) {
	cfg, err := getClientForQueryRegion(ctx, d)
	if err != nil {
		return nil, err
	}
	return inspector.NewFromConfig(*cfg), nil
}

func KafkaClient(ctx context.Context, d *plugin.QueryData) (*kafka.Client, error) {
	cfg, err := getClientForQuerySupportedRegion(ctx, d, "kafka")
	if err != nil {
		return nil, err
	}
	if cfg == nil {
		return nil, nil
	}
	return kafka.NewFromConfig(*cfg), nil
}

func KMSClient(ctx context.Context, d *plugin.QueryData) (*kms.Client, error) {
	cfg, err := getClientForQuerySupportedRegion(ctx, d, "kms")
	if err != nil {
		return nil, err
	}
	if cfg == nil {
		return nil, nil
	}
	return kms.NewFromConfig(*cfg), nil
}

func LambdaClient(ctx context.Context, d *plugin.QueryData) (*lambda.Client, error) {
	cfg, err := getClientForQuerySupportedRegion(ctx, d, lambdaEndpoint.EndpointsID)
	if err != nil {
		return nil, err
	}
	if cfg == nil {
		return nil, nil
	}
	return lambda.NewFromConfig(*cfg), nil
}

func OrganizationClient(ctx context.Context, d *plugin.QueryData) (*organizations.Client, error) {
	cfg, err := getClient(ctx, d, GetDefaultAwsRegion(d))
	if err != nil {
		return nil, err
	}
	return organizations.NewFromConfig(*cfg), nil
}

func RedshiftClient(ctx context.Context, d *plugin.QueryData) (*redshift.Client, error) {
	cfg, err := getClientForQueryRegion(ctx, d)
	if err != nil {
		return nil, err
	}
	return redshift.NewFromConfig(*cfg), nil
}

func PricingServiceClient(ctx context.Context, d *plugin.QueryData) (*pricing.Client, error) {
	cfg, err := getClient(ctx, d, GetDefaultAwsRegion(d))
	if err != nil {
		return nil, err
	}
	return pricing.NewFromConfig(*cfg), nil
}

func RAMClient(ctx context.Context, d *plugin.QueryData) (*ram.Client, error) {
	cfg, err := getClientForQueryRegion(ctx, d)
	if err != nil {
		return nil, err
	}
	return ram.NewFromConfig(*cfg), nil
}

func RDSClient(ctx context.Context, d *plugin.QueryData) (*rds.Client, error) {
	cfg, err := getClientForQueryRegion(ctx, d)
	if err != nil {
		return nil, err
	}
	return rds.NewFromConfig(*cfg), nil
}

func RedshiftServerlessClient(ctx context.Context, d *plugin.QueryData) (*redshiftserverless.Client, error) {
	cfg, err := getClientForQuerySupportedRegion(ctx, d, "redshift-serverless")
	if err != nil {
		return nil, err
	}
	if cfg == nil {
		return nil, nil
	}
	return redshiftserverless.NewFromConfig(*cfg), nil
}

func SageMakerClient(ctx context.Context, d *plugin.QueryData) (*sagemaker.Client, error) {
	cfg, err := getClientForQueryRegion(ctx, d)
	if err != nil {
		return nil, err
	}
	return sagemaker.NewFromConfig(*cfg), nil
}

func S3Client(ctx context.Context, d *plugin.QueryData, region string) (*s3.Client, error) {
	cfg, err := getClientForRegion(ctx, d, region)
	if err != nil {
		return nil, err
	}

	var svc *s3.Client

	awsConfig := GetConfig(d.Connection)
	if awsConfig.S3ForcePathStyle != nil {
		svc = s3.NewFromConfig(*cfg, func(o *s3.Options) {
			o.UsePathStyle = *awsConfig.S3ForcePathStyle
		})
	} else {
		svc = s3.NewFromConfig(*cfg)
	}

	return svc, nil
}

func S3ControlClient(ctx context.Context, d *plugin.QueryData, region string) (*s3control.Client, error) {
	cfg, err := getClient(ctx, d, GetDefaultAwsRegion(d))
	if err != nil {
		return nil, err
	}
	return s3control.NewFromConfig(*cfg), nil
}

func SNSClient(ctx context.Context, d *plugin.QueryData) (*sns.Client, error) {
	cfg, err := getClientForQueryRegion(ctx, d)
	if err != nil {
		return nil, err
	}
	return sns.NewFromConfig(*cfg), nil
}

<<<<<<< HEAD
func WAFV2Client(ctx context.Context, d *plugin.QueryData, region string) (*wafv2.Client, error) {
	cfg, err := getClientForRegion(ctx, d, region)
	if err != nil {
		return nil, err
	}
	return wafv2.NewFromConfig(*cfg), nil
=======
func WAFClient(ctx context.Context, d *plugin.QueryData) (*waf.Client, error) {
	cfg, err := getClient(ctx, d, GetDefaultAwsRegion(d))
	if err != nil {
		return nil, err
	}
	return waf.NewFromConfig(*cfg), nil
}

func WAFRegionalClient(ctx context.Context, d *plugin.QueryData) (*wafregional.Client, error) {
	cfg, err := getClientForQueryRegion(ctx, d)
	if err != nil {
		return nil, err
	}
	return wafregional.NewFromConfig(*cfg), nil
}

func GuardDutyClient(ctx context.Context, d *plugin.QueryData) (*guardduty.Client, error) {
	cfg, err := getClientForQueryRegion(ctx, d)
	if err != nil {
		return nil, err
	}
	return guardduty.NewFromConfig(*cfg), nil
}

func SSMClient(ctx context.Context, d *plugin.QueryData) (*ssm.Client, error) {
	cfg, err := getClientForQueryRegion(ctx, d)
	if err != nil {
		return nil, err
	}
	return ssm.NewFromConfig(*cfg), nil
}

func Route53DomainsClient(ctx context.Context, d *plugin.QueryData) (*route53domains.Client, error) {
	cfg, err := getClient(ctx, d, GetDefaultAwsRegion(d))
	if err != nil {
		return nil, err
	}
	return route53domains.NewFromConfig(*cfg), nil
}

func Route53Client(ctx context.Context, d *plugin.QueryData) (*route53.Client, error) {
	cfg, err := getClient(ctx, d, GetDefaultAwsRegion(d))
	if err != nil {
		return nil, err
	}
	return route53.NewFromConfig(*cfg), nil
}

func SQSClient(ctx context.Context, d *plugin.QueryData) (*sqs.Client, error) {
	cfg, err := getClientForQueryRegion(ctx, d)
	if err != nil {
		return nil, err
	}
	return sqs.NewFromConfig(*cfg), nil
>>>>>>> a92bff5f
}

func getClient(ctx context.Context, d *plugin.QueryData, region string) (*aws.Config, error) {

	sessionCacheKey := fmt.Sprintf("session-v2-%s", region)
	if cachedData, ok := d.ConnectionManager.Cache.Get(sessionCacheKey); ok {
		return cachedData.(*aws.Config), nil
	}

	awsConfig := GetConfig(d.Connection)

	// As per the logic used in retryRules of NewConnectionErrRetryer, default to minimum delay of 25ms and maximum
	// number of retries as 9 (our default). The default maximum delay will not be more than approximately 3 minutes to avoid Steampipe
	// waiting too long to return results
	maxRetries := 9
	var minRetryDelay time.Duration = 25 * time.Millisecond // Default minimum delay

	// Set max retry count from config file or env variable (config file has precedence)
	if awsConfig.MaxErrorRetryAttempts != nil {
		maxRetries = *awsConfig.MaxErrorRetryAttempts
	} else if os.Getenv("AWS_MAX_ATTEMPTS") != "" {
		maxRetriesEnvVar, err := strconv.Atoi(os.Getenv("AWS_MAX_ATTEMPTS"))
		if err != nil || maxRetriesEnvVar < 1 {
			panic("invalid value for environment variable \"AWS_MAX_ATTEMPTS\". It should be an integer value greater than or equal to 1")
		}
		maxRetries = maxRetriesEnvVar
	}

	// Set min delay time from config file
	if awsConfig.MinErrorRetryDelay != nil {
		minRetryDelay = time.Duration(*awsConfig.MinErrorRetryDelay) * time.Millisecond
	}

	if maxRetries < 1 {
		panic("\nconnection config has invalid value for \"max_error_retry_attempts\", it must be greater than or equal to 1. Edit your connection configuration file and then restart Steampipe.")
	}
	if minRetryDelay < 1 {
		panic("\nconnection config has invalid value for \"min_error_retry_delay\", it must be greater than or equal to 1. Edit your connection configuration file and then restart Steampipe.")
	}

	sess, err := getClientWithMaxRetries(ctx, d, region, maxRetries, minRetryDelay)
	if err != nil {
		plugin.Logger(ctx).Error("getService.getClientWithMaxRetries", "region", region, "err", err)
	} else {
		// Caching sessions saves about 10ms, which is significant when there are
		// multiple instantiations (per account region) and when doing queries that
		// often take <100ms total. But, it's not that important compared to having
		// fresh credentials all the time. So, set a short cache length to ensure
		// we don't get tripped up by credential rotation on short lived roles etc.
		// The minimum assume role time is 15 minutes, so 5 minutes feels like a
		// reasonable balance - I certainly wouldn't do longer.
		d.ConnectionManager.Cache.SetWithTTL(sessionCacheKey, sess, 5*time.Minute)
	}

	return sess, err
}

// Get a session for the region defined in query data, but only after checking it's
// a supported region for the given serviceID.
func getClientForQuerySupportedRegion(ctx context.Context, d *plugin.QueryData, serviceID string) (*aws.Config, error) {
	region := d.KeyColumnQualString(matrixKeyRegion)
	if region == "" {
		return nil, fmt.Errorf("getSessionForQueryRegion called without a region in QueryData")
	}
	validRegions := SupportedRegionsForService(ctx, d, serviceID)
	if !helpers.StringSliceContains(validRegions, region) {
		// We choose to ignore unsupported regions rather than returning an error
		// for them - it's a better user experience. So, return a nil session rather
		// than an error. The caller must handle this case.
		return nil, nil
	}
	// Supported region, so get and return the session
	return getClient(ctx, d, region)
}

// Helper function to get the session for a region set in query data
func getClientForQueryRegion(ctx context.Context, d *plugin.QueryData) (*aws.Config, error) {
	region := d.KeyColumnQualString(matrixKeyRegion)
	if region == "" {
		return nil, fmt.Errorf("getSessionForQueryRegion called without a region in QueryData")
	}
	return getClient(ctx, d, region)
}

// Helper function to get the session for a specific region
func getClientForRegion(ctx context.Context, d *plugin.QueryData, region string) (*aws.Config, error) {
	if region == "" {
		return nil, fmt.Errorf("getSessionForRegion called with an empty region")
	}
	return getClient(ctx, d, region)
}

func getClientWithMaxRetries(ctx context.Context, d *plugin.QueryData, region string, maxRetries int, minRetryDelay time.Duration) (*aws.Config, error) {

	retryer := retry.NewStandard(func(o *retry.StandardOptions) {
		// reseting state of rand to generate different random values
		rand.Seed(time.Now().UnixNano())
		o.MaxAttempts = maxRetries
		o.MaxBackoff = 5 * time.Minute
		o.RateLimiter = NoOpRateLimit{} // With no rate limiter
		o.Backoff = NewExponentialJitterBackoff(minRetryDelay, maxRetries)
	})

	awsConfig := GetConfig(d.Connection)
	configOptions := []func(*config.LoadOptions) error{
		config.WithRegion(region),
		config.WithRetryer(func() aws.Retryer {
			return retryer
		}),
	}

	// handle custom endpoint URL, if any
	var awsEndpointUrl string

	awsEndpointUrl = os.Getenv("AWS_ENDPOINT_URL")
	if awsConfig.EndpointUrl != nil {
		awsEndpointUrl = *awsConfig.EndpointUrl
	}

	if awsEndpointUrl != "" {
		customResolver := aws.EndpointResolverWithOptionsFunc(func(service, region string, options ...interface{}) (aws.Endpoint, error) {
			return aws.Endpoint{
				PartitionID:   "aws",
				URL:           awsEndpointUrl,
				SigningRegion: region,
			}, nil
		})

		configOptions = append(configOptions, config.WithEndpointResolverWithOptions(customResolver))
	}

	// awsConfig.S3ForcePathStyle - Moved to service specific client (i.e. in S3V2Client)

	if awsConfig.Profile != nil {
		configOptions = append(configOptions, config.WithSharedConfigProfile(aws.ToString(awsConfig.Profile)))
	}

	if awsConfig.AccessKey != nil && awsConfig.SecretKey == nil {
		return nil, fmt.Errorf("Partial credentials found in connection config, missing: secret_key")
	} else if awsConfig.SecretKey != nil && awsConfig.AccessKey == nil {
		return nil, fmt.Errorf("Partial credentials found in connection config, missing: access_key")
	} else if awsConfig.AccessKey != nil && awsConfig.SecretKey != nil {
		var provider credentials.StaticCredentialsProvider

		if awsConfig.SessionToken != nil {
			provider = credentials.NewStaticCredentialsProvider(*awsConfig.AccessKey, *awsConfig.SecretKey, *awsConfig.SessionToken)
		} else {
			provider = credentials.NewStaticCredentialsProvider(*awsConfig.AccessKey, *awsConfig.SecretKey, "")
		}
		configOptions = append(configOptions, config.WithCredentialsProvider(provider))
	}

	cfg, err := config.LoadDefaultConfig(ctx, configOptions...)
	if err != nil {
		plugin.Logger(ctx).Error("getAwsConfigWithMaxRetries", "load_default_config", err)
		return nil, err
	}

	return &cfg, err
}

// ExponentialJitterBackoff provides backoff delays with jitter based on the
// number of attempts.
type ExponentialJitterBackoff struct {
	minDelay           time.Duration
	maxBackoffAttempts int
}

// NewExponentialJitterBackoff returns an ExponentialJitterBackoff configured
// for the max backoff.
func NewExponentialJitterBackoff(minDelay time.Duration, maxAttempts int) *ExponentialJitterBackoff {
	return &ExponentialJitterBackoff{minDelay, maxAttempts}
}

// BackoffDelay returns the duration to wait before the next attempt should be
// made. Returns an error if unable get a duration.
func (j *ExponentialJitterBackoff) BackoffDelay(attempt int, err error) (time.Duration, error) {
	minDelay := j.minDelay

	// The calculatted jitter will be between [0.8, 1.2)
	var jitter = float64(rand.Intn(120-80)+80) / 100

	retryTime := time.Duration(int(float64(int(minDelay.Nanoseconds())*int(math.Pow(3, float64(attempt)))) * jitter))

	// Cap retry time at 5 minutes to avoid too long a wait
	if retryTime > time.Duration(5*time.Minute) {
		retryTime = time.Duration(5 * time.Minute)
	}

	return retryTime, nil
}<|MERGE_RESOLUTION|>--- conflicted
+++ resolved
@@ -49,14 +49,11 @@
 	"github.com/aws/aws-sdk-go-v2/service/elasticbeanstalk"
 	"github.com/aws/aws-sdk-go-v2/service/elasticloadbalancing"
 	"github.com/aws/aws-sdk-go-v2/service/elasticloadbalancingv2"
-<<<<<<< HEAD
 	"github.com/aws/aws-sdk-go-v2/service/elasticsearchservice"
-=======
 	"github.com/aws/aws-sdk-go-v2/service/eventbridge"
 	"github.com/aws/aws-sdk-go-v2/service/fsx"
 	"github.com/aws/aws-sdk-go-v2/service/glue"
 	"github.com/aws/aws-sdk-go-v2/service/guardduty"
->>>>>>> a92bff5f
 	"github.com/aws/aws-sdk-go-v2/service/iam"
 	"github.com/aws/aws-sdk-go-v2/service/identitystore"
 	"github.com/aws/aws-sdk-go-v2/service/inspector"
@@ -75,14 +72,11 @@
 	"github.com/aws/aws-sdk-go-v2/service/s3control"
 	"github.com/aws/aws-sdk-go-v2/service/sagemaker"
 	"github.com/aws/aws-sdk-go-v2/service/sns"
-<<<<<<< HEAD
-	"github.com/aws/aws-sdk-go-v2/service/wafv2"
-=======
 	"github.com/aws/aws-sdk-go-v2/service/sqs"
 	"github.com/aws/aws-sdk-go-v2/service/ssm"
 	"github.com/aws/aws-sdk-go-v2/service/waf"
 	"github.com/aws/aws-sdk-go-v2/service/wafregional"
->>>>>>> a92bff5f
+	"github.com/aws/aws-sdk-go-v2/service/wafv2"
 	"github.com/aws/aws-sdk-go/aws/endpoints"
 
 	"github.com/turbot/go-kit/helpers"
@@ -460,18 +454,19 @@
 	return elasticloadbalancingv2.NewFromConfig(*cfg), nil
 }
 
-<<<<<<< HEAD
 func ElasticsearchClient(ctx context.Context, d *plugin.QueryData) (*elasticsearchservice.Client, error) {
-=======
+	cfg, err := getClientForQueryRegion(ctx, d)
+	if err != nil {
+		return nil, err
+	}
+	return elasticsearchservice.NewFromConfig(*cfg), nil
+}
+
 func EventBridgeClient(ctx context.Context, d *plugin.QueryData) (*eventbridge.Client, error) {
->>>>>>> a92bff5f
-	cfg, err := getClientForQueryRegion(ctx, d)
-	if err != nil {
-		return nil, err
-	}
-<<<<<<< HEAD
-	return elasticsearchservice.NewFromConfig(*cfg), nil
-=======
+	cfg, err := getClientForQueryRegion(ctx, d)
+	if err != nil {
+		return nil, err
+	}
 	return eventbridge.NewFromConfig(*cfg), nil
 }
 
@@ -495,7 +490,6 @@
 		return nil, nil
 	}
 	return glue.NewFromConfig(*cfg), nil
->>>>>>> a92bff5f
 }
 
 func IAMClient(ctx context.Context, d *plugin.QueryData) (*iam.Client, error) {
@@ -650,28 +644,28 @@
 	return sns.NewFromConfig(*cfg), nil
 }
 
-<<<<<<< HEAD
+func WAFClient(ctx context.Context, d *plugin.QueryData) (*waf.Client, error) {
+	cfg, err := getClient(ctx, d, GetDefaultAwsRegion(d))
+	if err != nil {
+		return nil, err
+	}
+	return waf.NewFromConfig(*cfg), nil
+}
+
+func WAFRegionalClient(ctx context.Context, d *plugin.QueryData) (*wafregional.Client, error) {
+	cfg, err := getClientForQueryRegion(ctx, d)
+	if err != nil {
+		return nil, err
+	}
+	return wafregional.NewFromConfig(*cfg), nil
+}
+
 func WAFV2Client(ctx context.Context, d *plugin.QueryData, region string) (*wafv2.Client, error) {
 	cfg, err := getClientForRegion(ctx, d, region)
 	if err != nil {
 		return nil, err
 	}
 	return wafv2.NewFromConfig(*cfg), nil
-=======
-func WAFClient(ctx context.Context, d *plugin.QueryData) (*waf.Client, error) {
-	cfg, err := getClient(ctx, d, GetDefaultAwsRegion(d))
-	if err != nil {
-		return nil, err
-	}
-	return waf.NewFromConfig(*cfg), nil
-}
-
-func WAFRegionalClient(ctx context.Context, d *plugin.QueryData) (*wafregional.Client, error) {
-	cfg, err := getClientForQueryRegion(ctx, d)
-	if err != nil {
-		return nil, err
-	}
-	return wafregional.NewFromConfig(*cfg), nil
 }
 
 func GuardDutyClient(ctx context.Context, d *plugin.QueryData) (*guardduty.Client, error) {
@@ -712,7 +706,6 @@
 		return nil, err
 	}
 	return sqs.NewFromConfig(*cfg), nil
->>>>>>> a92bff5f
 }
 
 func getClient(ctx context.Context, d *plugin.QueryData, region string) (*aws.Config, error) {
