--- conflicted
+++ resolved
@@ -52,13 +52,10 @@
 	"github.com/aws/aws-sdk-go-v2/service/elasticbeanstalk"
 	"github.com/aws/aws-sdk-go-v2/service/elasticloadbalancing"
 	"github.com/aws/aws-sdk-go-v2/service/elasticloadbalancingv2"
-<<<<<<< HEAD
+	"github.com/aws/aws-sdk-go-v2/service/elasticsearchservice"
 	"github.com/aws/aws-sdk-go-v2/service/emr"
+	"github.com/aws/aws-sdk-go-v2/service/eventbridge"
 	"github.com/aws/aws-sdk-go-v2/service/firehose"
-=======
-	"github.com/aws/aws-sdk-go-v2/service/elasticsearchservice"
-	"github.com/aws/aws-sdk-go-v2/service/eventbridge"
->>>>>>> 20e720ed
 	"github.com/aws/aws-sdk-go-v2/service/fsx"
 	"github.com/aws/aws-sdk-go-v2/service/glacier"
 	"github.com/aws/aws-sdk-go-v2/service/glue"
@@ -72,15 +69,12 @@
 	"github.com/aws/aws-sdk-go-v2/service/kinesisvideo"
 	"github.com/aws/aws-sdk-go-v2/service/kms"
 	"github.com/aws/aws-sdk-go-v2/service/lambda"
-<<<<<<< HEAD
+	"github.com/aws/aws-sdk-go-v2/service/lightsail"
 	"github.com/aws/aws-sdk-go-v2/service/macie2"
 	"github.com/aws/aws-sdk-go-v2/service/mediastore"
 	"github.com/aws/aws-sdk-go-v2/service/neptune"
 	"github.com/aws/aws-sdk-go-v2/service/networkfirewall"
 	"github.com/aws/aws-sdk-go-v2/service/opensearch"
-=======
-	"github.com/aws/aws-sdk-go-v2/service/lightsail"
->>>>>>> 20e720ed
 	"github.com/aws/aws-sdk-go-v2/service/organizations"
 	"github.com/aws/aws-sdk-go-v2/service/pricing"
 	"github.com/aws/aws-sdk-go-v2/service/ram"
@@ -93,27 +87,21 @@
 	"github.com/aws/aws-sdk-go-v2/service/route53resolver"
 	"github.com/aws/aws-sdk-go-v2/service/s3"
 	"github.com/aws/aws-sdk-go-v2/service/s3control"
-<<<<<<< HEAD
+	"github.com/aws/aws-sdk-go-v2/service/sagemaker"
 	"github.com/aws/aws-sdk-go-v2/service/secretsmanager"
+	"github.com/aws/aws-sdk-go-v2/service/securityhub"
 	"github.com/aws/aws-sdk-go-v2/service/serverlessapplicationrepository"
 	"github.com/aws/aws-sdk-go-v2/service/ses"
 	"github.com/aws/aws-sdk-go-v2/service/sfn"
 	"github.com/aws/aws-sdk-go-v2/service/sns"
 	"github.com/aws/aws-sdk-go-v2/service/sqs"
+	"github.com/aws/aws-sdk-go-v2/service/ssm"
 	"github.com/aws/aws-sdk-go-v2/service/ssoadmin"
-	"github.com/aws/aws-sdk-go-v2/service/waf"
-	"github.com/aws/aws-sdk-go-v2/service/wellarchitected"
-	"github.com/aws/aws-sdk-go-v2/service/workspaces"
-=======
-	"github.com/aws/aws-sdk-go-v2/service/sagemaker"
-	"github.com/aws/aws-sdk-go-v2/service/securityhub"
-	"github.com/aws/aws-sdk-go-v2/service/sns"
-	"github.com/aws/aws-sdk-go-v2/service/sqs"
-	"github.com/aws/aws-sdk-go-v2/service/ssm"
 	"github.com/aws/aws-sdk-go-v2/service/waf"
 	"github.com/aws/aws-sdk-go-v2/service/wafregional"
 	"github.com/aws/aws-sdk-go-v2/service/wafv2"
->>>>>>> 20e720ed
+	"github.com/aws/aws-sdk-go-v2/service/wellarchitected"
+	"github.com/aws/aws-sdk-go-v2/service/workspaces"
 
 	"github.com/turbot/go-kit/helpers"
 	"github.com/turbot/steampipe-plugin-sdk/v4/plugin"
@@ -138,23 +126,19 @@
 	kinesisvideoEndpoint "github.com/aws/aws-sdk-go/service/kinesisvideo"
 	kmsEndpoint "github.com/aws/aws-sdk-go/service/kms"
 	lambdaEndpoint "github.com/aws/aws-sdk-go/service/lambda"
-<<<<<<< HEAD
+	lightsailEndpoint "github.com/aws/aws-sdk-go/service/lightsail"
 	macie2Endpoint "github.com/aws/aws-sdk-go/service/macie2"
 	mediastoreEndpoint "github.com/aws/aws-sdk-go/service/mediastore"
 	networkfirewallEndpoint "github.com/aws/aws-sdk-go/service/networkfirewall"
 	redshiftserverlessEndpoint "github.com/aws/aws-sdk-go/service/redshiftserverless"
-	serverlessrepoEndpoint "github.com/aws/aws-sdk-go/service/serverlessapplicationrepository"
-	sesEndpoint "github.com/aws/aws-sdk-go/service/ses"
-	workspacesEndpoint "github.com/aws/aws-sdk-go/service/workspaces"
-=======
-	lightsailEndpoint "github.com/aws/aws-sdk-go/service/lightsail"
-	redshiftServerlessEndpoint "github.com/aws/aws-sdk-go/service/redshiftserverless"
 	route53resolverEndpoint "github.com/aws/aws-sdk-go/service/route53resolver"
 	sagemakerEndpoint "github.com/aws/aws-sdk-go/service/sagemaker"
 	securityhubEndpoint "github.com/aws/aws-sdk-go/service/securityhub"
+	serverlessrepoEndpoint "github.com/aws/aws-sdk-go/service/serverlessapplicationrepository"
+	sesEndpoint "github.com/aws/aws-sdk-go/service/ses"
 	wafregionalEnpoint "github.com/aws/aws-sdk-go/service/wafregional"
 	wafv2Enpoint "github.com/aws/aws-sdk-go/service/wafv2"
->>>>>>> 20e720ed
+	workspacesEndpoint "github.com/aws/aws-sdk-go/service/workspaces"
 )
 
 // https://github.com/aws/aws-sdk-go-v2/issues/543
@@ -194,6 +178,17 @@
 	return acm.NewFromConfig(*cfg), nil
 }
 
+func AmplifyClient(ctx context.Context, d *plugin.QueryData) (*amplify.Client, error) {
+	cfg, err := getClientForQuerySupportedRegion(ctx, d, amplifyEndpoint.EndpointsID)
+	if err != nil {
+		return nil, err
+	}
+	if cfg == nil {
+		return nil, nil
+	}
+	return amplify.NewFromConfig(*cfg), nil
+}
+
 func APIGatewayClient(ctx context.Context, d *plugin.QueryData) (*apigateway.Client, error) {
 	cfg, err := getClientForQueryRegion(ctx, d)
 	if err != nil {
@@ -221,6 +216,14 @@
 	return appconfig.NewFromConfig(*cfg), nil
 }
 
+func ApplicationAutoScalingClient(ctx context.Context, d *plugin.QueryData) (*applicationautoscaling.Client, error) {
+	cfg, err := getClientForQueryRegion(ctx, d)
+	if err != nil {
+		return nil, err
+	}
+	return applicationautoscaling.NewFromConfig(*cfg), nil
+}
+
 func AuditManagerClient(ctx context.Context, d *plugin.QueryData) (*auditmanager.Client, error) {
 	cfg, err := getClientForQuerySupportedRegion(ctx, d, auditmanagerEndpoint.EndpointsID)
 	if err != nil {
@@ -238,6 +241,17 @@
 		return nil, err
 	}
 	return autoscaling.NewFromConfig(*cfg), nil
+}
+
+func BackupClient(ctx context.Context, d *plugin.QueryData) (*backup.Client, error) {
+	cfg, err := getClientForQuerySupportedRegion(ctx, d, backupEndpoint.EndpointsID)
+	if err != nil {
+		return nil, err
+	}
+	if cfg == nil {
+		return nil, nil
+	}
+	return backup.NewFromConfig(*cfg), nil
 }
 
 func CloudControlClient(ctx context.Context, d *plugin.QueryData) (*cloudcontrol.Client, error) {
@@ -271,16 +285,6 @@
 	return svc, nil
 }
 
-func BackupClient(ctx context.Context, d *plugin.QueryData) (*backup.Client, error) {
-	cfg, err := getClientForQuerySupportedRegion(ctx, d, backupEndpoint.EndpointsID)
-	if err != nil {
-		return nil, err
-	}
-	if cfg == nil {
-		return nil, nil
-	}
-	return backup.NewFromConfig(*cfg), nil
-}
 func CloudFormationClient(ctx context.Context, d *plugin.QueryData) (*cloudformation.Client, error) {
 	cfg, err := getClientForQueryRegion(ctx, d)
 	if err != nil {
@@ -314,17 +318,6 @@
 }
 
 func CloudWatchClient(ctx context.Context, d *plugin.QueryData) (*cloudwatch.Client, error) {
-<<<<<<< HEAD
-	cfg, err := getClientForQueryRegion(ctx, d)
-	if err != nil {
-		return nil, err
-	}
-	return cloudwatch.NewFromConfig(*cfg), nil
-}
-
-func CloudWatchLogsClient(ctx context.Context, d *plugin.QueryData) (*cloudwatchlogs.Client, error) {
-=======
->>>>>>> 20e720ed
 	cfg, err := getClientForQueryRegion(ctx, d)
 	if err != nil {
 		return nil, err
@@ -470,8 +463,7 @@
 	return dynamodb.NewFromConfig(*cfg), nil
 }
 
-func EC2Client(ctx context.Context, d *plugin.QueryData) (*ec2.Client,
-	error) {
+func EC2Client(ctx context.Context, d *plugin.QueryData) (*ec2.Client, error) {
 	cfg, err := getClientForQueryRegion(ctx, d)
 	if err != nil {
 		return nil, err
@@ -479,7 +471,7 @@
 	return ec2.NewFromConfig(*cfg), nil
 }
 
-func Ec2RegionsClient(ctx context.Context, d *plugin.QueryData, region string) (*ec2.Client, error) {
+func EC2RegionsClient(ctx context.Context, d *plugin.QueryData, region string) (*ec2.Client, error) {
 	// We can query EC2 for the list of supported regions. But, if credentials
 	// are insufficient this query will retry many times, so we create a special
 	// client with a small number of retries to prevent hangs.
@@ -491,8 +483,7 @@
 	return ec2.NewFromConfig(*cfg), nil
 }
 
-func ECRClient(ctx context.Context, d *plugin.QueryData) (*ecr.Client,
-	error) {
+func ECRClient(ctx context.Context, d *plugin.QueryData) (*ecr.Client, error) {
 	cfg, err := getClientForQueryRegion(ctx, d)
 	if err != nil {
 		return nil, err
@@ -500,8 +491,7 @@
 	return ecr.NewFromConfig(*cfg), nil
 }
 
-func ECRPublicClient(ctx context.Context, d *plugin.QueryData) (*ecrpublic.Client,
-	error) {
+func ECRPublicClient(ctx context.Context, d *plugin.QueryData) (*ecrpublic.Client, error) {
 	cfg, err := getClientForQueryRegion(ctx, d)
 	if err != nil {
 		return nil, err
@@ -509,8 +499,7 @@
 	return ecrpublic.NewFromConfig(*cfg), nil
 }
 
-func ECSClient(ctx context.Context, d *plugin.QueryData) (*ecs.Client,
-	error) {
+func ECSClient(ctx context.Context, d *plugin.QueryData) (*ecs.Client, error) {
 	cfg, err := getClientForQueryRegion(ctx, d)
 	if err != nil {
 		return nil, err
@@ -528,6 +517,25 @@
 		return nil, nil
 	}
 	return efs.NewFromConfig(*cfg), nil
+}
+
+func EKSClient(ctx context.Context, d *plugin.QueryData) (*eks.Client, error) {
+	cfg, err := getClientForQuerySupportedRegion(ctx, d, eksEndpoint.EndpointsID)
+	if err != nil {
+		return nil, err
+	}
+	if cfg == nil {
+		return nil, nil
+	}
+	return eks.NewFromConfig(*cfg), nil
+}
+
+func ElastiCacheClient(ctx context.Context, d *plugin.QueryData) (*elasticache.Client, error) {
+	cfg, err := getClientForQueryRegion(ctx, d)
+	if err != nil {
+		return nil, err
+	}
+	return elasticache.NewFromConfig(*cfg), nil
 }
 
 func ElasticBeanstalkClient(ctx context.Context, d *plugin.QueryData) (*elasticbeanstalk.Client, error) {
@@ -541,14 +549,6 @@
 	return elasticbeanstalk.NewFromConfig(*cfg), nil
 }
 
-func ElastiCacheClient(ctx context.Context, d *plugin.QueryData) (*elasticache.Client, error) {
-	cfg, err := getClientForQueryRegion(ctx, d)
-	if err != nil {
-		return nil, err
-	}
-	return elasticache.NewFromConfig(*cfg), nil
-}
-
 func ELBClient(ctx context.Context, d *plugin.QueryData) (*elasticloadbalancing.Client, error) {
 	cfg, err := getClientForQueryRegion(ctx, d)
 	if err != nil {
@@ -570,10 +570,15 @@
 	if err != nil {
 		return nil, err
 	}
-<<<<<<< HEAD
-	return efs.NewFromConfig(*cfg), nil
-=======
 	return elasticsearchservice.NewFromConfig(*cfg), nil
+}
+
+func EMRClient(ctx context.Context, d *plugin.QueryData) (*emr.Client, error) {
+	cfg, err := getClientForQueryRegion(ctx, d)
+	if err != nil {
+		return nil, err
+	}
+	return emr.NewFromConfig(*cfg), nil
 }
 
 func EventBridgeClient(ctx context.Context, d *plugin.QueryData) (*eventbridge.Client, error) {
@@ -581,19 +586,15 @@
 	if err != nil {
 		return nil, err
 	}
-	if cfg == nil {
-		return nil, nil
-	}
 	return eventbridge.NewFromConfig(*cfg), nil
->>>>>>> 20e720ed
-}
-
-func EMRClient(ctx context.Context, d *plugin.QueryData) (*emr.Client, error) {
-	cfg, err := getClientForQueryRegion(ctx, d)
-	if err != nil {
-		return nil, err
-	}
-	return emr.NewFromConfig(*cfg), nil
+}
+
+func FirehoseClient(ctx context.Context, d *plugin.QueryData) (*firehose.Client, error) {
+	cfg, err := getClientForQueryRegion(ctx, d)
+	if err != nil {
+		return nil, err
+	}
+	return firehose.NewFromConfig(*cfg), nil
 }
 
 func FSxClient(ctx context.Context, d *plugin.QueryData) (*fsx.Client, error) {
@@ -607,6 +608,17 @@
 	return fsx.NewFromConfig(*cfg), nil
 }
 
+func GlacierClient(ctx context.Context, d *plugin.QueryData) (*glacier.Client, error) {
+	cfg, err := getClientForQuerySupportedRegion(ctx, d, glacierEndpoint.EndpointsID)
+	if err != nil {
+		return nil, err
+	}
+	if cfg == nil {
+		return nil, nil
+	}
+	return glacier.NewFromConfig(*cfg), nil
+}
+
 func GlueClient(ctx context.Context, d *plugin.QueryData) (*glue.Client, error) {
 	cfg, err := getClientForQueryRegion(ctx, d)
 	if err != nil {
@@ -664,6 +676,80 @@
 	return kafka.NewFromConfig(*cfg), nil
 }
 
+func KinesisClient(ctx context.Context, d *plugin.QueryData) (*kinesis.Client, error) {
+	cfg, err := getClientForQueryRegion(ctx, d)
+	if err != nil {
+		return nil, err
+	}
+	return kinesis.NewFromConfig(*cfg), nil
+}
+
+func KinesisAnalyticsV2Client(ctx context.Context, d *plugin.QueryData) (*kinesisanalyticsv2.Client, error) {
+	cfg, err := getClientForQuerySupportedRegion(ctx, d, kinesisanalyticsv2Endpoint.EndpointsID)
+	if err != nil {
+		return nil, err
+	}
+	if cfg == nil {
+		return nil, nil
+	}
+	return kinesisanalyticsv2.NewFromConfig(*cfg), nil
+}
+
+func KinesisVideoClient(ctx context.Context, d *plugin.QueryData) (*kinesisvideo.Client, error) {
+	cfg, err := getClientForQuerySupportedRegion(ctx, d, kinesisvideoEndpoint.EndpointsID)
+	if err != nil {
+		return nil, err
+	}
+	if cfg == nil {
+		return nil, nil
+	}
+	return kinesisvideo.NewFromConfig(*cfg), nil
+}
+
+func KMSClient(ctx context.Context, d *plugin.QueryData) (*kms.Client, error) {
+	cfg, err := getClientForQuerySupportedRegion(ctx, d, kmsEndpoint.EndpointsID)
+	if err != nil {
+		return nil, err
+	}
+	if cfg == nil {
+		return nil, nil
+	}
+	return kms.NewFromConfig(*cfg), nil
+}
+
+func LambdaClient(ctx context.Context, d *plugin.QueryData) (*lambda.Client, error) {
+	cfg, err := getClientForQuerySupportedRegion(ctx, d, lambdaEndpoint.EndpointsID)
+	if err != nil {
+		return nil, err
+	}
+	if cfg == nil {
+		return nil, nil
+	}
+	return lambda.NewFromConfig(*cfg), nil
+}
+
+func LightsailClient(ctx context.Context, d *plugin.QueryData) (*lightsail.Client, error) {
+	cfg, err := getClientForQuerySupportedRegion(ctx, d, lightsailEndpoint.EndpointsID)
+	if err != nil {
+		return nil, err
+	}
+	if cfg == nil {
+		return nil, nil
+	}
+	return lightsail.NewFromConfig(*cfg), nil
+}
+
+func Macie2Client(ctx context.Context, d *plugin.QueryData) (*macie2.Client, error) {
+	cfg, err := getClientForQuerySupportedRegion(ctx, d, macie2Endpoint.EndpointsID)
+	if err != nil {
+		return nil, err
+	}
+	if cfg == nil {
+		return nil, nil
+	}
+	return macie2.NewFromConfig(*cfg), nil
+}
+
 func MediaStoreClient(ctx context.Context, d *plugin.QueryData) (*mediastore.Client, error) {
 	cfg, err := getClientForQuerySupportedRegion(ctx, d, mediastoreEndpoint.EndpointsID)
 	if err != nil {
@@ -683,124 +769,23 @@
 	return neptune.NewFromConfig(*cfg), nil
 }
 
-func ApplicationAutoScalingClient(ctx context.Context, d *plugin.QueryData) (*applicationautoscaling.Client, error) {
-	cfg, err := getClientForQueryRegion(ctx, d)
-	if err != nil {
-		return nil, err
-	}
-	return applicationautoscaling.NewFromConfig(*cfg), nil
-}
-
-func AmplifyClient(ctx context.Context, d *plugin.QueryData) (*amplify.Client, error) {
-	cfg, err := getClientForQuerySupportedRegion(ctx, d, amplifyEndpoint.EndpointsID)
-	if err != nil {
-		return nil, err
-	}
-	if cfg == nil {
-		return nil, nil
-	}
-	return amplify.NewFromConfig(*cfg), nil
-}
-
-func FirehoseClient(ctx context.Context, d *plugin.QueryData) (*firehose.Client, error) {
-	cfg, err := getClientForQueryRegion(ctx, d)
-	if err != nil {
-		return nil, err
-	}
-	return firehose.NewFromConfig(*cfg), nil
-}
-
-func GlacierClient(ctx context.Context, d *plugin.QueryData) (*glacier.Client, error) {
-	cfg, err := getClientForQuerySupportedRegion(ctx, d, glacierEndpoint.EndpointsID)
-	if err != nil {
-		return nil, err
-	}
-	if cfg == nil {
-		return nil, nil
-	}
-	return glacier.NewFromConfig(*cfg), nil
-}
-
-func KinesisClient(ctx context.Context, d *plugin.QueryData) (*kinesis.Client, error) {
-	cfg, err := getClientForQueryRegion(ctx, d)
-	if err != nil {
-		return nil, err
-	}
-	return kinesis.NewFromConfig(*cfg), nil
-}
-
-func KinesisAnalyticsV2Client(ctx context.Context, d *plugin.QueryData) (*kinesisanalyticsv2.Client, error) {
-	cfg, err := getClientForQuerySupportedRegion(ctx, d, kinesisanalyticsv2Endpoint.EndpointsID)
-	if err != nil {
-		return nil, err
-	}
-	if cfg == nil {
-		return nil, nil
-	}
-	return kinesisanalyticsv2.NewFromConfig(*cfg), nil
-}
-
-func KinesisVideoClient(ctx context.Context, d *plugin.QueryData) (*kinesisvideo.Client, error) {
-	cfg, err := getClientForQuerySupportedRegion(ctx, d, kinesisvideoEndpoint.EndpointsID)
-	if err != nil {
-		return nil, err
-	}
-	if cfg == nil {
-		return nil, nil
-	}
-	return kinesisvideo.NewFromConfig(*cfg), nil
-}
-func KMSClient(ctx context.Context, d *plugin.QueryData) (*kms.Client, error) {
-	cfg, err := getClientForQuerySupportedRegion(ctx, d, kmsEndpoint.EndpointsID)
-	if err != nil {
-		return nil, err
-	}
-	if cfg == nil {
-		return nil, nil
-	}
-	return kms.NewFromConfig(*cfg), nil
-}
-
-<<<<<<< HEAD
 func NetworkFirewallClient(ctx context.Context, d *plugin.QueryData) (*networkfirewall.Client, error) {
 	cfg, err := getClientForQuerySupportedRegion(ctx, d, networkfirewallEndpoint.EndpointsID)
-=======
-func LightsailClient(ctx context.Context, d *plugin.QueryData) (*lightsail.Client, error) {
-	cfg, err := getClientForQuerySupportedRegion(ctx, d, lightsailEndpoint.EndpointsID)
->>>>>>> 20e720ed
-	if err != nil {
-		return nil, err
-	}
-	if cfg == nil {
-		return nil, nil
-	}
-<<<<<<< HEAD
+	if err != nil {
+		return nil, err
+	}
+	if cfg == nil {
+		return nil, nil
+	}
 	return networkfirewall.NewFromConfig(*cfg), nil
-=======
-	return lightsail.NewFromConfig(*cfg), nil
->>>>>>> 20e720ed
-}
-
-func LambdaClient(ctx context.Context, d *plugin.QueryData) (*lambda.Client, error) {
-	cfg, err := getClientForQuerySupportedRegion(ctx, d, lambdaEndpoint.EndpointsID)
-	if err != nil {
-		return nil, err
-	}
-	if cfg == nil {
-		return nil, nil
-	}
-	return lambda.NewFromConfig(*cfg), nil
-}
-
-func Macie2Client(ctx context.Context, d *plugin.QueryData) (*macie2.Client, error) {
-	cfg, err := getClientForQuerySupportedRegion(ctx, d, macie2Endpoint.EndpointsID)
-	if err != nil {
-		return nil, err
-	}
-	if cfg == nil {
-		return nil, nil
-	}
-	return macie2.NewFromConfig(*cfg), nil
+}
+
+func OpenSearchClient(ctx context.Context, d *plugin.QueryData) (*opensearch.Client, error) {
+	cfg, err := getClientForQueryRegion(ctx, d)
+	if err != nil {
+		return nil, err
+	}
+	return opensearch.NewFromConfig(*cfg), nil
 }
 
 func OrganizationClient(ctx context.Context, d *plugin.QueryData) (*organizations.Client, error) {
@@ -811,25 +796,6 @@
 	return organizations.NewFromConfig(*cfg), nil
 }
 
-<<<<<<< HEAD
-func OpenSearchClient(ctx context.Context, d *plugin.QueryData) (*opensearch.Client, error) {
-	cfg, err := getClientForQueryRegion(ctx, d)
-	if err != nil {
-		return nil, err
-	}
-	return opensearch.NewFromConfig(*cfg), nil
-}
-
-func RedshiftClient(ctx context.Context, d *plugin.QueryData) (*redshift.Client, error) {
-	cfg, err := getClientForQueryRegion(ctx, d)
-	if err != nil {
-		return nil, err
-	}
-	return redshift.NewFromConfig(*cfg), nil
-}
-
-=======
->>>>>>> 20e720ed
 func PricingServiceClient(ctx context.Context, d *plugin.QueryData) (*pricing.Client, error) {
 	cfg, err := getClient(ctx, d, GetDefaultAwsRegion(d))
 	if err != nil {
@@ -863,11 +829,7 @@
 }
 
 func RedshiftServerlessClient(ctx context.Context, d *plugin.QueryData) (*redshiftserverless.Client, error) {
-<<<<<<< HEAD
 	cfg, err := getClientForQuerySupportedRegion(ctx, d, redshiftserverlessEndpoint.EndpointsID)
-=======
-	cfg, err := getClientForQuerySupportedRegion(ctx, d, redshiftServerlessEndpoint.EndpointsID)
->>>>>>> 20e720ed
 	if err != nil {
 		return nil, err
 	}
@@ -875,6 +837,14 @@
 		return nil, nil
 	}
 	return redshiftserverless.NewFromConfig(*cfg), nil
+}
+
+func ResourceGroupsTaggingClient(ctx context.Context, d *plugin.QueryData) (*resourcegroupstaggingapi.Client, error) {
+	cfg, err := getClientForQueryRegion(ctx, d)
+	if err != nil {
+		return nil, err
+	}
+	return resourcegroupstaggingapi.NewFromConfig(*cfg), nil
 }
 
 func Route53Client(ctx context.Context, d *plugin.QueryData) (*route53.Client, error) {
@@ -932,28 +902,55 @@
 	return s3control.NewFromConfig(*cfg), nil
 }
 
-<<<<<<< HEAD
+func SageMakerClient(ctx context.Context, d *plugin.QueryData) (*sagemaker.Client, error) {
+	cfg, err := getClientForQuerySupportedRegion(ctx, d, sagemakerEndpoint.EndpointsID)
+	if err != nil {
+		return nil, err
+	}
+	if cfg == nil {
+		return nil, nil
+	}
+	return sagemaker.NewFromConfig(*cfg), nil
+}
+
 func SecretsManagerClient(ctx context.Context, d *plugin.QueryData) (*secretsmanager.Client, error) {
 	cfg, err := getClientForQueryRegion(ctx, d)
 	if err != nil {
 		return nil, err
 	}
 	return secretsmanager.NewFromConfig(*cfg), nil
+}
+
+func SecurityHubClient(ctx context.Context, d *plugin.QueryData) (*securityhub.Client, error) {
+	cfg, err := getClientForQuerySupportedRegion(ctx, d, securityhubEndpoint.EndpointsID)
+	if err != nil {
+		return nil, err
+	}
+	if cfg == nil {
+		return nil, nil
+	}
+	return securityhub.NewFromConfig(*cfg), nil
+}
+
+func SESClient(ctx context.Context, d *plugin.QueryData) (*ses.Client, error) {
+	cfg, err := getClientForQuerySupportedRegion(ctx, d, sesEndpoint.EndpointsID)
+	if err != nil {
+		return nil, err
+	}
+	if cfg == nil {
+		return nil, nil
+	}
+	return ses.NewFromConfig(*cfg), nil
 }
 
 func ServerlessApplicationRepositoryClient(ctx context.Context, d *plugin.QueryData) (*serverlessapplicationrepository.Client, error) {
 	cfg, err := getClientForQuerySupportedRegion(ctx, d, serverlessrepoEndpoint.EndpointsID)
-=======
-func SageMakerClient(ctx context.Context, d *plugin.QueryData) (*sagemaker.Client, error) {
-	cfg, err := getClientForQuerySupportedRegion(ctx, d, sagemakerEndpoint.EndpointsID)
->>>>>>> 20e720ed
-	if err != nil {
-		return nil, err
-	}
-	if cfg == nil {
-		return nil, nil
-	}
-<<<<<<< HEAD
+	if err != nil {
+		return nil, err
+	}
+	if cfg == nil {
+		return nil, nil
+	}
 	return serverlessapplicationrepository.NewFromConfig(*cfg), nil
 }
 
@@ -963,20 +960,6 @@
 		return nil, err
 	}
 	return sfn.NewFromConfig(*cfg), nil
-=======
-	return sagemaker.NewFromConfig(*cfg), nil
-}
-
-func SecurityHubClient(ctx context.Context, d *plugin.QueryData) (*securityhub.Client, error) {
-	cfg, err := getClientForQuerySupportedRegion(ctx, d, securityhubEndpoint.EndpointsID)
-	if err != nil {
-		return nil, err
-	}
-	if cfg == nil {
-		return nil, nil
-	}
-	return securityhub.NewFromConfig(*cfg), nil
->>>>>>> 20e720ed
 }
 
 func SNSClient(ctx context.Context, d *plugin.QueryData) (*sns.Client, error) {
@@ -987,35 +970,20 @@
 	return sns.NewFromConfig(*cfg), nil
 }
 
-<<<<<<< HEAD
-func SESClient(ctx context.Context, d *plugin.QueryData) (*ses.Client, error) {
-	cfg, err := getClientForQuerySupportedRegion(ctx, d, sesEndpoint.EndpointsID)
-	if err != nil {
-		return nil, err
-	}
-	if cfg == nil {
-		return nil, nil
-	}
-	return ses.NewFromConfig(*cfg), nil
-}
-
-func TaggingResourceClient(ctx context.Context, d *plugin.QueryData) (*resourcegroupstaggingapi.Client, error) {
-	cfg, err := getClientForQueryRegion(ctx, d)
-	if err != nil {
-		return nil, err
-	}
-	return resourcegroupstaggingapi.NewFromConfig(*cfg), nil
-}
-
-func EKSClient(ctx context.Context, d *plugin.QueryData) (*eks.Client, error) {
-	cfg, err := getClientForQuerySupportedRegion(ctx, d, eksEndpoint.EndpointsID)
-	if err != nil {
-		return nil, err
-	}
-	if cfg == nil {
-		return nil, nil
-	}
-	return eks.NewFromConfig(*cfg), nil
+func SSMClient(ctx context.Context, d *plugin.QueryData) (*ssm.Client, error) {
+	cfg, err := getClientForQueryRegion(ctx, d)
+	if err != nil {
+		return nil, err
+	}
+	return ssm.NewFromConfig(*cfg), nil
+}
+
+func SQSClient(ctx context.Context, d *plugin.QueryData) (*sqs.Client, error) {
+	cfg, err := getClientForQueryRegion(ctx, d)
+	if err != nil {
+		return nil, err
+	}
+	return sqs.NewFromConfig(*cfg), nil
 }
 
 func SSOAdminClient(ctx context.Context, d *plugin.QueryData) (*ssoadmin.Client, error) {
@@ -1028,45 +996,6 @@
 		return nil, nil
 	}
 	return ssoadmin.NewFromConfig(*cfg), nil
-}
-
-func WellArchitectedClient(ctx context.Context, d *plugin.QueryData) (*wellarchitected.Client, error) {
-	cfg, err := getClientForQueryRegion(ctx, d)
-	if err != nil {
-		return nil, err
-	}
-	return wellarchitected.NewFromConfig(*cfg), nil
-}
-
-func WorkspacesClient(ctx context.Context, d *plugin.QueryData) (*workspaces.Client, error) {
-	cfg, err := getClientForQuerySupportedRegion(ctx, d, workspacesEndpoint.EndpointsID)
-	if err != nil {
-		return nil, err
-	}
-	if cfg == nil {
-		return nil, nil
-	}
-	return workspaces.NewFromConfig(*cfg), nil
-}
-
-func WAFClient(ctx context.Context, d *plugin.QueryData) (*waf.Client, error) {
-	cfg, err := getClient(ctx, d, GetDefaultAwsRegion(d))
-=======
-func SQSClient(ctx context.Context, d *plugin.QueryData) (*sqs.Client, error) {
-	cfg, err := getClientForQueryRegion(ctx, d)
->>>>>>> 20e720ed
-	if err != nil {
-		return nil, err
-	}
-	return sqs.NewFromConfig(*cfg), nil
-}
-
-func SSMClient(ctx context.Context, d *plugin.QueryData) (*ssm.Client, error) {
-	cfg, err := getClientForQueryRegion(ctx, d)
-	if err != nil {
-		return nil, err
-	}
-	return ssm.NewFromConfig(*cfg), nil
 }
 
 func WAFClient(ctx context.Context, d *plugin.QueryData) (*waf.Client, error) {
@@ -1104,6 +1033,25 @@
 		return nil, err
 	}
 	return wafv2.NewFromConfig(*cfg), nil
+}
+
+func WellArchitectedClient(ctx context.Context, d *plugin.QueryData) (*wellarchitected.Client, error) {
+	cfg, err := getClientForQueryRegion(ctx, d)
+	if err != nil {
+		return nil, err
+	}
+	return wellarchitected.NewFromConfig(*cfg), nil
+}
+
+func WorkspacesClient(ctx context.Context, d *plugin.QueryData) (*workspaces.Client, error) {
+	cfg, err := getClientForQuerySupportedRegion(ctx, d, workspacesEndpoint.EndpointsID)
+	if err != nil {
+		return nil, err
+	}
+	if cfg == nil {
+		return nil, nil
+	}
+	return workspaces.NewFromConfig(*cfg), nil
 }
 
 func getClient(ctx context.Context, d *plugin.QueryData, region string) (*aws.Config, error) {
