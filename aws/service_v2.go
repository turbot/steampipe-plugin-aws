package aws

import (
	"context"
	"fmt"
	"math"
	"math/rand"
	"os"
	"strconv"
	"time"

	"github.com/aws/aws-sdk-go-v2/aws"
	"github.com/aws/aws-sdk-go-v2/aws/retry"
	"github.com/aws/aws-sdk-go-v2/config"
	"github.com/aws/aws-sdk-go-v2/credentials"
	"github.com/aws/aws-sdk-go-v2/service/accessanalyzer"
	"github.com/aws/aws-sdk-go-v2/service/account"
	"github.com/aws/aws-sdk-go-v2/service/acm"
	"github.com/aws/aws-sdk-go-v2/service/apigateway"
	"github.com/aws/aws-sdk-go-v2/service/apigatewayv2"
	"github.com/aws/aws-sdk-go-v2/service/appconfig"
	"github.com/aws/aws-sdk-go-v2/service/auditmanager"
	"github.com/aws/aws-sdk-go-v2/service/autoscaling"
	"github.com/aws/aws-sdk-go-v2/service/backup"
	"github.com/aws/aws-sdk-go-v2/service/cloudcontrol"
	"github.com/aws/aws-sdk-go-v2/service/cloudformation"
	"github.com/aws/aws-sdk-go-v2/service/cloudfront"
	"github.com/aws/aws-sdk-go-v2/service/cloudtrail"
	"github.com/aws/aws-sdk-go-v2/service/cloudwatch"
	"github.com/aws/aws-sdk-go-v2/service/cloudwatchlogs"
	"github.com/aws/aws-sdk-go-v2/service/codeartifact"
	"github.com/aws/aws-sdk-go-v2/service/codebuild"
	"github.com/aws/aws-sdk-go-v2/service/codedeploy"
	"github.com/aws/aws-sdk-go-v2/service/codepipeline"
	"github.com/aws/aws-sdk-go-v2/service/configservice"
	"github.com/aws/aws-sdk-go-v2/service/costexplorer"
	"github.com/aws/aws-sdk-go-v2/service/databasemigrationservice"
	"github.com/aws/aws-sdk-go-v2/service/dax"
	"github.com/aws/aws-sdk-go-v2/service/directoryservice"
	"github.com/aws/aws-sdk-go-v2/service/dlm"
	"github.com/aws/aws-sdk-go-v2/service/docdb"
	"github.com/aws/aws-sdk-go-v2/service/dynamodb"
	"github.com/aws/aws-sdk-go-v2/service/ec2"
	"github.com/aws/aws-sdk-go-v2/service/ecr"
	"github.com/aws/aws-sdk-go-v2/service/ecrpublic"
	"github.com/aws/aws-sdk-go-v2/service/ecs"
	"github.com/aws/aws-sdk-go-v2/service/efs"
	"github.com/aws/aws-sdk-go-v2/service/elasticache"
	"github.com/aws/aws-sdk-go-v2/service/elasticbeanstalk"
	"github.com/aws/aws-sdk-go-v2/service/elasticloadbalancing"
	"github.com/aws/aws-sdk-go-v2/service/elasticloadbalancingv2"
	"github.com/aws/aws-sdk-go-v2/service/fsx"
	"github.com/aws/aws-sdk-go-v2/service/glue"
	"github.com/aws/aws-sdk-go-v2/service/iam"
	"github.com/aws/aws-sdk-go-v2/service/inspector"
	"github.com/aws/aws-sdk-go-v2/service/kafka"
	"github.com/aws/aws-sdk-go-v2/service/kms"
	"github.com/aws/aws-sdk-go-v2/service/lambda"
	"github.com/aws/aws-sdk-go-v2/service/organizations"
	"github.com/aws/aws-sdk-go-v2/service/pricing"
	"github.com/aws/aws-sdk-go-v2/service/ram"
	"github.com/aws/aws-sdk-go-v2/service/rds"
	"github.com/aws/aws-sdk-go-v2/service/redshift"
	"github.com/aws/aws-sdk-go-v2/service/redshiftserverless"
	"github.com/aws/aws-sdk-go-v2/service/route53"
	"github.com/aws/aws-sdk-go-v2/service/route53domains"
	"github.com/aws/aws-sdk-go-v2/service/s3"
	"github.com/aws/aws-sdk-go-v2/service/s3control"
	"github.com/aws/aws-sdk-go-v2/service/sagemaker"
	"github.com/aws/aws-sdk-go-v2/service/sns"
	"github.com/aws/aws-sdk-go-v2/service/sqs"
	"github.com/aws/aws-sdk-go-v2/service/waf"
	"github.com/aws/aws-sdk-go/aws/endpoints"

	"github.com/turbot/go-kit/helpers"
	"github.com/turbot/steampipe-plugin-sdk/v4/plugin"

	fsxEndpoint "github.com/aws/aws-sdk-go/service/fsx"
	lambdaEndpoint "github.com/aws/aws-sdk-go/service/lambda"
)

// https://github.com/aws/aws-sdk-go-v2/issues/543
type NoOpRateLimit struct{}

func (NoOpRateLimit) AddTokens(uint) error { return nil }
func (NoOpRateLimit) GetToken(context.Context, uint) (func() error, error) {
	return noOpToken, nil
}
func noOpToken() error { return nil }

// AccessAnalyzerClient returns the service connection for AWS IAM Access Analyzer service
func AccessAnalyzerClient(ctx context.Context, d *plugin.QueryData) (*accessanalyzer.Client, error) {
	cfg, err := getClientForQueryRegion(ctx, d)
	if err != nil {
		return nil, err
	}
	return accessanalyzer.NewFromConfig(*cfg), nil
}

func AccountClient(ctx context.Context, d *plugin.QueryData) (*account.Client, error) {
	cfg, err := getClient(ctx, d, "Account")
	if err != nil {
		return nil, err
	}
	if cfg == nil {
		return nil, nil
	}
	return account.NewFromConfig(*cfg), nil
}

func ACMClient(ctx context.Context, d *plugin.QueryData) (*acm.Client, error) {
	cfg, err := getClientForQueryRegion(ctx, d)
	if err != nil {
		return nil, err
	}
	return acm.NewFromConfig(*cfg), nil
}

func APIGatewayClient(ctx context.Context, d *plugin.QueryData) (*apigateway.Client, error) {
	cfg, err := getClientForQueryRegion(ctx, d)
	if err != nil {
		return nil, err
	}
	return apigateway.NewFromConfig(*cfg), nil
}

func APIGatewayV2Client(ctx context.Context, d *plugin.QueryData) (*apigatewayv2.Client, error) {
	cfg, err := getClientForQueryRegion(ctx, d)
	if err != nil {
		return nil, err
	}
	return apigatewayv2.NewFromConfig(*cfg), nil
}

func ConfigClient(ctx context.Context, d *plugin.QueryData) (*configservice.Client, error) {
	cfg, err := getClientForQueryRegion(ctx, d)
	if err != nil {
		return nil, err
	}
	return configservice.NewFromConfig(*cfg), nil
}

func AppConfigClient(ctx context.Context, d *plugin.QueryData) (*appconfig.Client, error) {
	cfg, err := getClientForQueryRegion(ctx, d)
	if err != nil {
		return nil, err
	}
	return appconfig.NewFromConfig(*cfg), nil
}

func AuditManagerClient(ctx context.Context, d *plugin.QueryData) (*auditmanager.Client, error) {
	cfg, err := getClientForQuerySupportedRegion(ctx, d, "auditmanager")
	if err != nil {
		return nil, err
	}
	if cfg == nil {
		return nil, nil
	}
	return auditmanager.NewFromConfig(*cfg), nil
}

func AutoScalingClient(ctx context.Context, d *plugin.QueryData) (*autoscaling.Client, error) {
	cfg, err := getClientForQueryRegion(ctx, d)
	if err != nil {
		return nil, err
	}
	return autoscaling.NewFromConfig(*cfg), nil
}

<<<<<<< HEAD
func CloudWatchClient(ctx context.Context, d *plugin.QueryData) (*cloudwatch.Client, error) {
	cfg, err := getClientForQueryRegion(ctx, d)
	if err != nil {
		return nil, err
	}
	return cloudwatch.NewFromConfig(*cfg), nil
}

=======
>>>>>>> 39a1d814
func CloudControlClient(ctx context.Context, d *plugin.QueryData) (*cloudcontrol.Client, error) {
	// CloudControl returns GeneralServiceException in a lot of situations, which
	// AWS SDK treats as retryable. This is frustrating because we end up retrying
	// many times for things that will never work.
	// So, we use a specific client configuration for CloudControl with a smaller
	// number of retries to avoid hangs. In effect, this service IGNORES the retry
	// configuration in aws.spc - but, good enough for something that is rarely used
	// anyway.
	region := d.KeyColumnQualString(matrixKeyRegion)
	if region == "" {
		return nil, fmt.Errorf("CloudControlService called without a region in QueryData")
	}

	// Use a service level cache since we are going around the standard
	// getSession with its caching.
	serviceCacheKey := fmt.Sprintf("cloudcontrol-%s", region)
	if cachedData, ok := d.ConnectionManager.Cache.Get(serviceCacheKey); ok {
		return cachedData.(*cloudcontrol.Client), nil
	}

	cfg, err := getClientWithMaxRetries(ctx, d, region, 4, 25*time.Millisecond)
	if err != nil {
		return nil, err
	}
	svc := cloudcontrol.NewFromConfig(*cfg)

	d.ConnectionManager.Cache.Set(serviceCacheKey, svc)

	return svc, nil
}

func BackupClient(ctx context.Context, d *plugin.QueryData) (*backup.Client, error) {
	cfg, err := getClientForQueryRegion(ctx, d)
	if err != nil {
		return nil, err
	}
	return backup.NewFromConfig(*cfg), nil
}

func CloudFrontClient(ctx context.Context, d *plugin.QueryData) (*cloudfront.Client, error) {
	cfg, err := getClient(ctx, d, GetDefaultAwsRegion(d))
	if err != nil {
		return nil, err
	}
	return cloudfront.NewFromConfig(*cfg), nil
}

func CloudTrailClient(ctx context.Context, d *plugin.QueryData) (*cloudtrail.Client, error) {
	cfg, err := getClientForQueryRegion(ctx, d)
	if err != nil {
		return nil, err
	}
	return cloudtrail.NewFromConfig(*cfg), nil
}

func CloudTrailRegionsClient(ctx context.Context, d *plugin.QueryData, region string) (*cloudtrail.Client, error) {
	cfg, err := getClient(ctx, d, region)
	if err != nil {
		return nil, err
	}
	return cloudtrail.NewFromConfig(*cfg), nil
}

func CloudWatchLogsClient(ctx context.Context, d *plugin.QueryData) (*cloudwatchlogs.Client, error) {
	cfg, err := getClientForQueryRegion(ctx, d)
	if err != nil {
		return nil, err
	}
	if cfg == nil {
		return nil, nil
	}
	return cloudwatchlogs.NewFromConfig(*cfg), nil
}

func CloudFormationClient(ctx context.Context, d *plugin.QueryData) (*cloudformation.Client, error) {
	cfg, err := getClientForQueryRegion(ctx, d)
	if err != nil {
		return nil, err
	}
	if cfg == nil {
		return nil, nil
	}
	return cloudformation.NewFromConfig(*cfg), nil
}

func CodeArtifactClient(ctx context.Context, d *plugin.QueryData) (*codeartifact.Client, error) {
	cfg, err := getClientForQuerySupportedRegion(ctx, d, "codeartifact")
	if err != nil {
		return nil, err
	}
	if cfg == nil {
		return nil, nil
	}
	return codeartifact.NewFromConfig(*cfg), nil
}

func CodeBuildClient(ctx context.Context, d *plugin.QueryData) (*codebuild.Client, error) {
	cfg, err := getClientForQuerySupportedRegion(ctx, d, endpoints.CodebuildServiceID)
	if err != nil {
		return nil, err
	}
	return codebuild.NewFromConfig(*cfg), nil
}

func CodeDeployClient(ctx context.Context, d *plugin.QueryData) (*codedeploy.Client, error) {
	cfg, err := getClientForQueryRegion(ctx, d)
	if err != nil {
		return nil, err
	}
	return codedeploy.NewFromConfig(*cfg), nil
}

// CodePipelineClient returns the service connection for AWS CodePipeline service
func CodePipelineClient(ctx context.Context, d *plugin.QueryData) (*codepipeline.Client, error) {
	cfg, err := getClientForQueryRegion(ctx, d)
	if err != nil {
		return nil, err
	}
	return codepipeline.NewFromConfig(*cfg), nil
}

// CostExplorerClient returns the connection client for AWS Cost Explorer service
func CostExplorerClient(ctx context.Context, d *plugin.QueryData) (*costexplorer.Client, error) {
	cfg, err := getClient(ctx, d, GetDefaultAwsRegion(d))
	if err != nil {
		return nil, err
	}
	return costexplorer.NewFromConfig(*cfg), nil
}

func DatabaseMigrationClient(ctx context.Context, d *plugin.QueryData) (*databasemigrationservice.Client, error) {
	cfg, err := getClientForQueryRegion(ctx, d)
	if err != nil {
		return nil, err
	}
	return databasemigrationservice.NewFromConfig(*cfg), nil
}

func DAXClient(ctx context.Context, d *plugin.QueryData) (*dax.Client, error) {
	cfg, err := getClientForQueryRegion(ctx, d)
	if err != nil {
		return nil, err
	}
	return dax.NewFromConfig(*cfg), nil
}

func DirectoryServiceClient(ctx context.Context, d *plugin.QueryData) (*directoryservice.Client, error) {
	cfg, err := getClientForQueryRegion(ctx, d)
	if err != nil {
		return nil, err
	}
	return directoryservice.NewFromConfig(*cfg), nil
}

func DLMClient(ctx context.Context, d *plugin.QueryData) (*dlm.Client, error) {
	cfg, err := getClientForQueryRegion(ctx, d)
	if err != nil {
		return nil, err
	}
	return dlm.NewFromConfig(*cfg), nil
}

func DocDBClient(ctx context.Context, d *plugin.QueryData) (*docdb.Client, error) {
	cfg, err := getClientForQueryRegion(ctx, d)
	if err != nil {
		return nil, err
	}
	return docdb.NewFromConfig(*cfg), nil
}

func DynamoDBClient(ctx context.Context, d *plugin.QueryData) (*dynamodb.Client, error) {
	cfg, err := getClientForQueryRegion(ctx, d)
	if err != nil {
		return nil, err
	}
	return dynamodb.NewFromConfig(*cfg), nil
}

func EC2Client(ctx context.Context, d *plugin.QueryData) (*ec2.Client,
	error) {
	cfg, err := getClientForQueryRegion(ctx, d)
	if err != nil {
		return nil, err
	}
	return ec2.NewFromConfig(*cfg), nil
}

func ECRClient(ctx context.Context, d *plugin.QueryData) (*ecr.Client,
	error) {
	cfg, err := getClientForQueryRegion(ctx, d)
	if err != nil {
		return nil, err
	}
	return ecr.NewFromConfig(*cfg), nil
}

func ECSClient(ctx context.Context, d *plugin.QueryData) (*ecs.Client,
	error) {
	cfg, err := getClientForQueryRegion(ctx, d)
	if err != nil {
		return nil, err
	}
	return ecs.NewFromConfig(*cfg), nil
}

func ECRPublicClient(ctx context.Context, d *plugin.QueryData) (*ecrpublic.Client,
	error) {
	cfg, err := getClientForQueryRegion(ctx, d)
	if err != nil {
		return nil, err
	}
	return ecrpublic.NewFromConfig(*cfg), nil
}

func Ec2RegionsClient(ctx context.Context, d *plugin.QueryData, region string) (*ec2.Client, error) {
	// We can query EC2 for the list of supported regions. But, if credentials
	// are insufficient this query will retry many times, so we create a special
	// client with a small number of retries to prevent hangs.
	// Note - This is not cached, but usually the result of using this service will be.
	cfg, err := getClientWithMaxRetries(ctx, d, region, 4, 25*time.Millisecond)
	if err != nil {
		return nil, err
	}
	return ec2.NewFromConfig(*cfg), nil
}

func ElasticBeanstalkClient(ctx context.Context, d *plugin.QueryData) (*elasticbeanstalk.Client, error) {
	cfg, err := getClientForQueryRegion(ctx, d)
	if err != nil {
		return nil, err
	}
	return elasticbeanstalk.NewFromConfig(*cfg), nil
}

func ElastiCacheClient(ctx context.Context, d *plugin.QueryData) (*elasticache.Client, error) {
	cfg, err := getClientForQueryRegion(ctx, d)
	if err != nil {
		return nil, err
	}
	return elasticache.NewFromConfig(*cfg), nil
}

func ELBClient(ctx context.Context, d *plugin.QueryData) (*elasticloadbalancing.Client, error) {
	cfg, err := getClientForQueryRegion(ctx, d)
	if err != nil {
		return nil, err
	}
	return elasticloadbalancing.NewFromConfig(*cfg), nil
}

func ELBV2Client(ctx context.Context, d *plugin.QueryData) (*elasticloadbalancingv2.Client, error) {
	cfg, err := getClientForQueryRegion(ctx, d)
	if err != nil {
		return nil, err
	}
	return elasticloadbalancingv2.NewFromConfig(*cfg), nil
}

func EFSClient(ctx context.Context, d *plugin.QueryData) (*efs.Client, error) {
	cfg, err := getClientForQueryRegion(ctx, d)
	if err != nil {
		return nil, err
	}
	if cfg == nil {
		return nil, nil
	}
	return efs.NewFromConfig(*cfg), nil
}

func FSxClient(ctx context.Context, d *plugin.QueryData) (*fsx.Client, error) {
	cfg, err := getClientForQuerySupportedRegion(ctx, d, fsxEndpoint.EndpointsID)
	if err != nil {
		return nil, err
	}
	if cfg == nil {
		return nil, nil
	}
	return fsx.NewFromConfig(*cfg), nil
}

func GlueClient(ctx context.Context, d *plugin.QueryData) (*glue.Client, error) {
	cfg, err := getClientForQueryRegion(ctx, d)
	if err != nil {
		return nil, err
	}
	if cfg == nil {
		return nil, nil
	}
	return glue.NewFromConfig(*cfg), nil
}

func IAMClient(ctx context.Context, d *plugin.QueryData) (*iam.Client, error) {
	cfg, err := getClient(ctx, d, GetDefaultAwsRegion(d))
	if err != nil {
		return nil, err
	}
	return iam.NewFromConfig(*cfg), nil
}

func InspectorClient(ctx context.Context, d *plugin.QueryData) (*inspector.Client, error) {
	cfg, err := getClientForQueryRegion(ctx, d)
	if err != nil {
		return nil, err
	}
	return inspector.NewFromConfig(*cfg), nil
}

func KafkaClient(ctx context.Context, d *plugin.QueryData) (*kafka.Client, error) {
	cfg, err := getClientForQuerySupportedRegion(ctx, d, "kafka")
	if err != nil {
		return nil, err
	}
	if cfg == nil {
		return nil, nil
	}
	return kafka.NewFromConfig(*cfg), nil
}

func KMSClient(ctx context.Context, d *plugin.QueryData) (*kms.Client, error) {
	cfg, err := getClientForQuerySupportedRegion(ctx, d, "kms")
	if err != nil {
		return nil, err
	}
	if cfg == nil {
		return nil, nil
	}
	return kms.NewFromConfig(*cfg), nil
}

func LambdaClient(ctx context.Context, d *plugin.QueryData) (*lambda.Client, error) {
	cfg, err := getClientForQuerySupportedRegion(ctx, d, lambdaEndpoint.EndpointsID)
	if err != nil {
		return nil, err
	}
	if cfg == nil {
		return nil, nil
	}
	return lambda.NewFromConfig(*cfg), nil
}

func OrganizationClient(ctx context.Context, d *plugin.QueryData) (*organizations.Client, error) {
	cfg, err := getClient(ctx, d, GetDefaultAwsRegion(d))
	if err != nil {
		return nil, err
	}
	return organizations.NewFromConfig(*cfg), nil
}

func RedshiftClient(ctx context.Context, d *plugin.QueryData) (*redshift.Client, error) {
	cfg, err := getClientForQueryRegion(ctx, d)
	if err != nil {
		return nil, err
	}
	return redshift.NewFromConfig(*cfg), nil
}

func PricingServiceClient(ctx context.Context, d *plugin.QueryData) (*pricing.Client, error) {
	cfg, err := getClient(ctx, d, GetDefaultAwsRegion(d))
	if err != nil {
		return nil, err
	}
	return pricing.NewFromConfig(*cfg), nil
}

func RAMClient(ctx context.Context, d *plugin.QueryData) (*ram.Client, error) {
	cfg, err := getClientForQueryRegion(ctx, d)
	if err != nil {
		return nil, err
	}
	return ram.NewFromConfig(*cfg), nil
}

func RDSClient(ctx context.Context, d *plugin.QueryData) (*rds.Client, error) {
	cfg, err := getClientForQueryRegion(ctx, d)
	if err != nil {
		return nil, err
	}
	return rds.NewFromConfig(*cfg), nil
}

func RedshiftServerlessClient(ctx context.Context, d *plugin.QueryData) (*redshiftserverless.Client, error) {
	cfg, err := getClientForQuerySupportedRegion(ctx, d, "redshift-serverless")
	if err != nil {
		return nil, err
	}
	if cfg == nil {
		return nil, nil
	}
	return redshiftserverless.NewFromConfig(*cfg), nil
}

func SageMakerClient(ctx context.Context, d *plugin.QueryData) (*sagemaker.Client, error) {
	cfg, err := getClientForQueryRegion(ctx, d)
	if err != nil {
		return nil, err
	}
	return sagemaker.NewFromConfig(*cfg), nil
}

func S3Client(ctx context.Context, d *plugin.QueryData, region string) (*s3.Client, error) {
	cfg, err := getClientForRegion(ctx, d, region)
	if err != nil {
		return nil, err
	}

	var svc *s3.Client

	awsConfig := GetConfig(d.Connection)
	if awsConfig.S3ForcePathStyle != nil {
		svc = s3.NewFromConfig(*cfg, func(o *s3.Options) {
			o.UsePathStyle = *awsConfig.S3ForcePathStyle
		})
	} else {
		svc = s3.NewFromConfig(*cfg)
	}

	return svc, nil
}

func S3ControlClient(ctx context.Context, d *plugin.QueryData, region string) (*s3control.Client, error) {
	cfg, err := getClient(ctx, d, GetDefaultAwsRegion(d))
	if err != nil {
		return nil, err
	}
	return s3control.NewFromConfig(*cfg), nil
}

func SNSClient(ctx context.Context, d *plugin.QueryData) (*sns.Client, error) {
	cfg, err := getClientForQueryRegion(ctx, d)
	if err != nil {
		return nil, err
	}
	return sns.NewFromConfig(*cfg), nil
}

func WAFClient(ctx context.Context, d *plugin.QueryData) (*waf.Client, error) {
	cfg, err := getClient(ctx, d, GetDefaultAwsRegion(d))
	if err != nil {
		return nil, err
	}
	return waf.NewFromConfig(*cfg), nil
}

func Route53DomainsClient(ctx context.Context, d *plugin.QueryData) (*route53domains.Client, error) {
	cfg, err := getClient(ctx, d, GetDefaultAwsRegion(d))
	if err != nil {
		return nil, err
	}
	return route53domains.NewFromConfig(*cfg), nil
}

func Route53Client(ctx context.Context, d *plugin.QueryData) (*route53.Client, error) {
	cfg, err := getClient(ctx, d, GetDefaultAwsRegion(d))
	if err != nil {
		return nil, err
	}
	return route53.NewFromConfig(*cfg), nil
}

func SQSClient(ctx context.Context, d *plugin.QueryData) (*sqs.Client, error) {
	cfg, err := getClientForQueryRegion(ctx, d)
	if err != nil {
		return nil, err
	}
	return sqs.NewFromConfig(*cfg), nil
}

func getClient(ctx context.Context, d *plugin.QueryData, region string) (*aws.Config, error) {

	sessionCacheKey := fmt.Sprintf("session-v2-%s", region)
	if cachedData, ok := d.ConnectionManager.Cache.Get(sessionCacheKey); ok {
		return cachedData.(*aws.Config), nil
	}

	awsConfig := GetConfig(d.Connection)

	// As per the logic used in retryRules of NewConnectionErrRetryer, default to minimum delay of 25ms and maximum
	// number of retries as 9 (our default). The default maximum delay will not be more than approximately 3 minutes to avoid Steampipe
	// waiting too long to return results
	maxRetries := 9
	var minRetryDelay time.Duration = 25 * time.Millisecond // Default minimum delay

	// Set max retry count from config file or env variable (config file has precedence)
	if awsConfig.MaxErrorRetryAttempts != nil {
		maxRetries = *awsConfig.MaxErrorRetryAttempts
	} else if os.Getenv("AWS_MAX_ATTEMPTS") != "" {
		maxRetriesEnvVar, err := strconv.Atoi(os.Getenv("AWS_MAX_ATTEMPTS"))
		if err != nil || maxRetriesEnvVar < 1 {
			panic("invalid value for environment variable \"AWS_MAX_ATTEMPTS\". It should be an integer value greater than or equal to 1")
		}
		maxRetries = maxRetriesEnvVar
	}

	// Set min delay time from config file
	if awsConfig.MinErrorRetryDelay != nil {
		minRetryDelay = time.Duration(*awsConfig.MinErrorRetryDelay) * time.Millisecond
	}

	if maxRetries < 1 {
		panic("\nconnection config has invalid value for \"max_error_retry_attempts\", it must be greater than or equal to 1. Edit your connection configuration file and then restart Steampipe.")
	}
	if minRetryDelay < 1 {
		panic("\nconnection config has invalid value for \"min_error_retry_delay\", it must be greater than or equal to 1. Edit your connection configuration file and then restart Steampipe.")
	}

	sess, err := getClientWithMaxRetries(ctx, d, region, maxRetries, minRetryDelay)
	if err != nil {
		plugin.Logger(ctx).Error("getService.getClientWithMaxRetries", "region", region, "err", err)
	} else {
		// Caching sessions saves about 10ms, which is significant when there are
		// multiple instantiations (per account region) and when doing queries that
		// often take <100ms total. But, it's not that important compared to having
		// fresh credentials all the time. So, set a short cache length to ensure
		// we don't get tripped up by credential rotation on short lived roles etc.
		// The minimum assume role time is 15 minutes, so 5 minutes feels like a
		// reasonable balance - I certainly wouldn't do longer.
		d.ConnectionManager.Cache.SetWithTTL(sessionCacheKey, sess, 5*time.Minute)
	}

	return sess, err
}

// Get a session for the region defined in query data, but only after checking it's
// a supported region for the given serviceID.
func getClientForQuerySupportedRegion(ctx context.Context, d *plugin.QueryData, serviceID string) (*aws.Config, error) {
	region := d.KeyColumnQualString(matrixKeyRegion)
	if region == "" {
		return nil, fmt.Errorf("getSessionForQueryRegion called without a region in QueryData")
	}
	validRegions := SupportedRegionsForService(ctx, d, serviceID)
	if !helpers.StringSliceContains(validRegions, region) {
		// We choose to ignore unsupported regions rather than returning an error
		// for them - it's a better user experience. So, return a nil session rather
		// than an error. The caller must handle this case.
		return nil, nil
	}
	// Supported region, so get and return the session
	return getClient(ctx, d, region)
}

// Helper function to get the session for a region set in query data
func getClientForQueryRegion(ctx context.Context, d *plugin.QueryData) (*aws.Config, error) {
	region := d.KeyColumnQualString(matrixKeyRegion)
	if region == "" {
		return nil, fmt.Errorf("getSessionForQueryRegion called without a region in QueryData")
	}
	return getClient(ctx, d, region)
}

// Helper function to get the session for a specific region
func getClientForRegion(ctx context.Context, d *plugin.QueryData, region string) (*aws.Config, error) {
	if region == "" {
		return nil, fmt.Errorf("getSessionForRegion called with an empty region")
	}
	return getClient(ctx, d, region)
}

func getClientWithMaxRetries(ctx context.Context, d *plugin.QueryData, region string, maxRetries int, minRetryDelay time.Duration) (*aws.Config, error) {

	retryer := retry.NewStandard(func(o *retry.StandardOptions) {
		// reseting state of rand to generate different random values
		rand.Seed(time.Now().UnixNano())
		o.MaxAttempts = maxRetries
		o.MaxBackoff = 5 * time.Minute
		o.RateLimiter = NoOpRateLimit{} // With no rate limiter
		o.Backoff = NewExponentialJitterBackoff(minRetryDelay, maxRetries)
	})

	awsConfig := GetConfig(d.Connection)
	configOptions := []func(*config.LoadOptions) error{
		config.WithRegion(region),
		config.WithRetryer(func() aws.Retryer {
			return retryer
		}),
	}

	// handle custom endpoint URL, if any
	var awsEndpointUrl string

	awsEndpointUrl = os.Getenv("AWS_ENDPOINT_URL")
	if awsConfig.EndpointUrl != nil {
		awsEndpointUrl = *awsConfig.EndpointUrl
	}

	if awsEndpointUrl != "" {
		customResolver := aws.EndpointResolverWithOptionsFunc(func(service, region string, options ...interface{}) (aws.Endpoint, error) {
			return aws.Endpoint{
				PartitionID:   "aws",
				URL:           awsEndpointUrl,
				SigningRegion: region,
			}, nil
		})

		configOptions = append(configOptions, config.WithEndpointResolverWithOptions(customResolver))
	}

	// awsConfig.S3ForcePathStyle - Moved to service specific client (i.e. in S3V2Client)

	if awsConfig.Profile != nil {
		configOptions = append(configOptions, config.WithSharedConfigProfile(aws.ToString(awsConfig.Profile)))
	}

	if awsConfig.AccessKey != nil && awsConfig.SecretKey == nil {
		return nil, fmt.Errorf("Partial credentials found in connection config, missing: secret_key")
	} else if awsConfig.SecretKey != nil && awsConfig.AccessKey == nil {
		return nil, fmt.Errorf("Partial credentials found in connection config, missing: access_key")
	} else if awsConfig.AccessKey != nil && awsConfig.SecretKey != nil {
		var provider credentials.StaticCredentialsProvider

		if awsConfig.SessionToken != nil {
			provider = credentials.NewStaticCredentialsProvider(*awsConfig.AccessKey, *awsConfig.SecretKey, *awsConfig.SessionToken)
		} else {
			provider = credentials.NewStaticCredentialsProvider(*awsConfig.AccessKey, *awsConfig.SecretKey, "")
		}
		configOptions = append(configOptions, config.WithCredentialsProvider(provider))
	}

	cfg, err := config.LoadDefaultConfig(ctx, configOptions...)
	if err != nil {
		plugin.Logger(ctx).Error("getAwsConfigWithMaxRetries", "load_default_config", err)
		return nil, err
	}

	return &cfg, err
}

// ExponentialJitterBackoff provides backoff delays with jitter based on the
// number of attempts.
type ExponentialJitterBackoff struct {
	minDelay           time.Duration
	maxBackoffAttempts int
}

// NewExponentialJitterBackoff returns an ExponentialJitterBackoff configured
// for the max backoff.
func NewExponentialJitterBackoff(minDelay time.Duration, maxAttempts int) *ExponentialJitterBackoff {
	return &ExponentialJitterBackoff{minDelay, maxAttempts}
}

// BackoffDelay returns the duration to wait before the next attempt should be
// made. Returns an error if unable get a duration.
func (j *ExponentialJitterBackoff) BackoffDelay(attempt int, err error) (time.Duration, error) {
	minDelay := j.minDelay

	// The calculatted jitter will be between [0.8, 1.2)
	var jitter = float64(rand.Intn(120-80)+80) / 100

	retryTime := time.Duration(int(float64(int(minDelay.Nanoseconds())*int(math.Pow(3, float64(attempt)))) * jitter))

	// Cap retry time at 5 minutes to avoid too long a wait
	if retryTime > time.Duration(5*time.Minute) {
		retryTime = time.Duration(5 * time.Minute)
	}

	return retryTime, nil
}<|MERGE_RESOLUTION|>--- conflicted
+++ resolved
@@ -132,14 +132,6 @@
 	return apigatewayv2.NewFromConfig(*cfg), nil
 }
 
-func ConfigClient(ctx context.Context, d *plugin.QueryData) (*configservice.Client, error) {
-	cfg, err := getClientForQueryRegion(ctx, d)
-	if err != nil {
-		return nil, err
-	}
-	return configservice.NewFromConfig(*cfg), nil
-}
-
 func AppConfigClient(ctx context.Context, d *plugin.QueryData) (*appconfig.Client, error) {
 	cfg, err := getClientForQueryRegion(ctx, d)
 	if err != nil {
@@ -167,17 +159,14 @@
 	return autoscaling.NewFromConfig(*cfg), nil
 }
 
-<<<<<<< HEAD
-func CloudWatchClient(ctx context.Context, d *plugin.QueryData) (*cloudwatch.Client, error) {
-	cfg, err := getClientForQueryRegion(ctx, d)
-	if err != nil {
-		return nil, err
-	}
-	return cloudwatch.NewFromConfig(*cfg), nil
-}
-
-=======
->>>>>>> 39a1d814
+func BackupClient(ctx context.Context, d *plugin.QueryData) (*backup.Client, error) {
+	cfg, err := getClientForQueryRegion(ctx, d)
+	if err != nil {
+		return nil, err
+	}
+	return backup.NewFromConfig(*cfg), nil
+}
+
 func CloudControlClient(ctx context.Context, d *plugin.QueryData) (*cloudcontrol.Client, error) {
 	// CloudControl returns GeneralServiceException in a lot of situations, which
 	// AWS SDK treats as retryable. This is frustrating because we end up retrying
@@ -209,14 +198,6 @@
 	return svc, nil
 }
 
-func BackupClient(ctx context.Context, d *plugin.QueryData) (*backup.Client, error) {
-	cfg, err := getClientForQueryRegion(ctx, d)
-	if err != nil {
-		return nil, err
-	}
-	return backup.NewFromConfig(*cfg), nil
-}
-
 func CloudFrontClient(ctx context.Context, d *plugin.QueryData) (*cloudfront.Client, error) {
 	cfg, err := getClient(ctx, d, GetDefaultAwsRegion(d))
 	if err != nil {
@@ -241,6 +222,14 @@
 	return cloudtrail.NewFromConfig(*cfg), nil
 }
 
+func CloudWatchClient(ctx context.Context, d *plugin.QueryData) (*cloudwatch.Client, error) {
+	cfg, err := getClientForQueryRegion(ctx, d)
+	if err != nil {
+		return nil, err
+	}
+	return cloudwatch.NewFromConfig(*cfg), nil
+}
+
 func CloudWatchLogsClient(ctx context.Context, d *plugin.QueryData) (*cloudwatchlogs.Client, error) {
 	cfg, err := getClientForQueryRegion(ctx, d)
 	if err != nil {
@@ -297,6 +286,14 @@
 		return nil, err
 	}
 	return codepipeline.NewFromConfig(*cfg), nil
+}
+
+func ConfigClient(ctx context.Context, d *plugin.QueryData) (*configservice.Client, error) {
+	cfg, err := getClientForQueryRegion(ctx, d)
+	if err != nil {
+		return nil, err
+	}
+	return configservice.NewFromConfig(*cfg), nil
 }
 
 // CostExplorerClient returns the connection client for AWS Cost Explorer service
