--- conflicted
+++ resolved
@@ -157,14 +157,18 @@
 	return costexplorer.NewFromConfig(*cfg), nil
 }
 
-<<<<<<< HEAD
+
 func CodeBuildClient(ctx context.Context, d *plugin.QueryData) (*codebuild.Client, error) {
-	cfg, err := getClientForQueryRegion(ctx, d)
-	if err != nil {
-		return nil, err
+	cfg, err := getClientForQuerySupportedRegion(ctx, d, endpoints.CodebuildServiceID)
+	if err != nil {
+		return nil, err
+	}
+  if cfg == nil {
+		return nil, nil
 	}
 	return codebuild.NewFromConfig(*cfg), nil
-=======
+}
+
 func DaxClient(ctx context.Context, d *plugin.QueryData) (*dax.Client, error) {
 	cfg, err := getClientForQuerySupportedRegion(ctx, d, endpoints.DaxServiceID)
 	if err != nil {
@@ -174,7 +178,6 @@
 		return nil, nil
 	}
 	return dax.NewFromConfig(*cfg), nil
->>>>>>> d6cfdbed
 }
 
 func DocDBClient(ctx context.Context, d *plugin.QueryData) (*docdb.Client, error) {
