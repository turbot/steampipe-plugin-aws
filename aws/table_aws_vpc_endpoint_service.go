package aws

import (
	"context"
	"strings"

	"github.com/aws/aws-sdk-go/aws"
	"github.com/aws/aws-sdk-go/service/ec2"
	"github.com/turbot/steampipe-plugin-sdk/v4/grpc/proto"
	"github.com/turbot/steampipe-plugin-sdk/v4/plugin"
	"github.com/turbot/steampipe-plugin-sdk/v4/plugin/transform"
)

func tableAwsVpcEndpointService(_ context.Context) *plugin.Table {
	return &plugin.Table{
		Name:        "aws_vpc_endpoint_service",
		Description: "AWS VPC Endpoint Service",
		Get: &plugin.GetConfig{
			KeyColumns: plugin.SingleColumn("service_name"),
			IgnoreConfig: &plugin.IgnoreConfig{
				ShouldIgnoreErrorFunc: isNotFoundError([]string{"InvalidServiceName"}),
			},
			Hydrate: getVpcEndpointService,
		},
		List: &plugin.ListConfig{
			Hydrate: listVpcEndpointServices,
		},
		GetMatrixItemFunc: BuildRegionList,
		Columns: awsRegionalColumns([]*plugin.Column{
			{
				Name:        "service_name",
				Description: "The Amazon Resource Name (ARN) of the service.",
				Type:        proto.ColumnType_STRING,
			},
			{
				Name:        "service_id",
				Description: "The ID of the endpoint service.",
				Type:        proto.ColumnType_STRING,
			},
			{
				Name:        "owner",
				Description: "The AWS account ID of the service owner.",
				Type:        proto.ColumnType_STRING,
			},
			{
				Name:        "acceptance_required",
				Description: "Indicates whether VPC endpoint connection requests to the service must be accepted by the service owner.",
				Type:        proto.ColumnType_BOOL,
			},
			{
				Name:        "manages_vpc_endpoints",
				Description: "Indicates whether the service manages its VPC endpoints. Management of the service VPC endpoints using the VPC endpoint API is restricted.",
				Type:        proto.ColumnType_BOOL,
			},
			{
				Name:        "private_dns_name",
				Description: "The private DNS name for the service.",
				Type:        proto.ColumnType_STRING,
			},
			{
				Name:        "private_dns_name_verification_state",
				Description: "The verification state of the VPC endpoint service. Consumers of the endpoint service cannot use the private name when the state is not verified.",
				Type:        proto.ColumnType_STRING,
			},
			{
				Name:        "vpc_endpoint_policy_supported",
				Description: "Indicates whether the service supports endpoint policies.",
				Type:        proto.ColumnType_BOOL,
			},
			{
				Name:        "availability_zones",
				Description: "The Availability Zones in which the service is available.",
				Type:        proto.ColumnType_JSON,
			},
			{
				Name:        "base_endpoint_dns_names",
				Description: "The DNS names for the service.",
				Type:        proto.ColumnType_JSON,
			},
			{
				Name:        "service_type",
				Description: "The type of service.",
				Type:        proto.ColumnType_JSON,
			},
			{
<<<<<<< HEAD
				Name:        "vpc_endpoint_connections",
				Description: "Information about one or more VPC endpoint connections.",
				Hydrate:     getVpcEndpointConnections,
				Type:        proto.ColumnType_JSON,
=======
				Name:        "vpc_endpoint_service_permissions",
				Description: "Information about one or more allowed principals.",
				Type:        proto.ColumnType_JSON,
				Hydrate:     listVpcEndpointServicePermissions,
				Transform:   transform.FromValue(),
>>>>>>> a4c89ed0
			},
			{
				Name:        "tags_src",
				Description: "A list of tags assigned to the service.",
				Type:        proto.ColumnType_JSON,
				Transform:   transform.FromField("Tags"),
			},
			{
				Name:        "tags",
				Description: resourceInterfaceDescription("tags"),
				Type:        proto.ColumnType_JSON,
				Transform:   transform.From(getVpcEndpointServiceTurbotTags),
			},
			{
				Name:        "title",
				Description: resourceInterfaceDescription("title"),
				Type:        proto.ColumnType_STRING,
				Transform:   transform.FromField("ServiceName"),
			},
			{
				Name:        "akas",
				Description: resourceInterfaceDescription("akas"),
				Type:        proto.ColumnType_JSON,
				Hydrate:     getVpcEndpointServiceAkas,
				Transform:   transform.FromValue(),
			},
		}),
	}
}

//// LIST FUNCTION

func listVpcEndpointServices(ctx context.Context, d *plugin.QueryData, _ *plugin.HydrateData) (interface{}, error) {
	region := d.KeyColumnQualString(matrixKeyRegion)
	plugin.Logger(ctx).Trace("listVpcEndpointServices", "AWS_REGION", region)

	// Create session
	svc, err := Ec2Service(ctx, d, region)
	if err != nil {
		return nil, err
	}

	pagesLeft := true
	params := &ec2.DescribeVpcEndpointServicesInput{
		MaxResults: aws.Int64(1000),
	}

	// Reduce the basic request limit down if the user has only requested a small number of rows
	limit := d.QueryContext.Limit
	if d.QueryContext.Limit != nil {
		if *limit < *params.MaxResults {
			if *limit < 1 {
				params.MaxResults = aws.Int64(1)
			} else {
				params.MaxResults = limit
			}
		}
	}

	// List call
	for pagesLeft {
		result, err := svc.DescribeVpcEndpointServices(params)
		if err != nil {
			plugin.Logger(ctx).Error("listVpcEndpointServices", "DescribeVpcEndpointServices_error", err)
			return nil, err
		}

		for _, endpointService := range result.ServiceDetails {
			d.StreamListItem(ctx, endpointService)

			// Context may get cancelled due to manual cancellation or if the limit has been reached
			if d.QueryStatus.RowsRemaining(ctx) == 0 {
				return nil, nil
			}
		}

		if result.NextToken != nil {
			params.NextToken = result.NextToken
		} else {
			pagesLeft = false
		}
	}

	return nil, err
}

//// HYDRATE FUNCTIONS

func getVpcEndpointService(ctx context.Context, d *plugin.QueryData, _ *plugin.HydrateData) (interface{}, error) {
	plugin.Logger(ctx).Trace("getVpcEndpointService")

	region := d.KeyColumnQualString(matrixKeyRegion)
	serviceName := d.KeyColumnQuals["service_name"].GetStringValue()

	// get service
	svc, err := Ec2Service(ctx, d, region)
	if err != nil {
		return nil, err
	}

	// Build the params
	params := &ec2.DescribeVpcEndpointServicesInput{
		ServiceNames: []*string{aws.String(serviceName)},
	}

	// Get call
	op, err := svc.DescribeVpcEndpointServices(params)
	if err != nil {
		plugin.Logger(ctx).Debug("getVpcEndpointService__", "ERROR", err)
		return nil, err
	}

	if op.ServiceDetails != nil && len(op.ServiceDetails) > 0 {
		return op.ServiceDetails[0], nil
	}
	return nil, nil
}

<<<<<<< HEAD
func getVpcEndpointConnections(ctx context.Context, d *plugin.QueryData, h *plugin.HydrateData) (interface{}, error) {
	region := d.KeyColumnQualString(matrixKeyRegion)
	endpointService := h.Item.(*ec2.ServiceDetail)

	// get service
	svc, err := Ec2Service(ctx, d, region)
	if err != nil {
		plugin.Logger(ctx).Debug("aws_vpc_endpoint_service.getVpcEndpointConnections", "service_creation_error", err)
=======
func listVpcEndpointServicePermissions(ctx context.Context, d *plugin.QueryData, h *plugin.HydrateData) (interface{}, error) {
	plugin.Logger(ctx).Trace("listVpcEndpointServicePermissions")

	region := d.KeyColumnQualString(matrixKeyRegion)
	serviceId := h.Item.(*ec2.ServiceDetail).ServiceId

	svc, err := Ec2Service(ctx, d, region)
	if err != nil {
>>>>>>> a4c89ed0
		return nil, err
	}

	// Build the params
<<<<<<< HEAD
	params := &ec2.DescribeVpcEndpointConnectionsInput{
		Filters: []*ec2.Filter{
			{
				Name:   aws.String("service-id"),
				Values: []*string{endpointService.ServiceId},
			},
		},
	}

	// Get call
	op, err := svc.DescribeVpcEndpointConnections(params)
	if err != nil {
		plugin.Logger(ctx).Debug("aws_vpc_endpoint_service.getVpcEndpointConnections", "api_error", err)
		return nil, err
	}

	if op.VpcEndpointConnections != nil && len(op.VpcEndpointConnections) > 0 {
		return op, nil
	}
	return nil, nil
=======
	params := &ec2.DescribeVpcEndpointServicePermissionsInput{
		ServiceId:  serviceId,
		MaxResults: aws.Int64(1000),
	}

	allowedPrincipals := []*ec2.AllowedPrincipal{}
	err = svc.DescribeVpcEndpointServicePermissionsPages(
		params,
		func(page *ec2.DescribeVpcEndpointServicePermissionsOutput, isLast bool) bool {
			allowedPrincipals = append(allowedPrincipals, page.AllowedPrincipals...)
			return !isLast
		},
	)
	if err != nil {
		if strings.Contains(err.Error(), "NotFound") {
			return nil, nil
		}
		plugin.Logger(ctx).Error("listVpcEndpointServicePermissions", "ERROR", err)
		return nil, err
	}

	return allowedPrincipals, nil
>>>>>>> a4c89ed0
}

func getVpcEndpointServiceAkas(ctx context.Context, d *plugin.QueryData, h *plugin.HydrateData) (interface{}, error) {
	plugin.Logger(ctx).Trace("getVpcEndpointServiceAkas")
	region := d.KeyColumnQualString(matrixKeyRegion)
	endpointService := h.Item.(*ec2.ServiceDetail)
	getCommonColumnsCached := plugin.HydrateFunc(getCommonColumns).WithCache()
	commonData, err := getCommonColumnsCached(ctx, d, h)
	if err != nil {
		return nil, err
	}
	commonColumnData := commonData.(*awsCommonColumnData)

	// Get data for turbot defined properties
	splitServicName := strings.Split(*endpointService.ServiceName, ".")
	akas := []string{"arn:" + commonColumnData.Partition + ":ec2:" + region + ":" + commonColumnData.AccountId + ":vpc-endpoint-service/" + splitServicName[len(splitServicName)-1]}

	return akas, nil
}

//// TRANSFORM FUNCTIONS

func getVpcEndpointServiceTurbotTags(_ context.Context, d *transform.TransformData) (interface{}, error) {
	endpointService := d.HydrateItem.(*ec2.ServiceDetail)
	return ec2TagsToMap(endpointService.Tags)
}<|MERGE_RESOLUTION|>--- conflicted
+++ resolved
@@ -83,18 +83,17 @@
 				Type:        proto.ColumnType_JSON,
 			},
 			{
-<<<<<<< HEAD
 				Name:        "vpc_endpoint_connections",
 				Description: "Information about one or more VPC endpoint connections.",
 				Hydrate:     getVpcEndpointConnections,
 				Type:        proto.ColumnType_JSON,
-=======
+			},
+			{
 				Name:        "vpc_endpoint_service_permissions",
 				Description: "Information about one or more allowed principals.",
 				Type:        proto.ColumnType_JSON,
 				Hydrate:     listVpcEndpointServicePermissions,
 				Transform:   transform.FromValue(),
->>>>>>> a4c89ed0
 			},
 			{
 				Name:        "tags_src",
@@ -213,16 +212,6 @@
 	return nil, nil
 }
 
-<<<<<<< HEAD
-func getVpcEndpointConnections(ctx context.Context, d *plugin.QueryData, h *plugin.HydrateData) (interface{}, error) {
-	region := d.KeyColumnQualString(matrixKeyRegion)
-	endpointService := h.Item.(*ec2.ServiceDetail)
-
-	// get service
-	svc, err := Ec2Service(ctx, d, region)
-	if err != nil {
-		plugin.Logger(ctx).Debug("aws_vpc_endpoint_service.getVpcEndpointConnections", "service_creation_error", err)
-=======
 func listVpcEndpointServicePermissions(ctx context.Context, d *plugin.QueryData, h *plugin.HydrateData) (interface{}, error) {
 	plugin.Logger(ctx).Trace("listVpcEndpointServicePermissions")
 
@@ -231,33 +220,10 @@
 
 	svc, err := Ec2Service(ctx, d, region)
 	if err != nil {
->>>>>>> a4c89ed0
 		return nil, err
 	}
 
 	// Build the params
-<<<<<<< HEAD
-	params := &ec2.DescribeVpcEndpointConnectionsInput{
-		Filters: []*ec2.Filter{
-			{
-				Name:   aws.String("service-id"),
-				Values: []*string{endpointService.ServiceId},
-			},
-		},
-	}
-
-	// Get call
-	op, err := svc.DescribeVpcEndpointConnections(params)
-	if err != nil {
-		plugin.Logger(ctx).Debug("aws_vpc_endpoint_service.getVpcEndpointConnections", "api_error", err)
-		return nil, err
-	}
-
-	if op.VpcEndpointConnections != nil && len(op.VpcEndpointConnections) > 0 {
-		return op, nil
-	}
-	return nil, nil
-=======
 	params := &ec2.DescribeVpcEndpointServicePermissionsInput{
 		ServiceId:  serviceId,
 		MaxResults: aws.Int64(1000),
@@ -280,7 +246,40 @@
 	}
 
 	return allowedPrincipals, nil
->>>>>>> a4c89ed0
+}
+
+func getVpcEndpointConnections(ctx context.Context, d *plugin.QueryData, h *plugin.HydrateData) (interface{}, error) {
+	region := d.KeyColumnQualString(matrixKeyRegion)
+	endpointService := h.Item.(*ec2.ServiceDetail)
+
+	// get service
+	svc, err := Ec2Service(ctx, d, region)
+	if err != nil {
+		plugin.Logger(ctx).Debug("aws_vpc_endpoint_service.getVpcEndpointConnections", "service_creation_error", err)
+		return nil, err
+	}
+
+	// Build the params
+	params := &ec2.DescribeVpcEndpointConnectionsInput{
+		Filters: []*ec2.Filter{
+			{
+				Name:   aws.String("service-id"),
+				Values: []*string{endpointService.ServiceId},
+			},
+		},
+	}
+
+	// Get call
+	op, err := svc.DescribeVpcEndpointConnections(params)
+	if err != nil {
+		plugin.Logger(ctx).Debug("aws_vpc_endpoint_service.getVpcEndpointConnections", "api_error", err)
+		return nil, err
+	}
+
+	if op.VpcEndpointConnections != nil && len(op.VpcEndpointConnections) > 0 {
+		return op, nil
+	}
+	return nil, nil
 }
 
 func getVpcEndpointServiceAkas(ctx context.Context, d *plugin.QueryData, h *plugin.HydrateData) (interface{}, error) {
