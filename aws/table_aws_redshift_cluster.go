--- conflicted
+++ resolved
@@ -342,15 +342,6 @@
 //// HYDRATE FUNCTIONS
 
 func getRedshiftCluster(ctx context.Context, d *plugin.QueryData, _ *plugin.HydrateData) (interface{}, error) {
-<<<<<<< HEAD
-	var region string
-	matrixRegion := plugin.GetMatrixItem(ctx)[matrixKeyRegion]
-	if matrixRegion != nil {
-		region = matrixRegion.(string)
-	}
-
-=======
->>>>>>> 44207c93
 	// Create service
 	svc, err := RedshiftService(ctx, d)
 	if err != nil {
