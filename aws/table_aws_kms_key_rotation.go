--- conflicted
+++ resolved
@@ -12,12 +12,6 @@
 	"github.com/aws/aws-sdk-go-v2/service/kms/types"
 	"github.com/aws/smithy-go"
 
-<<<<<<< HEAD
-	"github.com/turbot/go-kit/helpers"
-=======
-	kmsv1 "github.com/aws/aws-sdk-go/service/kms"
-
->>>>>>> 6b42a45a
 	"github.com/turbot/steampipe-plugin-sdk/v5/grpc/proto"
 	"github.com/turbot/steampipe-plugin-sdk/v5/plugin"
 	"github.com/turbot/steampipe-plugin-sdk/v5/plugin/transform"
@@ -150,11 +144,7 @@
 			ignoreCodes := GetConfig(d.Connection).IgnoreErrorCodes
 			var ae smithy.APIError
 			if errors.As(err, &ae) {
-<<<<<<< HEAD
-				if helpers.StringSliceContains(ignoreCodes, ae.ErrorCode()) {
-=======
 				if slices.Contains(ignoreCodes, ae.ErrorCode()) {
->>>>>>> 6b42a45a
 					return nil, nil
 				}
 			}
