<<<<<<< HEAD
## v0.110.0 [2023-07-13]

_What's new?_

- New tables added
  - [aws_appstream_fleet](https://hub.steampipe.io/plugins/turbot/aws/tables/aws_appstream_fleet) ([#1838](https://github.com/turbot/steampipe-plugin-aws/pull/1838))

_Enhancements_

- Added the `event_topics` and `snapshot_limit` columns to the `aws_directory_service_directory` table. ([#1833](https://github.com/turbot/steampipe-plugin-aws/pull/1833))

_Bug fixes_

- Fixed the `aws_dlm_lifecycle_policy` table to correctly handle the `ResourceNotFoundException` error. ([#1834](https://github.com/turbot/steampipe-plugin-aws/pull/1834))

=======
>>>>>>> 3e044951
## v0.109.1 [2023-07-10]

_Bug fixes_

<<<<<<< HEAD
- Fixed the `getAwsAcmCertificateProperties` hydrate function in the `aws_acm_certificate` table to correctly return the values for the `certificate` and `certificate_chain` columns instead of a panic interface conversion error. ([#1827](https://github.com/turbot/steampipe-plugin-aws/pull/1827))
=======
- Fixed the `certificate` and `certificate_chain` columns of the `aws_acm_certificate` table to correctly return data instead of returning an error. ([#1827](https://github.com/turbot/steampipe-plugin-aws/pull/1827))
>>>>>>> 3e044951

## v0.109.0 [2023-07-06]

_What's new?_

- New tables added
  - [aws_iam_open_id_connect_provider](https://hub.steampipe.io/plugins/turbot/aws/tables/aws_iam_open_id_connect_provider) ([#1798](https://github.com/turbot/steampipe-plugin-aws/pull/1798)) (Thanks [@LalitLab](https://github.com/LalitLab) for the contribution!)

_Bug fixes_

- Fixed the `aws_route53_record` table to remove the need of passing `zone_id` in the `where` clause, to avoid cross-account access denied errors. ([#1799](https://github.com/turbot/steampipe-plugin-aws/pull/1799))

## v0.108.0 [2023-06-30]

_What's new?_

- New tables added
  - [aws_appautoscaling_policy](https://hub.steampipe.io/plugins/turbot/aws/tables/aws_appautoscaling_policy) ([#1798](https://github.com/turbot/steampipe-plugin-aws/pull/1798)) (Thanks [@jramosf](https://github.com/jramosf) for the contribution!)
  - [aws_identitystore_group_membership](https://hub.steampipe.io/plugins/turbot/aws/tables/aws_identitystore_group_membership) ([#1782](https://github.com/turbot/steampipe-plugin-aws/pull/1782))
  - [aws_s3_bucket_intelligent_tiering_configuration](https://hub.steampipe.io/plugins/turbot/aws/tables/aws_s3_bucket_intelligent_tiering_configuration) ([#1790](https://github.com/turbot/steampipe-plugin-aws/pull/1790))

_Enhancements_

- Added documentation on how to configure the plugin credentials when Steampipe is running on AWS ECS. Please refer [AssumeRole Credentials (in ECS)](https://hub.steampipe.io/plugins/turbot/aws#assumerole-credentials-in-ecs) for more information. ([#1800](https://github.com/turbot/steampipe-plugin-aws/pull/1800)) (Thanks [@Wade9320](https://github.com/Wade9320) for the contribution!)
- Added column `user_data` to `aws_ec2_launch_template_version` table. ([#1792](https://github.com/turbot/steampipe-plugin-aws/pull/1792))
- Added column `managed_actions` to `aws_elastic_beanstalk_environment` table. ([#1620](https://github.com/turbot/steampipe-plugin-aws/pull/1620))

_Bug fixes_

- Fixed `aws_acm_certificate` table to return certificates of all types of key algorithms instead of only the default `RSA_2048` algorithm. ([#1797](https://github.com/turbot/steampipe-plugin-aws/pull/1797))

## v0.107.0 [2023-06-21]

_What's new?_

- New tables added
  - [aws_ec2_managed_prefix_list_entry](https://hub.steampipe.io/plugins/turbot/aws/tables/aws_ec2_managed_prefix_list_entry) ([#1781](https://github.com/turbot/steampipe-plugin-aws/pull/1781))
  - [aws_organizations_policy_target](https://hub.steampipe.io/plugins/turbot/aws/tables/aws_organizations_policy_target) ([#1783](https://github.com/turbot/steampipe-plugin-aws/pull/1783))
  - [aws_route53_resolver_query_log_config](https://hub.steampipe.io/plugins/turbot/aws/tables/aws_route53_resolver_query_log_config) ([#1780](https://github.com/turbot/steampipe-plugin-aws/pull/1780))

_Enhancements_

- Added column `image_uri` to `aws_ecr_image` table. ([#1785](https://github.com/turbot/steampipe-plugin-aws/pull/1785))

_Dependencies_

- Recompiled plugin with [steampipe-plugin-sdk v5.5.0](https://github.com/turbot/steampipe-plugin-sdk/blob/v5.5.0/CHANGELOG.md#v550-2023-06-16) which significantly reduces API calls and boosts query performance, resulting in faster data retrieval. ([#1775](https://github.com/turbot/steampipe-plugin-aws/pull/1775))

## v0.106.0 [2023-06-08]

_What's new?_

- New tables added
  - [aws_api_gateway_domain_name](https://hub.steampipe.io/plugins/turbot/aws/tables/aws_api_gateway_domain_name) ([#1665](https://github.com/turbot/steampipe-plugin-aws/pull/1665))
  - [aws_route53_query_log](https://hub.steampipe.io/plugins/turbot/aws/tables/aws_route53_query_log) ([#1770](https://github.com/turbot/steampipe-plugin-aws/pull/1770))

_Bug fixes_

- Fixed the `ListConfig` of `aws_cloudformation_stack_resource` table to correctly return results instead of an empty row. ([#1771](https://github.com/turbot/steampipe-plugin-aws/pull/1771))

## v0.105.1 [2023-06-02]

_Bug fixes_

- Fixed the `associated_resources` column of `aws_wafv2_web_acl` table to also return associated CloudFront distributions. ([#1763](https://github.com/turbot/steampipe-plugin-aws/pull/1763))
- Fixed the syntax error in the example query of the `aws_inspector2_finding` table. ([#1764](https://github.com/turbot/steampipe-plugin-aws/pull/1764))

## v0.105.0 [2023-06-01]

_What's new?_

- New tables added
  - [aws_docdb_cluster_instance](https://hub.steampipe.io/plugins/turbot/aws/tables/aws_docdb_cluster_instance) ([#1755](https://github.com/turbot/steampipe-plugin-aws/pull/1755))
  - [aws_service_discovery_instance](https://hub.steampipe.io/plugins/turbot/aws/tables/aws_service_discovery_instance) ([#1741](https://github.com/turbot/steampipe-plugin-aws/pull/1741))
  - [aws_ssm_inventory_entry](https://hub.steampipe.io/plugins/turbot/aws/tables/aws_ssm_inventory_entry) ([#1743](https://github.com/turbot/steampipe-plugin-aws/pull/1743))
  - [aws_sts_caller_identity](https://hub.steampipe.io/plugins/turbot/aws/tables/aws_sts_caller_identity) ([#1746](https://github.com/turbot/steampipe-plugin-aws/pull/1746))

_Bug fixes_

- Fixed `aws_inspector2_*` tables to correctly return data for all supported regions instead of only the `us-east-1` region. ([#1758](https://github.com/turbot/steampipe-plugin-aws/pull/1758))
- Fixed the `associated_resources` column in the `aws_wafv2_web_acl` table to include the associated resources of `API Gateway`, `App Sync`, and `Cognito User Pool`, in addition to the previously returned `Application Load Balancer resource type`. ([#1754](https://github.com/turbot/steampipe-plugin-aws/pull/1754))
- Fixed the `aws_wafv2_web_acl` table to return the missing `CloudFront` level web ACLs. ([#1752](https://github.com/turbot/steampipe-plugin-aws/pull/1752))

## v0.104.0 [2023-05-26]

_What's new?_

- New tables added
  - [aws_cloudwatch_metric_data_point](https://hub.steampipe.io/plugins/turbot/aws/tables/aws_cloudwatch_metric_data_point) ([#1655](https://github.com/turbot/steampipe-plugin-aws/pull/1655))
  - [aws_cloudwatch_metric_statistic_data_point](https://hub.steampipe.io/plugins/turbot/aws/tables/aws_cloudwatch_metric_statistic_data_point) ([#1649](https://github.com/turbot/steampipe-plugin-aws/pull/1649))
  - [aws_inspector2_coverage](https://hub.steampipe.io/plugins/turbot/aws/tables/aws_inspector2_coverage) ([#1657](https://github.com/turbot/steampipe-plugin-aws/pull/1657)) (Thanks [@jaredreisinger-drizly](https://github.com/jaredreisinger-drizly) for the contribution!!)
  - [aws_inspector2_coverage_statistics](https://hub.steampipe.io/plugins/turbot/aws/tables/aws_inspector2_coverage_statistics) ([#1657](https://github.com/turbot/steampipe-plugin-aws/pull/1657)) (Thanks [@jaredreisinger-drizly](https://github.com/jaredreisinger-drizly) for the contribution!!)
  - [aws_inspector2_finding](https://hub.steampipe.io/plugins/turbot/aws/tables/aws_inspector2_finding) ([#1657](https://github.com/turbot/steampipe-plugin-aws/pull/1657)) (Thanks [@jaredreisinger-drizly](https://github.com/jaredreisinger-drizly) for the contribution!!)
  - [aws_inspector2_member](https://hub.steampipe.io/plugins/turbot/aws/tables/aws_inspector2_member) ([#1657](https://github.com/turbot/steampipe-plugin-aws/pull/1657)) (Thanks [@jaredreisinger-drizly](https://github.com/jaredreisinger-drizly) for the contribution!!)
  - [aws_rds_db_instance_automated_backup](https://hub.steampipe.io/plugins/turbot/aws/tables/aws_rds_db_instance_automated_backup) ([#1721](https://github.com/turbot/steampipe-plugin-aws/pull/1721))

_Enhancements_

- Added an example query in aws_iam_role table doc. ([#1745](https://github.com/turbot/steampipe-plugin-aws/pull/1745))

## v0.103.0 [2023-05-18]

_What's new?_

- New tables added
  - [aws_ec2_client_vpn_endpoint](https://hub.steampipe.io/plugins/turbot/aws/tables/aws_ec2_client_vpn_endpoint) ([#1722](https://github.com/turbot/steampipe-plugin-aws/pull/1722))
  - [aws_ec2_launch_template_version](https://hub.steampipe.io/plugins/turbot/aws/tables/aws_ec2_launch_template_version) ([#1725](https://github.com/turbot/steampipe-plugin-aws/pull/1725))
  - [aws_service_discovery_namespace](https://hub.steampipe.io/plugins/turbot/aws/tables/aws_service_discovery_namespace) ([#1735](https://github.com/turbot/steampipe-plugin-aws/pull/1735))
  - [aws_service_discovery_service](https://hub.steampipe.io/plugins/turbot/aws/tables/aws_service_discovery_service) ([#1739](https://github.com/turbot/steampipe-plugin-aws/pull/1739))
  - [aws_servicecatalog_product](https://hub.steampipe.io/plugins/turbot/aws/tables/aws_servicecatalog_product) ([#1638](https://github.com/turbot/steampipe-plugin-aws/pull/1638))
  - [aws_ssm_managed_instance_patch_state](https://hub.steampipe.io/plugins/turbot/aws/tables/aws_ssm_managed_instance_patch_state) ([#1732](https://github.com/turbot/steampipe-plugin-aws/pull/1732))
  - [aws_wellarchitected_answer](https://hub.steampipe.io/plugins/turbot/aws/tables/aws_wellarchitected_answer) ([#1699](https://github.com/turbot/steampipe-plugin-aws/pull/1699))
  - [aws_wellarchitected_check_detail](https://hub.steampipe.io/plugins/turbot/aws/tables/aws_wellarchitected_check_detail) ([#1700](https://github.com/turbot/steampipe-plugin-aws/pull/1700))
  - [aws_wellarchitected_check_summary](https://hub.steampipe.io/plugins/turbot/aws/tables/aws_wellarchitected_check_summary) ([#1700](https://github.com/turbot/steampipe-plugin-aws/pull/1700))
  - [aws_wellarchitected_consolidated_report](https://hub.steampipe.io/plugins/turbot/aws/tables/aws_wellarchitected_consolidated_report) ([#1704](https://github.com/turbot/steampipe-plugin-aws/pull/1704))
  - [aws_wellarchitected_lens_review_improvement](https://hub.steampipe.io/plugins/turbot/aws/tables/aws_wellarchitected_lens_review_improvement) ([#1695](https://github.com/turbot/steampipe-plugin-aws/pull/1695))
  - [aws_wellarchitected_lens_review_report](https://hub.steampipe.io/plugins/turbot/aws/tables/aws_wellarchitected_lens_review_report) ([#1697](https://github.com/turbot/steampipe-plugin-aws/pull/1697))
  - [aws_wellarchitected_lens_share](https://hub.steampipe.io/plugins/turbot/aws/tables/aws_wellarchitected_lens_share) ([#1698](https://github.com/turbot/steampipe-plugin-aws/pull/1698))
  - [aws_wellarchitected_share_invitation](https://hub.steampipe.io/plugins/turbot/aws/tables/aws_wellarchitected_share_invitation) ([#1692](https://github.com/turbot/steampipe-plugin-aws/pull/1692))

_Bug fixes_

- Fixed the `source_account_id` optional qual column definition in `aws_security_hub_finding` table. ([#1737](https://github.com/turbot/steampipe-plugin-aws/pull/1737)) (Thanks [@gabrielsoltz](https://github.com/gabrielsoltz) for the contribution!)
- Fixed the example query in the doc for the `aws_ssoadmin_account_assignment` table. ([#1734](https://github.com/turbot/steampipe-plugin-aws/pull/1734))

## v0.102.0 [2023-05-11]

_What's new?_

- New tables added
  - [aws_config_retention_configuration](https://hub.steampipe.io/plugins/turbot/aws/tables/aws_config_retention_configuration) ([#1718](https://github.com/turbot/steampipe-plugin-aws/pull/1718))

_Enhancements_

- Added column `repository_scanning_configuration` to `aws_ecr_repository` table. ([#1719](https://github.com/turbot/steampipe-plugin-aws/pull/1719))
- Added column `source_account_id` to `aws_securityhub_finding` table. ([#1703](https://github.com/turbot/steampipe-plugin-aws/pull/1703)) (Thanks [@gabrielsoltz](https://github.com/gabrielsoltz) for the contribution!)

_Bug fixes_

- Fixed `aws_ecr_image_scan_finding` table to return an empty row instead of an error when image scanning is in progress. ([#1728](https://github.com/turbot/steampipe-plugin-aws/pull/1728)) (Thanks [@aminvielledebatAtBedrock](https://github.com/aminvielledebatAtBedrock) for the contribution!)
- Fixed the `GetConfig` of the `aws_ssm_document` table to use `arn` instead of `name` as a key column to avoid failures in querying multiple regions with the same document name. ([#1720](https://github.com/turbot/steampipe-plugin-aws/pull/1720))

_Dependencies_

- Recompiled plugin with [steampipe-plugin-sdk v5.4.1](https://github.com/turbot/steampipe-plugin-sdk/blob/main/CHANGELOG.md#v541-2023-05-05) which fixes increased plugin initialization time due to multiple connections causing the schema to be loaded repeatedly. ([#1685](https://github.com/turbot/steampipe-plugin-aws/pull/1685))

## v0.101.0 [2023-04-25]

_What's new?_

- New tables added
  - [aws_wellarchitected_lens](https://hub.steampipe.io/plugins/turbot/aws/tables/aws_wellarchitected_lens) ([#1689](https://github.com/turbot/steampipe-plugin-aws/pull/1689))
  - [aws_wellarchitected_notification](https://hub.steampipe.io/plugins/turbot/aws/tables/aws_wellarchitected_notification) ([#1693](https://github.com/turbot/steampipe-plugin-aws/pull/1693))
  - [aws_wellarchitected_workload_share](https://hub.steampipe.io/plugins/turbot/aws/tables/aws_wellarchitected_workload_share) ([#1690](https://github.com/turbot/steampipe-plugin-aws/pull/1690))

_Enhancements_

- Added `maintenance_options`, `licenses`, `placement_affinity`, `placement_group_id`, `placement_host_id`, `placement_host_resource_group_arn`, `placement_partition_number`, and `spot_instance_request_id` columns to `aws_ec2_instance` table. ([#1709](https://github.com/turbot/steampipe-plugin-aws/pull/1709))
- Added `workspace` column to `aws_wellarchitected_milestone` table.
- Removed hydrate requirement for `milestone_number` column in `aws_wellarchitected_lens_review` table.

## v0.100.0 [2023-04-15]

_What's new?_

- New tables added
  - [aws_s3_object](https://hub.steampipe.io/plugins/turbot/aws/tables/aws_s3_object) ([#1623](https://github.com/turbot/steampipe-plugin-aws/pull/1623))
  - [aws_wellarchitected_lens_review](https://hub.steampipe.io/plugins/turbot/aws/tables/aws_wellarchitected_lens_review) ([#1694](https://github.com/turbot/steampipe-plugin-aws/pull/1694))
  - [aws_wellarchitected_milestone](https://hub.steampipe.io/plugins/turbot/aws/tables/aws_wellarchitected_milestone) ([#1696](https://github.com/turbot/steampipe-plugin-aws/pull/1696))

## v0.99.0 [2023-04-07]

_What's new?_

- New tables added
  - [aws_ssoadmin_account_assignment](https://hub.steampipe.io/plugins/turbot/aws/tables/aws_ssoadmin_account_assignment) ([#1673](https://github.com/turbot/steampipe-plugin-aws/pull/1673)) (Thanks [@janslow](https://github.com/janslow) for the contribution!)
  - [aws_athena_query_execution](https://hub.steampipe.io/plugins/turbot/aws/tables/aws_athena_query_execution) ([#1666](https://github.com/turbot/steampipe-plugin-aws/pull/1666)) (Thanks [@rinzool](https://github.com/rinzool) for the contribution!)
  - [aws_athena_workgroup](https://hub.steampipe.io/plugins/turbot/aws/tables/aws_athena_workgroup) ([#1666](https://github.com/turbot/steampipe-plugin-aws/pull/1666)) (Thanks [@rinzool](https://github.com/rinzool) for the contribution!)

_Bug fixes_

- Fixed typos in the `ListConfig` of `aws_sfn_state_machine_*` tables. ([#1686](https://github.com/turbot/steampipe-plugin-aws/pull/1686)) (Thanks [@pdecat](https://github.com/pdecat) for the contribution!)
- Fixed the data type of `tags` column of `aws_securitylake_data_lake` and `aws_simspaceweaver_simulation` tables to be of `JSON` type instead of `STRING`. ([#1683](https://github.com/turbot/steampipe-plugin-aws/pull/1683))
- Fixed the `aws_organizations_policy` table to correctly return all the organization policies instead of duplicate data. ([#1681](https://github.com/turbot/steampipe-plugin-aws/pull/1681))

## v0.98.0 [2023-03-31]

_What's new?_

- New tables added
  - [aws_codedeploy_deployment_config](https://hub.steampipe.io/plugins/turbot/aws/tables/aws_codedeploy_deployment_config) ([#1662](https://github.com/turbot/steampipe-plugin-aws/pull/1662))
  - [aws_organizations_policy](https://hub.steampipe.io/plugins/turbot/aws/tables/aws_organizations_policy) ([#1641](https://github.com/turbot/steampipe-plugin-aws/pull/1641))
  - [aws_s3_multi_region_access_point](https://hub.steampipe.io/plugins/turbot/aws/tables/aws_s3_multi_region_access_point) ([#1486](https://github.com/turbot/steampipe-plugin-aws/pull/1486))
  - [aws_ssm_document_permission](https://hub.steampipe.io/plugins/turbot/aws/tables/aws_ssm_document_permission) ([#1670](https://github.com/turbot/steampipe-plugin-aws/pull/1670))
  - [aws_vpc_eip_address_transfer](https://hub.steampipe.io/plugins/turbot/aws/tables/aws_vpc_eip_address_transfer) ([#1521](https://github.com/turbot/steampipe-plugin-aws/pull/1521))
  - [aws_wafregional_rule_group](https://hub.steampipe.io/plugins/turbot/aws/tables/aws_wafregional_rule_group) ([#1661](https://github.com/turbot/steampipe-plugin-aws/pull/1661))

_Dependencies_

- Recompiled plugin with [steampipe-plugin-sdk v5.3.0](https://github.com/turbot/steampipe-plugin-sdk/blob/main/CHANGELOG.md#v530-2023-03-16) which includes fixes for query cache pending item mechanism and aggregator connections not working for dynamic tables. ([#1676](https://github.com/turbot/steampipe-plugin-aws/pull/1676))

## v0.97.0 [2023-03-24]

_What's new?_

- New tables added
  - [aws_appstream_image](https://hub.steampipe.io/plugins/turbot/aws/tables/aws_appstream_image) ([#1663](https://github.com/turbot/steampipe-plugin-aws/pull/1663))
  - [aws_codedeploy_deployment_group](https://hub.steampipe.io/plugins/turbot/aws/tables/aws_codedeploy_deployment_group) ([#1658](https://github.com/turbot/steampipe-plugin-aws/pull/1658))
  - [aws_cost_by_tag](https://hub.steampipe.io/plugins/turbot/aws/tables/aws_cost_by_tag) ([#1536](https://github.com/turbot/steampipe-plugin-aws/pull/1536))
  - [aws_networkfirewall_firewall](https://hub.steampipe.io/plugins/turbot/aws/tables/aws_networkfirewall_firewall) ([#1630](https://github.com/turbot/steampipe-plugin-aws/pull/1630))
  - [aws_wafregional_web_acl](https://hub.steampipe.io/plugins/turbot/aws/tables/aws_wafregional_web_acl) ([#1660](https://github.com/turbot/steampipe-plugin-aws/pull/1660))

_Bug fixes_

- Fixed the `aws_health_affected_entity` table to correctly return results instead of an error. ([#1659](https://github.com/turbot/steampipe-plugin-aws/pull/1659))

## v0.96.0 [2023-03-10]

_What's new?_

- New tables added
  - [aws_cloudformation_stack_resource](https://hub.steampipe.io/plugins/turbot/aws/tables/aws_cloudformation_stack_resource) ([#1634](https://github.com/turbot/steampipe-plugin-aws/pull/1634))

_Enhancements_

- Added columns `dkim_attributes` and `identity_mail_from_domain_attributes` to `aws_ses_domain_identity` table. ([#1640](https://github.com/turbot/steampipe-plugin-aws/pull/1640))

_Bug fixes_

- Fixed `aws_cloudfront_response_headers_policy` table to remove duplicate results. ([#1642](https://github.com/turbot/steampipe-plugin-aws/pull/1642)

_Dependencies_

- Recompiled plugin with [steampipe-plugin-sdk v5.2.0](https://github.com/turbot/steampipe-plugin-sdk/blob/main/CHANGELOG.md#v520-2023-03-02) which includes fixes for query cache pending item mechanism and aggregator connections not working for dynamic tables. ([#1609](https://github.com/turbot/steampipe-plugin-aws/pull/1609))

## v0.95.0 [2023-03-03]

_What's new?_

- New tables added
  - [aws_codebuild_build](https://hub.steampipe.io/plugins/turbot/aws/tables/aws_codebuild_build) ([#1608](https://github.com/turbot/steampipe-plugin-aws/pull/1608))
  - [aws_emr_block_public_access_configuration](https://hub.steampipe.io/plugins/turbot/aws/tables/aws_emr_block_public_access_configuration) ([#1602](https://github.com/turbot/steampipe-plugin-aws/pull/1602))
  - [aws_servicecatalog_portfolio](https://hub.steampipe.io/plugins/turbot/aws/tables/aws_servicecatalog_portfolio) ([#1636](https://github.com/turbot/steampipe-plugin-aws/pull/1636))

_Bug fixes_

- Fixed the `aws_cloudfront_function` table to correctly return data instead of an error when a `name` is passed in the `where` clause. ([#1628](https://github.com/turbot/steampipe-plugin-aws/pull/1628))
- Fixed the `aws_guardduty_ipset` table to correctly return all the IPsets instead of a panic interface conversion error. ([#1627](https://github.com/turbot/steampipe-plugin-aws/pull/1627))
- Fixed the API limits of the `aws_glue_security_configuration` table to correctly return data instead of an error. ([#1626](https://github.com/turbot/steampipe-plugin-aws/pull/1626))

## v0.94.0 [2023-02-25]

_What's new?_

- New tables added
  - [aws_ec2_launch_template](https://hub.steampipe.io/plugins/turbot/aws/tables/aws_ec2_launch_template) ([#1543](https://github.com/turbot/steampipe-plugin-aws/pull/1543))

_Enhancements_

- Added column `data_protection` and `data_protection_policy` to `aws_cloudwatch_log_group` table. ([#1483](https://github.com/turbot/steampipe-plugin-aws/pull/1483))
- Added column `website_configuration` to `aws_s3_bucket` table. ([#1618](https://github.com/turbot/steampipe-plugin-aws/pull/1618))
- Added column `object_ownership_controls` to `aws_s3_bucket` table. ([#1548](https://github.com/turbot/steampipe-plugin-aws/pull/1548))
- Added column `launch_template_data` to `aws_ec2_instance` table. ([#1553](https://github.com/turbot/steampipe-plugin-aws/pull/1553))
- Added column `tracing_config` to `aws_lambda_function` table. ([#1601](https://github.com/turbot/steampipe-plugin-aws/pull/1601))
- Updated Parliament IAM permissions to the latest. ([#1599](https://github.com/turbot/steampipe-plugin-aws/pull/1599))

_Bug fixes_

- Fixed the `title` column in `aws_api_gatewayv2_route` table to correctly return data instead of `null`. ([#1568](https://github.com/turbot/steampipe-plugin-aws/pull/1568))
- Fixed the `tags_src` column in `aws_cloudformation_stack` table to correctly return raw tag data instead of a formatted one. ([#1568](https://github.com/turbot/steampipe-plugin-aws/pull/1568))
- Fixed the `architectures`, `file_system_configs` and `snap_start` columns in `aws_lambda_function` table to correctly return data instead of `null`. ([#1619](https://github.com/turbot/steampipe-plugin-aws/pull/1619))
- Fixed `aws_ec2_managed_prefix_list` table to return an empty row instead of an error in unsupported `me-south-1` region. ([#1577](https://github.com/turbot/steampipe-plugin-aws/pull/1577))
- Fixed the `aws_eventbridge_rule` table to return rules for all the event bridges instead of only default event bridges. ([#1590](https://github.com/turbot/steampipe-plugin-aws/pull/1590)) (Thanks [@brentmitchell25](https://github.com/brentmitchell25) for the fix!!)

## v0.93.0 [2023-02-17]

_What's new?_

- Added `default_region` config arg, which allows you to set your preferred (closest) region to optimize API calls to global resources. ([#1559](https://github.com/turbot/steampipe-plugin-aws/pull/1559))

_Enhancements_

- EC2 Role & SSO credentials are now used until they expire, reducing throttling & reloading. ([#1559](https://github.com/turbot/steampipe-plugin-aws/pull/1559))
- Optimized API calls to use the default region, reducing latency for common APIs. ([#1559](https://github.com/turbot/steampipe-plugin-aws/pull/1559))
- Optimized caching to reduce race conditions & extend timeouts (e.g. credentials). ([#1559](https://github.com/turbot/steampipe-plugin-aws/pull/1559))
- Optimized per-region API calls to regions supported by the service only. ([#1559](https://github.com/turbot/steampipe-plugin-aws/pull/1559))
- Optimized API client management to one per account, instead of one per region. ([#1559](https://github.com/turbot/steampipe-plugin-aws/pull/1559))

_Dependencies_

- Recompiled plugin with [steampipe-plugin-sdk v5.2.0-rc.7](https://github.com/turbot/steampipe-plugin-sdk/blob/e26550be74f53fa902dbc66576d3f828980556c3/CHANGELOG.md#v520-tbd) which includes additional cache function wrappers and matrix function improvements. ([#1559](https://github.com/turbot/steampipe-plugin-aws/pull/1559))

## v0.92.2 [2023-02-10]

_Dependencies_

- Recompiled plugin with [steampipe-plugin-sdk v4.1.12](https://github.com/turbot/steampipe-plugin-sdk/blob/main/CHANGELOG.md#v4112-2023-02-09) which fixes the query caching functionality. ([#1578](https://github.com/turbot/steampipe-plugin-aws/pull/1578))

## v0.92.1 [2023-01-24]

_Dependencies_

- Recompiled plugin with [steampipe-plugin-sdk v4.1.11](https://github.com/turbot/steampipe-plugin-sdk/blob/main/CHANGELOG.md#v4111-2023-01-24) which fixes the issue of non-caching of all the columns of the queried table. ([#1557](https://github.com/turbot/steampipe-plugin-aws/pull/1557))

## v0.92.0 [2023-01-19]

_What's new?_

- New tables added
  - [aws_api_gatewayv2_route](https://hub.steampipe.io/plugins/turbot/aws/tables/aws_api_gatewayv2_route) ([#1544](https://github.com/turbot/steampipe-plugin-aws/pull/1544))
  - [aws_health_affected_entity](https://hub.steampipe.io/plugins/turbot/aws/tables/aws_health_affected_entity) ([#1525](https://github.com/turbot/steampipe-plugin-aws/pull/1525))

_Enhancements_

- Added column `access_log_settings` to `aws_api_gatewayv2_stage` table. ([#1546](https://github.com/turbot/steampipe-plugin-aws/pull/1546))

_Bug fixes_

- Fixed the `aws_ec2_ami` table to only return images owned by the AWS account. ([#1535](https://github.com/turbot/steampipe-plugin-aws/pull/1535))
- Fixed the `aws_ec2_ami_shared` table to return images from any AWS account (images owned by the AWS account or shared by other accounts) when either an `owner_id` or an `image_id` or both the parameters are passed in the `where` clause. ([#1535](https://github.com/turbot/steampipe-plugin-aws/pull/1535))

## v0.91.1 [2023-01-17]

_Dependencies_

- Recompiled plugin with [steampipe-plugin-sdk v4.1.9](https://github.com/turbot/steampipe-plugin-sdk/blob/main/CHANGELOG.md#v419-2022-11-30) which fixes hydrate function caching for aggregator connections. ([#1540](https://github.com/turbot/steampipe-plugin-aws/pull/1540))

## v0.91.0 [2023-01-09]

_What's new?_

- New tables added
  - [aws_glue_data_quality_ruleset](https://hub.steampipe.io/plugins/turbot/aws/tables/aws_glue_data_quality_ruleset) ([#1513](https://github.com/turbot/steampipe-plugin-aws/pull/1513))

_Bug fixes_

- Fixed `aws_s3_access_point` table to return access points from all the configured regions instead of only `us-east-1`. ([#1522](https://github.com/turbot/steampipe-plugin-aws/pull/1522))
- Fixed the `aws_ebs_snapshot` table to return snapshots from different AWS accounts when an `owner_alias` or an `owner_id` or a `snapshot_id` is passed in the `where` clause. ([#1530](https://github.com/turbot/steampipe-plugin-aws/pull/1530))

## v0.90.0 [2022-12-28]

_What's new?_

- New tables added
  - [aws_cloudtrail_channel](https://hub.steampipe.io/plugins/turbot/aws/tables/aws_cloudtrail_channel) ([#1517](https://github.com/turbot/steampipe-plugin-aws/pull/1517))
  - [aws_cloudtrail_import](https://hub.steampipe.io/plugins/turbot/aws/tables/aws_cloudtrail_import) ([#1515](https://github.com/turbot/steampipe-plugin-aws/pull/1515))
  - [aws_securitylake_data_lake](https://hub.steampipe.io/plugins/turbot/aws/tables/aws_securitylake_data_lake) ([#1520](https://github.com/turbot/steampipe-plugin-aws/pull/1520))

_Bug fixes_

- Fixed the `aws_api_gatewayv2_*` tables to return an empty row for unsupported region `ap-southeast-3` instead of an error. ([#1527](https://github.com/turbot/steampipe-plugin-aws/pull/1527))

## v0.89.0 [2022-12-23]

_What's new?_

- New tables added
  - [aws_cloudtrail_query](https://hub.steampipe.io/plugins/turbot/aws/tables/aws_cloudtrail_query) ([#1437](https://github.com/turbot/steampipe-plugin-aws/pull/1437))
  - [aws_drs_job](https://hub.steampipe.io/plugins/turbot/aws/tables/aws_drs_job) ([#1492](https://github.com/turbot/steampipe-plugin-aws/pull/1492))
  - [aws_drs_recovery_instance](https://hub.steampipe.io/plugins/turbot/aws/tables/aws_drs_recovery_instance) ([#1493](https://github.com/turbot/steampipe-plugin-aws/pull/1493))
  - [aws_drs_recovery_snapshot](https://hub.steampipe.io/plugins/turbot/aws/tables/aws_drs_recovery_snapshot) ([#1494](https://github.com/turbot/steampipe-plugin-aws/pull/1494))
  - [aws_mgn_application](https://hub.steampipe.io/plugins/turbot/aws/tables/aws_mgn_application) ([#1499](https://github.com/turbot/steampipe-plugin-aws/pull/1499))
  - [aws_oam_link](https://hub.steampipe.io/plugins/turbot/aws/tables/aws_oam_link) ([#1498](https://github.com/turbot/steampipe-plugin-aws/pull/1498))
  - [aws_oam_sink](https://hub.steampipe.io/plugins/turbot/aws/tables/aws_oam_sink) ([#1495](https://github.com/turbot/steampipe-plugin-aws/pull/1495))
  - [aws_simspaceweaver_simulation](https://hub.steampipe.io/plugins/turbot/aws/tables/aws_simspaceweaver_simulation) ([#1501](https://github.com/turbot/steampipe-plugin-aws/pull/1501))

_Enhancements_

- Added column `addon_configuration` to `aws_eks_addon_version` table. ([#1514](https://github.com/turbot/steampipe-plugin-aws/pull/1514))
- Added column `standards_managed_by` to `aws_securityhub_standards_subscription` table. ([#1511](https://github.com/turbot/steampipe-plugin-aws/pull/1511))
- Added column `launch_configuration` to `aws_drs_source_server` table. ([#1496](https://github.com/turbot/steampipe-plugin-aws/pull/1496))
- Added column `protection` to `aws_ecs_task` table. ([#1500](https://github.com/turbot/steampipe-plugin-aws/pull/1500))

_Bug fixes_

- Fixed the `insight_selectors` column in `aws_cloudtrail_trail` table to correctly return data instead of `nil`. ([#1512](https://github.com/turbot/steampipe-plugin-aws/pull/1512))
- Fixed the `tags` and `tags_src` column in `aws_dynamodb_table` table to correctly handle the `ResourceNotFoundException` error and return `nil` when an invalid `arn` is passed in the where clause. ([#1518](https://github.com/turbot/steampipe-plugin-aws/pull/1518))

## v0.88.0 [2022-12-15]

_What's new?_

- New tables added
  - [aws_cloudtrail_event_data_store](https://hub.steampipe.io/plugins/turbot/aws/tables/aws_cloudtrail_event_data_store) ([#1433](https://github.com/turbot/steampipe-plugin-aws/pull/1433))
  - [aws_drs_source_server](https://hub.steampipe.io/plugins/turbot/aws/tables/aws_drs_source_server) ([#1465](https://github.com/turbot/steampipe-plugin-aws/pull/1465))
  - [aws_pipes_pipe](https://hub.steampipe.io/plugins/turbot/aws/tables/aws_pipes_pipe) ([#1487](https://github.com/turbot/steampipe-plugin-aws/pull/1487))
  - [aws_vpc_verified_access_endpoint](https://hub.steampipe.io/plugins/turbot/aws/tables/aws_vpc_verified_access_endpoint) ([#1491](https://github.com/turbot/steampipe-plugin-aws/pull/1491))
  - [aws_vpc_verified_access_group](https://hub.steampipe.io/plugins/turbot/aws/tables/aws_vpc_verified_access_group) ([#1485](https://github.com/turbot/steampipe-plugin-aws/pull/1485))
  - [aws_vpc_verified_access_instance](https://hub.steampipe.io/plugins/turbot/aws/tables/aws_vpc_verified_access_instance) ([#1484](https://github.com/turbot/steampipe-plugin-aws/pull/1484))
  - [aws_vpc_verified_access_trust_provider](https://hub.steampipe.io/plugins/turbot/aws/tables/aws_vpc_verified_access_trust_provider) ([#1482](https://github.com/turbot/steampipe-plugin-aws/pull/1482))

_Enhancements_

- Added column `platform_family` to `aws_ecs_service` table. ([#1490](https://github.com/turbot/steampipe-plugin-aws/pull/1490))

## v0.87.0 [2022-12-02]

_Breaking changes_

- The `aws_cloudwatch_metric` table rows now contain a CloudWatch metric each, instead of a dimension name/value pair. Dimensions for each metric can be found in the `dimensions` column and to filter on specific dimensions, you can pass dimensions through the `dimensions_filter` key column. Please see [aws_cloudwatch_metric Examples](https://hub.steampipe.io/plugins/turbot/aws/tables/aws_cloudwatch_metric#examples) for query examples using the new columns.
- Renamed column `name` to `metric_name` in the `aws_cloudwatch_metric` table.

_What's new?_

- New tables added
  - [aws_backup_legal_hold](https://hub.steampipe.io/plugins/turbot/aws/tables/aws_backup_legal_hold) ([#1464](https://github.com/turbot/steampipe-plugin-aws/pull/1464))
  - [aws_dax_parameter](https://hub.steampipe.io/plugins/turbot/aws/tables/aws_dax_parameter) ([#1434](https://github.com/turbot/steampipe-plugin-aws/pull/1434))
  - [aws_securitylake_subscriber](https://hub.steampipe.io/plugins/turbot/aws/tables/aws_securitylake_subscriber) ([#1463](https://github.com/turbot/steampipe-plugin-aws/pull/1463))

_Enhancements_

- Added `evaluation_modes` column to the `aws_config_rule` table. ([#1476](https://github.com/turbot/steampipe-plugin-aws/pull/1476))
- Added `snap_start` column to the `aws_lambda_function` table. ([#1477](https://github.com/turbot/steampipe-plugin-aws/pull/1477))
- Added `capacity_allocations` column to the `aws_ec2_capacity_reservation` table. ([#1428](https://github.com/turbot/steampipe-plugin-aws/pull/1428))
- Added `imds_support` column to `aws_ec2_ami` and `aws_ec2_ami_shared` tables. ([#1430](https://github.com/turbot/steampipe-plugin-aws/pull/1430))

## v0.86.0 [2022-11-28]

_What's new?_

- New tables added
  - [aws_dax_parameter_group](https://hub.steampipe.io/plugins/turbot/aws/tables/aws_dax_parameter_group) ([#1426](https://github.com/turbot/steampipe-plugin-aws/pull/1426))

_Bug fixes_

- Fixed the `aws_rds_db_proxy table` table to return empty rows for unsupported regions instead of an error. ([#1427](https://github.com/turbot/steampipe-plugin-aws/pull/1427))

## v0.85.0 [2022-11-24]

_What's new?_

- New tables added
  - [aws_cloudsearch_domain](https://hub.steampipe.io/plugins/turbot/aws/tables/aws_cloudsearch_domain) ([#1413](https://github.com/turbot/steampipe-plugin-aws/pull/1413))
  - [aws_eks_fargate_profile](https://hub.steampipe.io/plugins/turbot/aws/tables/aws_eks_fargate_profile) ([#1409](https://github.com/turbot/steampipe-plugin-aws/pull/1409))
  - [aws_health_event](https://hub.steampipe.io/plugins/turbot/aws/tables/aws_health_event) ([#1167](https://github.com/turbot/steampipe-plugin-aws/pull/1167))
  - [aws_kms_alias](https://hub.steampipe.io/plugins/turbot/aws/tables/aws_kms_alias) ([#1405](https://github.com/turbot/steampipe-plugin-aws/pull/1405))
  - [aws_rds_db_proxy](https://hub.steampipe.io/plugins/turbot/aws/tables/aws_rds_db_proxy) ([#1414](https://github.com/turbot/steampipe-plugin-aws/pull/1414))

_Bug fixes_

- Fixed the `ServiceNotFoundException` error in the `aws_ecs_task` table to return an empty row when an invalid value is passed in the `service_name` filter. ([#1418](https://github.com/turbot/steampipe-plugin-aws/pull/1418))
- Fixed the `ResourceNotFoundException` in the `aws_cloudwatch_log_metric_filter` table to return an empty row when an invalid value is passed in the `log_group_name` filter. ([#1420](https://github.com/turbot/steampipe-plugin-aws/pull/1420))

## v0.84.2 [2022-11-22]

_Bug fixes_

- Fixed the plugin to use environment variables like `AWS_REGION`, `AWS_DEFAULT_REGION` etc., when no regions are specified in the `aws.spc` file. ([#1411](https://github.com/turbot/steampipe-plugin-aws/pull/1411))

## v0.84.1 [2022-11-18]

_Dependencies_

- Recompiled plugin with [aws-sdk-go v1.44.141](https://github.com/aws/aws-sdk-go/blob/main/CHANGELOG.md#release-v144141-2022-11-18) and [aws-sdk-go-v2/service/route53 v1.24.0](https://github.com/aws/aws-sdk-go-v2/blob/main/service/route53/CHANGELOG.md#v1240-2022-11-15) to update service endpoints.

## v0.84.0 [2022-11-17]

_Enhancements_

- Improved default region checking for global and region limited services. ([#1397](https://github.com/turbot/steampipe-plugin-aws/pull/1397))

## v0.83.0 [2022-11-16]

_What's new?_

- New tables added
  - [aws_ec2_spot_price](https://hub.steampipe.io/plugins/turbot/aws/tables/aws_ec2_spot_price) ([#1378](https://github.com/turbot/steampipe-plugin-aws/pull/1378)) (Thanks to [@aminvielledebatAtBedrock](https://github.com/aminvielledebatAtBedrock) for the new table!)
  - [aws_iam_service_specific_credential](https://hub.steampipe.io/plugins/turbot/aws/tables/aws_iam_service_specific_credential) ([#1390](https://github.com/turbot/steampipe-plugin-aws/pull/1390))
  - [aws_pricing_product](https://hub.steampipe.io/plugins/turbot/aws/tables/aws_pricing_product) ([#1369](https://github.com/turbot/steampipe-plugin-aws/pull/1369)) (Thanks to [@aminvielledebatAtBedrock](https://github.com/aminvielledebatAtBedrock) for another new table!)
  - [aws_resource_explorer_index](https://hub.steampipe.io/plugins/turbot/aws/tables/aws_resource_explorer_index) ([#1396](https://github.com/turbot/steampipe-plugin-aws/pull/1396))
  - [aws_resource_explorer_search](https://hub.steampipe.io/plugins/turbot/aws/tables/aws_resource_explorer_search) ([#1396](https://github.com/turbot/steampipe-plugin-aws/pull/1396))
  - [aws_resource_explorer_supported_resource_type](https://hub.steampipe.io/plugins/turbot/aws/tables/aws_resource_explorer_supported_resource_type) ([#1396](https://github.com/turbot/steampipe-plugin-aws/pull/1396))

_Bug fixes_

- Fixed queries failing for `aws_s3_access_point` table when an invalid bucket name is specified. ([#1395](https://github.com/turbot/steampipe-plugin-aws/pull/1395))

## v0.82.0 [2022-11-09]

_Enhancements_

- Added `workflow_status` column to the `aws_securityhub_finding` table. ([#1377](https://github.com/turbot/steampipe-plugin-aws/pull/1377)) (Thanks [@gabrielsoltz](https://github.com/gabrielsoltz) for the contribution!)

_Bug fixes_

- Fixed the `aws_api_gatewayv2_*` tables to correctly return results instead of an error by skipping the unsupported `me-central-1` region. ([#1388](https://github.com/turbot/steampipe-plugin-aws/pull/1388))
- Fixed the `billing_mode` column in `aws_dynamodb_table` to correctly return results instead of an error. ([#1387](https://github.com/turbot/steampipe-plugin-aws/pull/1387))

_Deprecated_

- Deprecated the `workflow_state` column in the `aws_securityhub_finding` table per [AWS documentation](https://awscli.amazonaws.com/v2/documentation/api/latest/reference/securityhub/get-findings.html#options). We recommend updating any workflows and queries to use `workflow_status` instead of `workflow_state`. ([#1377](https://github.com/turbot/steampipe-plugin-aws/pull/1377))

## v0.81.1 [2022-11-09]

_Bug fixes_

- Fixed the typo in the example query of `aws_efs_file_system` table document to use `ValueInStandard` instead of `ValueInIA`. ([#1381](https://github.com/turbot/steampipe-plugin-aws/pull/1381)) (Thanks [@pdecat](https://github.com/pdecat) for the contribution!)

_Dependencies_

- Recompiled plugin with [steampipe-plugin-sdk v4.1.8](https://github.com/turbot/steampipe-plugin-sdk/blob/main/CHANGELOG.md#v418-2022-09-08) which increases the default open file limit. ([#1382](https://github.com/turbot/steampipe-plugin-aws/pull/1382))

## v0.81.0 [2022-11-04]

_Enhancements_

- Added `set_identifier` as an optional list key column in `aws_route53_record` table. ([#1375](https://github.com/turbot/steampipe-plugin-aws/pull/1375))
- Updated 30+ tables to use [AWS SDK Go v2](https://github.com/aws/aws-sdk-go-v2). ([#1361](https://github.com/turbot/steampipe-plugin-aws/pull/1361)) ([#1371](https://github.com/turbot/steampipe-plugin-aws/pull/1371))

_Bug fixes_

- Fixed paging in `aws_route53_record` table to ensure all records are returned. ([#1375](https://github.com/turbot/steampipe-plugin-aws/pull/1375))
- Fixed invalid pointer usage causing duplicate values in `attribute_name` column for `aws_pricing_service_attribute` table. ([#1372](https://github.com/turbot/steampipe-plugin-aws/pull/1372)) (Thanks to [@aminvielledebatAtBedrock](https://github.com/aminvielledebatAtBedrock) for the fix!)
- Fixed example queries in `aws_ebs_volume` table document. ([#1368](https://github.com/turbot/steampipe-plugin-aws/pull/1368))

## v0.80.0 [2022-10-21]

_What's new?_

- New tables added
  - [aws_ecr_image_scan_finding](https://hub.steampipe.io/plugins/turbot/aws/tables/aws_ecr_image_scan_finding) ([#1315](https://github.com/turbot/steampipe-plugin-aws/pull/1315)) (Thanks to [@aminvielledebatAtBedrock](https://github.com/aminvielledebatAtBedrock) for the new table!)
  - [aws_lightsail_instance](https://hub.steampipe.io/plugins/turbot/aws/tables/aws_lightsail_instance) ([#1359](https://github.com/turbot/steampipe-plugin-aws/pull/1359))

_Enhancements_

- Added `owner_type` column to the `aws_ssm_document` table to allow filtering on SSM documents by AWS account type. ([#1337](https://github.com/turbot/steampipe-plugin-aws/pull/1337))
- Updated 80+ tables to use [AWS SDK Go v2](https://github.com/aws/aws-sdk-go-v2). ([#1337](https://github.com/turbot/steampipe-plugin-aws/pull/1337)) ([#1357](https://github.com/turbot/steampipe-plugin-aws/pull/1357))

_Bug fixes_

- Fixed `status` column type from JSON to string in `aws_ssm_association` table. ([#1337](https://github.com/turbot/steampipe-plugin-aws/pull/1337))
- Removed unsupported `TAGS` dimension note in `aws_cost_usage` table doc. ([#1362](https://github.com/turbot/steampipe-plugin-aws/pull/1362))

_Deprecated_

- Deprecated `image_details` and `image_scanning_findings` columns in `aws_ecr_repository` table to avoid throttling issues. Please use the `aws_ecr_image` and `aws_ecr_image_scan_finding` tables instead. ([#1198](https://github.com/turbot/steampipe-plugin-aws/pull/1198))

## v0.79.1 [2022-10-17]

_Bug fixes_

- Fixed unsupported region check in `aws_dlm_lifecycle_policy` table to allow queries for valid regions.
- Fixed paging in `aws_route53_record` table to return all records correctly. ([#1356](https://github.com/turbot/steampipe-plugin-aws/pull/1356))

## v0.79.0 [2022-10-14]

_Enhancements_

- Updated 70+ tables to use [AWS SDK Go v2](https://github.com/aws/aws-sdk-go-v2). ([#1324](https://github.com/turbot/steampipe-plugin-aws/pull/1324))
- Added `managed_actions` column to `aws_elastic_beanstalk_environment` table. ([#996](https://github.com/turbot/steampipe-plugin-aws/pull/996))
- Added the following columns to the `aws_ec2_instance` table:
  - `ami_launch_index`
  - `architecture`
  - `boot_mode`
  - `capacity_reservation_id`
  - `capacity_reservation_specification`
  - `client_token`
  - `ena_support`
  - `enclave_options`
  - `hibernation_options`
  - `platform`
  - `platform_details`
  - `private_dns_name_options`
  - `state_transition_reason`
  - `tpm_support`
  - `usage_operation`
  - `usage_operation_update_time`

_Bug fixes_

- Removed duplicate values in `inline_policies` column in `aws_iam_role` and `aws_iam_user` tables. ([#1346](https://github.com/turbot/steampipe-plugin-aws/pull/1346))
- Fixed queries failing for the `aws_acm_certificate` table when querying the `title` column. ([#1351](https://github.com/turbot/steampipe-plugin-aws/pull/1351))
- Fixed empty check for `regions` config arg incorrectly failing when at least 1 other config arg is set. ([#1349](https://github.com/turbot/steampipe-plugin-aws/pull/1349))
- Fixed queries that specify `service_name` for the `aws_ecs_task` table returning no rows if an unqualified query was run first. ([#1338](https://github.com/turbot/steampipe-plugin-aws/pull/1338))

## v0.78.0 [2022-09-23]

_What's new?_

- New tables added
  - [aws_account_alternate_contact](https://hub.steampipe.io/plugins/turbot/aws/tables/aws_account_alternate_contact) ([#1310](https://github.com/turbot/steampipe-plugin-aws/pull/1310))
  - [aws_account_contact](https://hub.steampipe.io/plugins/turbot/aws/tables/aws_account_contact) ([#1310](https://github.com/turbot/steampipe-plugin-aws/pull/1310))
  - [aws_msk_cluster](https://hub.steampipe.io/plugins/turbot/aws/tables/aws_msk_cluster) ([#1291](https://github.com/turbot/steampipe-plugin-aws/pull/1291))
  - [aws_msk_serverless_cluster](https://hub.steampipe.io/plugins/turbot/aws/tables/aws_msk_serverless_cluster) ([#1291](https://github.com/turbot/steampipe-plugin-aws/pull/1291))

_Enhancements_

- Updated index doc **Configuring AWS Credentials** section to use consistent profile and account names. ([#1209](https://github.com/turbot/steampipe-plugin-aws/pull/1209)) (Thanks to [@michael-ullrich-1010](https://github.com/michael-ullrich-1010) for the contribution!)
- Improved plugin error message when the `regions` config argument is set to an invalid value `[]`.

_Bug fixes_

- `aws_macie2_classification_job` table now checks for supported regions.

## v0.77.0 [2022-09-15]

_What's new?_

- New tables added
  - [aws_appconfig_application](https://hub.steampipe.io/plugins/turbot/aws/tables/aws_appconfig_application) ([#1253](https://github.com/turbot/steampipe-plugin-aws/pull/1253))
  - [aws_codeartifact_domain](https://hub.steampipe.io/plugins/turbot/aws/tables/aws_codeartifact_domain) ([#1184](https://github.com/turbot/steampipe-plugin-aws/pull/1184))
  - [aws_codeartifact_repository](https://hub.steampipe.io/plugins/turbot/aws/tables/aws_codeartifact_repository) ([#1268](https://github.com/turbot/steampipe-plugin-aws/pull/1268))
  - [aws_codedeploy_app](https://hub.steampipe.io/plugins/turbot/aws/tables/aws_codedeploy_app) ([#1295](https://github.com/turbot/steampipe-plugin-aws/pull/1295))
  - [aws_redshiftserverless_namespace](https://hub.steampipe.io/plugins/turbot/aws/tables/aws_redshiftserverless_namespace) ([#1305](https://github.com/turbot/steampipe-plugin-aws/pull/1305))
  - [aws_redshiftserverless_workgroup](https://hub.steampipe.io/plugins/turbot/aws/tables/aws_redshiftserverless_workgroup) ([#1304](https://github.com/turbot/steampipe-plugin-aws/pull/1304))

_Enhancements_

- Added `access_key_last_used_date`, `access_key_last_used_region` columns and `access_key_last_used_service` to `aws_iam_access_key` table. ([#1281](https://github.com/turbot/steampipe-plugin-aws/pull/1281))
- Added `vpc_endpoint_connections` column to `aws_vpc_endpoint_service` table. ([#1104](https://github.com/turbot/steampipe-plugin-aws/pull/1104))
- Updated the following tables to use [AWS SDK Go v2](https://github.com/aws/aws-sdk-go-v2):
  - `aws_vpc_route_table`

_Bug fixes_

- `aws_dynamodb_table_export` table queries no longer fail when passing in `arn` get key column.
- `aws_ec2_transit_gateway`, `aws_ec2_transit_gateway_route`, `aws_ec2_transit_gateway_route_table`, and `aws_ec2_transit_gateway_vpc_attachment` tables should not error in me-central-1 region. ([#1282](https://github.com/turbot/steampipe-plugin-aws/pull/1282))
- `aws_vpc_eip` table now handles EIPs in EC2-Classic properly. ([#1308](https://github.com/turbot/steampipe-plugin-aws/pull/1308))
- `aws_wafregional_rule` table now properly checks for supported regions. ([#1306](https://github.com/turbot/steampipe-plugin-aws/pull/1306))

_Deprecated_

- Deprecated `verification_token` column in `aws_ses_email_identity` table since there is no verification token for email identities. This column will be removed in a future version.

## v0.76.0 [2022-09-09]

_What's new?_

- New tables added
  - [aws_cloudwatch_log_subscription_filter](https://hub.steampipe.io/plugins/turbot/aws/tables/aws_cloudwatch_log_subscription_filter) ([#1243](https://github.com/turbot/steampipe-plugin-aws/pull/1243))
  - [aws_dax_subnet_group](https://hub.steampipe.io/plugins/turbot/aws/tables/aws_dax_subnet_group) ([#1298](https://github.com/turbot/steampipe-plugin-aws/pull/1298))
  - [aws_docdb_cluster](https://hub.steampipe.io/plugins/turbot/aws/tables/aws_docdb_cluster) ([#1019](https://github.com/turbot/steampipe-plugin-aws/pull/1019))
  - [aws_globalaccelerator_accelerator](https://hub.steampipe.io/plugins/turbot/aws/tables/aws_globalaccelerator_accelerator) ([#1091](https://github.com/turbot/steampipe-plugin-aws/pull/1091)) (Thanks to [@nmische](https://github.com/nmische) for the contribution!)
  - [aws_globalaccelerator_endpoint_group](https://hub.steampipe.io/plugins/turbot/aws/tables/aws_globalaccelerator_endpoint_group) ([#1091](https://github.com/turbot/steampipe-plugin-aws/pull/1091))
  - [aws_globalaccelerator_listener](https://hub.steampipe.io/plugins/turbot/aws/tables/aws_globalaccelerator_listener) ([#1091](https://github.com/turbot/steampipe-plugin-aws/pull/1091))

_Enhancements_

- Added column `code` to `aws_lambda_function` table. ([#1293](https://github.com/turbot/steampipe-plugin-aws/pull/1293))
- Updated the `title` column of `aws_kms_key` table to first use the key alias if available, else fall back to the key ID. ([#1246](https://github.com/turbot/steampipe-plugin-aws/pull/1246))

_Bug fixes_

- Fixed the `url_config` column in `aws_lambda_function` table to return `null` instead of an access denied exception errors for US Government cloud regions. ([#1285](https://github.com/turbot/steampipe-plugin-aws/pull/1285))
- Fixed the `sns_topic_arn` column in `aws_backup_vault` table to correctly return a value instead of `null`. ([#1280](https://github.com/turbot/steampipe-plugin-aws/pull/1280))
- Fixed all the tables of CodeBuild and Serverless Application Repository services to return empty rows instead of an error for unsupported regions. ([#1289](https://github.com/turbot/steampipe-plugin-aws/pull/1289))

_Dependencies_

- Recompiled plugin with [steampipe-plugin-sdk v4.1.7](https://github.com/turbot/steampipe-plugin-sdk/blob/main/CHANGELOG.md#v417-2022-09-08) which fixes incorrect cache hits in multi-region queries which use the `region` column in the where clause. ([#387](https://github.com/turbot/steampipe-plugin-gcp/pull/387))

## v0.75.1 [2022-08-31]

_Dependencies_

- Recompiled plugin with [steampipe-plugin-sdk v4.1.5](https://github.com/turbot/steampipe-plugin-sdk/blob/main/CHANGELOG.md#v415-2022-08-31) which includes connection cache TTL fixes.

## v0.75.0 [2022-08-30]

_What's new?_

- New tables added
  - [aws_ecr_image](https://hub.steampipe.io/plugins/turbot/aws/tables/aws_ecr_image) ([#1200](https://github.com/turbot/steampipe-plugin-aws/pull/1200))

_Enhancements_

- Added column `disable_execute_api_endpoint` to `aws_api_gatewayv2_api` table. ([#1242](https://github.com/turbot/steampipe-plugin-aws/pull/1242))
- Updated the following tables to use [AWS SDK Go v2](https://github.com/aws/aws-sdk-go-v2): ([#1219](https://github.com/turbot/steampipe-plugin-aws/pull/1219))
  - `aws_cost_by_account_daily`
  - `aws_cost_by_account_monthly`
  - `aws_cost_by_record_type_daily`
  - `aws_cost_by_record_type_monthly`
  - `aws_cost_by_service_daily`
  - `aws_cost_by_service_monthly`
  - `aws_cost_by_service_usage_type_daily`
  - `aws_cost_by_service_usage_type_monthly`
  - `aws_cost_forecast_daily`
  - `aws_cost_forecast_monthly`
  - `aws_cost_usage`
  - `aws_ec2_application_load_balancer`
  - `aws_ec2_autoscaling_group`
  - `aws_ec2_capacity_reservation`
  - `aws_ec2_classic_load_balancer`
  - `aws_ec2_gateway_load_balancer`
  - `aws_ec2_key_pair`
  - `aws_s3_access_point`
  - `aws_s3_account_settings`
  - `aws_vpc`
  - `aws_vpc_customer_gateway`
  - `aws_vpc_dhcp_options`
  - `aws_vpc_eip`
  - `aws_vpc_endpoint`
  - `aws_vpc_flow_log`
  - `aws_vpc_nat_gateway`
  - `aws_vpc_network_acl`
  - `aws_vpc_peering_connection`
  - `aws_vpc_route_table`
  - `aws_vpc_security_group`
  - `aws_vpc_subnet`
  - `aws_vpc_vpn_connection`
  - `aws_vpc_vpn_gateway`
- Updated the query headers in the `aws_api_gatewayv2_api` table documentation.

_Bug fixes_

- Queries will no longer fail if the `regions` config arg is set to `["*"]` when AWS releases a new region that is not included in the plugin's region list. ([#1267](https://github.com/turbot/steampipe-plugin-aws/pull/1267))
- Queries will no longer fail if the `regions` config arg includes a wildcarded item, e.g., `["test-*"]`, that matches on no valid regions. ([#1276](https://github.com/turbot/steampipe-plugin-aws/pull/1276))

## v0.74.2 [2022-08-26]

_Dependencies_

- Recompiled plugin with [steampipe-plugin-sdk v4.1.4](https://github.com/turbot/steampipe-plugin-sdk/blob/main/CHANGELOG.md#v414-2022-08-26) which fixes the query timeout issues during dashboard execution and compliance checks. ([#1264](https://github.com/turbot/steampipe-plugin-aws/pull/1264))

## v0.74.1 [2022-08-25]

_Dependencies_

- Recompiled plugin with [steampipe-plugin-sdk v4.1.2](https://github.com/turbot/steampipe-plugin-sdk/blob/main/CHANGELOG.md#v412-2022-08-25) which fixes the stalling of dashboard queries and compliance checks. ([#1259](https://github.com/turbot/steampipe-plugin-aws/pull/1259))

_Bug fixes_

- Fixed the plugin credential caching issue wherein the sessions which had an error were also cached. ([#1255](https://github.com/turbot/steampipe-plugin-aws/pull/1255))

## v0.74.0 [2022-08-24]

_Dependencies_

- Recompiled plugin with [steampipe-plugin-sdk v4.1.1](https://github.com/turbot/steampipe-plugin-sdk/blob/main/CHANGELOG.md#v411-2022-08-24) which includes several caching and memory management improvements. ([#1252](https://github.com/turbot/steampipe-plugin-aws/pull/1252))
- Recompiled plugin with Go version `1.19`. ([#1250](https://github.com/turbot/steampipe-plugin-aws/pull/1250))

_What's new?_

- New tables added
  - [aws_dynamodb_table_export](https://hub.steampipe.io/plugins/turbot/aws/tables/aws_dynamodb_table_export) ([#1218](https://github.com/turbot/steampipe-plugin-aws/pull/1218))
  - [aws_eks_node_group](https://hub.steampipe.io/plugins/turbot/aws/tables/aws_eks_node_group) ([#1236](https://github.com/turbot/steampipe-plugin-aws/pull/1236))
  - [aws_emr_instance](https://hub.steampipe.io/plugins/turbot/aws/tables/aws_emr_instance) ([#1225](https://github.com/turbot/steampipe-plugin-aws/pull/1225))
  - [aws_emr_instance_fleet](https://hub.steampipe.io/plugins/turbot/aws/tables/aws_emr_instance_fleet) ([#1226](https://github.com/turbot/steampipe-plugin-aws/pull/1226))

_Enhancements_

- Added column `cluster_arn` to `aws_ecs_container_instance` table. ([#1239](https://github.com/turbot/steampipe-plugin-aws/pull/1239))
- Added column `streaming_destination` to `aws_dynamodb_table` table. ([#1227](https://github.com/turbot/steampipe-plugin-aws/pull/1227))
- Added column `vault_notification_config` to `aws_glacier_vault` table. ([#1231](https://github.com/turbot/steampipe-plugin-aws/pull/1231))
- Added column `file_system_configs` to `aws_lambda_function` table. ([#1224](https://github.com/turbot/steampipe-plugin-aws/pull/1224))

_Bug fixes_

- List queries for the `aws_emr_instance_group` table no longer fail if there are any instance groups in clusters that use instance fleets. ([#1228](https://github.com/turbot/steampipe-plugin-aws/pull/1228))

## v0.73.0 [2022-08-16]

_Enhancements_

- Added column `subnet_id` to `aws_ec2_network_interface` table. ([#1216](https://github.com/turbot/steampipe-plugin-aws/pull/1216))

_Bug fixes_

- Fixed the `aws_eventbridge_rule` table to also list rules for non-default EventBridge buses. ([#1214](https://github.com/turbot/steampipe-plugin-aws/pull/1214))
- Fixed the `aws_rds_db_cluster` table to also list MySQL and PostgreSQL engine type clusters. ([#1213](https://github.com/turbot/steampipe-plugin-aws/pull/1213))

## v0.72.0 [2022-08-15]

_What's new?_

- New tables added
  - [aws_ses_domain_identity](https://hub.steampipe.io/plugins/turbot/aws/tables/aws_ses_domain_identity) ([#1206](https://github.com/turbot/steampipe-plugin-aws/pull/1206)) (Thanks to [@janritter](https://github.com/janritter) for the contribution!)

_Enhancements_

- Re-enabled `name` and `type` optional list key columns in `aws_route53_record` table. ([#1190](https://github.com/turbot/steampipe-plugin-aws/pull/1190))
- Updated the following tables to use [AWS SDK Go v2](https://github.com/aws/aws-sdk-go-v2): ([#1186](https://github.com/turbot/steampipe-plugin-aws/pull/1186))
  - `aws_acm_certificate`
  - `aws_api_gateway_api_authorizer`
  - `aws_api_gateway_api_key`
  - `aws_api_gateway_rest_api`
  - `aws_api_gateway_stage`
  - `aws_api_gateway_usage_plan`
  - `aws_api_gatewayv2_api`
  - `aws_api_gatewayv2_domain_name`
  - `aws_api_gatewayv2_integration`
  - `aws_api_gatewayv2_stage`
  - `aws_dynamodb_backup`
  - `aws_iam_access_advisor`
  - `aws_iam_access_key`
  - `aws_iam_account_password_policy`
  - `aws_iam_account_summary`
  - `aws_iam_credential_report`
  - `aws_iam_group`
  - `aws_iam_policy`
  - `aws_iam_policy_attachment`
  - `aws_iam_policy_simulator`
  - `aws_iam_role`
  - `aws_iam_saml_provider`
  - `aws_iam_server_certificate`
  - `aws_iam_user`
  - `aws_iam_virtual_mfa_device`
  - `aws_s3_bucket`
  - `aws_sns_topic`

_Bug fixes_

- `aws_backup_vault` table now returns no rows instead of an error when querying a vault that does not exist. ([#1163](https://github.com/turbot/steampipe-plugin-aws/pull/1163))
- `aws_neptune_db_cluster` table now only lists Neptune DB clusters. ([#1204](https://github.com/turbot/steampipe-plugin-aws/pull/1204))
- `aws_rds_db_cluster` table now only lists RDS Aurora DB clusters. ([#1204](https://github.com/turbot/steampipe-plugin-aws/pull/1204))

## v0.71.0 [2022-07-20]

_What's new?_

- New tables added
  - [aws_networkfirewall_firewall_policy](https://hub.steampipe.io/plugins/turbot/aws/tables/aws_networkfirewall_firewall_policy) ([#1171](https://github.com/turbot/steampipe-plugin-aws/pull/1171))

_Enhancements_

- Added the following new columns to `aws_sns_topic` table: ([#1176](https://github.com/turbot/steampipe-plugin-aws/pull/1176))
  - application_failure_feedback_role_arn
  - application_success_feedback_role_arn
  - application_success_feedback_sample_rate
  - firehose_failure_feedback_role_arn
  - firehose_success_feedback_role_arn
  - firehose_success_feedback_sample_rate
  - http_failure_feedback_role_arn
  - http_success_feedback_role_arn
  - http_success_feedback_sample_rate
  - lambda_failure_feedback_role_arn
  - lambda_success_feedback_role_arn
  - lambda_success_feedback_sample_rate
  - sqs_failure_feedback_role_arn
  - sqs_success_feedback_role_arn
  - sqs_success_feedback_sample_rate
- Added support for `us-iso` and `us-isob` regions. ([#1168](https://github.com/turbot/steampipe-plugin-aws/pull/1168))

_Bug fixes_

- Fixed the typo in column name to use `health_check_target` instead of `heath_check_target` in `aws_ec2_classic_load_balancer` table. ([#1179](https://github.com/turbot/steampipe-plugin-aws/pull/1179))
- Fixed the `settings` column in the `aws_ecs_cluster` table to correctly return data instead of `null`. ([#1175](https://github.com/turbot/steampipe-plugin-aws/pull/1175))

## v0.70.0 [2022-07-14]

_What's new?_

- New tables added
  - [aws_waf_rule_group](https://hub.steampipe.io/plugins/turbot/aws/tables/aws_waf_rule_group) ([#1160](https://github.com/turbot/steampipe-plugin-aws/pull/1160))
  - [aws_waf_web_acl](https://hub.steampipe.io/plugins/turbot/aws/tables/aws_waf_web_acl) ([#1151](https://github.com/turbot/steampipe-plugin-aws/pull/1151))

_Enhancements_

- Added column `associated_resources` to `aws_wafv2_web_acl` table. ([#1158](https://github.com/turbot/steampipe-plugin-aws/pull/1158))

## v0.69.0 [2022-07-12]

_Enhancements_

- Recompiled plugin with [steampipe-plugin-sdk v3.3.2](https://github.com/turbot/steampipe-plugin-sdk/blob/main/CHANGELOG.md#v332--2022-07-11). ([#1150](https://github.com/turbot/steampipe-plugin-aws/pull/1150))
- Recompiled plugin with [aws-sdk-go v1.44.49](https://github.com/aws/aws-sdk-go/blob/main/CHANGELOG.md#release-v14449-2022-07-06). ([#1142](https://github.com/turbot/steampipe-plugin-aws/pull/1142))
- Added timestamps to example queries in `aws_cloudtrail_trail_event`, `aws_cloudwatch_log_event` and `aws_vpc_flow_log_event` table documents. ([#1136](https://github.com/turbot/steampipe-plugin-aws/pull/1136))
- Added column `url_config` to `aws_lambda_alias` and `aws_lambda_function` tables. ([#1146](https://github.com/turbot/steampipe-plugin-aws/pull/1146))

_Bug fixes_

- Fixed inconsistent table names in the `aws_ebs_volume_metric_write_ops`, `aws_ebs_volume_metric_write_ops_hourly` and `aws_vpc_flow_log` tables. ([#1149](https://github.com/turbot/steampipe-plugin-aws/pull/1149))

## v0.68.0 [2022-07-06]

_What's new?_

- New tables added
  - [aws_cloudfront_response_headers_policy](https://hub.steampipe.io/plugins/turbot/aws/tables/aws_cloudfront_response_headers_policy) ([#1128](https://github.com/turbot/steampipe-plugin-aws/pull/1128))
  - [aws_iam_saml_provider](https://hub.steampipe.io/plugins/turbot/aws/tables/aws_iam_saml_provider) ([#1125](https://github.com/turbot/steampipe-plugin-aws/pull/1125))
  - [aws_pricing_service_attribute](https://hub.steampipe.io/plugins/turbot/aws/tables/aws_pricing_service_attribute) ([#1137](https://github.com/turbot/steampipe-plugin-aws/pull/1137)) ([#1141](https://github.com/turbot/steampipe-plugin-aws/pull/1141))

_Enhancements_

- Added column `certificate` to `aws_rds_db_instance` table. ([#1126](https://github.com/turbot/steampipe-plugin-aws/pull/1126))

_Bug fixes_

- Fixed the `aws_backup_framework` table to return an empty row for the unsupported `ap-northeast-3` region instead of returning an error. ([#1131](https://github.com/turbot/steampipe-plugin-aws/pull/1131))

## v0.67.0 [2022-07-01]

_What's new?_

- New tables added
  - [aws_amplify_app](https://hub.steampipe.io/plugins/turbot/aws/tables/aws_amplify_app) ([#1112](https://github.com/turbot/steampipe-plugin-aws/pull/1112))
  - [aws_cloudfront_function](https://hub.steampipe.io/plugins/turbot/aws/tables/aws_cloudfront_function) ([#1120](https://github.com/turbot/steampipe-plugin-aws/pull/1120))
  - [aws_glue_connection](https://hub.steampipe.io/plugins/turbot/aws/tables/aws_glue_connection) ([#1102](https://github.com/turbot/steampipe-plugin-aws/pull/1102))
  - [aws_glue_data_catalog_encryption_settings](https://hub.steampipe.io/plugins/turbot/aws/tables/aws_glue_data_catalog_encryption_settings) ([#1114](https://github.com/turbot/steampipe-plugin-aws/pull/1114))
  - [aws_glue_job](https://hub.steampipe.io/plugins/turbot/aws/tables/aws_glue_job) ([#1118](https://github.com/turbot/steampipe-plugin-aws/pull/1118))
  - [aws_glue_security_configuration](https://hub.steampipe.io/plugins/turbot/aws/tables/aws_glue_security_configuration) ([#1106](https://github.com/turbot/steampipe-plugin-aws/pull/1106))

_Enhancements_

- Recompiled plugin with [steampipe-plugin-sdk v3.3.1](https://github.com/turbot/steampipe-plugin-sdk/blob/main/CHANGELOG.md#v331--2022-06-30). ([#1129](https://github.com/turbot/steampipe-plugin-aws/pull/1129))
- Added information about STS and IAM API limitations with aws-vault temporary credentials in the `docs/index.md` file.
- Added column `vpcs` to `aws_route53_zone` table. ([#1085](https://github.com/turbot/steampipe-plugin-aws/pull/1085))
- Added column `vpc_endpoint_service_permissions` to `aws_vpc_endpoint_service` table. ([#1121](https://github.com/turbot/steampipe-plugin-aws/pull/1121))

_Bug fixes_

- Fixed the `No such host` issue in audit manager tables. ([#1122](https://github.com/turbot/steampipe-plugin-aws/pull/1122))
- Fixed the `MaxResults` parameter issue in list API for `aws_eks_identity_provider_config` table. ([#1119](https://github.com/turbot/steampipe-plugin-aws/pull/1119))
- Fixed the `Unsupported region` issue in `aws_media_store_container` table. ([#1117](https://github.com/turbot/steampipe-plugin-aws/pull/1117))
- Fixed the `BdRequestException` issue in the `aws_guardduty_member` table. ([#1116](https://github.com/turbot/steampipe-plugin-aws/pull/1116))

## v0.66.0 [2022-06-24]

_What's new?_

- New tables added
  - [aws_backup_framework](https://hub.steampipe.io/plugins/turbot/aws/tables/aws_backup_framework`) ([#1099](https://github.com/turbot/steampipe-plugin-aws/pull/1099))
  - [aws_elasticache_reserved_cache_node](https://hub.steampipe.io/plugins/turbot/aws/tables/aws_elasticache_reserved_cache_node) ([#1092](https://github.com/turbot/steampipe-plugin-aws/pull/1092))
- Added `s3_force_path_style` config argument to allow S3 path-style addressing. ([#1082](https://github.com/turbot/steampipe-plugin-aws/pull/1082)) (Thanks to [@srgg](https://github.com/srgg) for the contribution!)

_Enhancements_

- Recompiled plugin with [steampipe-plugin-sdk v3.3.0](https://github.com/turbot/steampipe-plugin-sdk/blob/main/CHANGELOG.md#v330--2022-6-22). ([#1108](https://github.com/turbot/steampipe-plugin-aws/pull/1108))

## v0.65.0 [2022-06-16]

_What's new?_

- New tables added
  - [aws_rds_reserved_db_instance](https://hub.steampipe.io/plugins/turbot/aws/tables/aws_rds_reserved_db_instance) ([#1087](https://github.com/turbot/steampipe-plugin-aws/pull/1087))

_Enhancements_

- Added column `pending_maintenance_actions` to `aws_rds_db_cluster` and `aws_rds_db_instance` tables. ([#1083](https://github.com/turbot/steampipe-plugin-aws/pull/1083))
- Updated the `.gitignore` file to include all VS Code user settings. ([#1078](https://github.com/turbot/steampipe-plugin-aws/pull/1078))

_Bug fixes_

- Fixed the `snapshot_create_time` column in `aws_redshift_snapshot` table to be of `timestamp` data type instead of `string`. ([#1071](https://github.com/turbot/steampipe-plugin-aws/pull/1071))

## v0.64.0 [2022-06-09]

_What's new?_

- New tables added
  - [aws_elasticache_redis_metric_engine_cpu_utilization_daily](https://hub.steampipe.io/plugins/turbot/aws/tables/aws_elasticache_redis_metric_engine_cpu_utilization_daily) ([#1063](https://github.com/turbot/steampipe-plugin-aws/pull/1063))
  - [aws_glue_dev_endpoint](https://hub.steampipe.io/plugins/turbot/aws/tables/aws_glue_dev_endpoint) ([#1057](https://github.com/turbot/steampipe-plugin-aws/pull/1057))
  - [aws_ssm_inventory](https://hub.steampipe.io/plugins/turbot/aws/tables/aws_ssm_inventory) ([#1054](https://github.com/turbot/steampipe-plugin-aws/pull/1054))

_Enhancements_

- Updated `aws_route53_record` table to temporarily disable `name` and `type` list key quals in order to fix duplicate rows issue. ([#972](https://github.com/turbot/steampipe-plugin-aws/pull/972))

_Bug fixes_

- Fixed `aws_elasticsearch_domain`, `aws_opensearch_domain`, and `aws_s3_bucket` tables to not panic when ignoring errors. ([#1064](https://github.com/turbot/steampipe-plugin-aws/pull/1064))

## v0.63.0 [2022-06-03]

_What's new?_

- Added `endpoint_url` config arg to provide users the ability to set a custom endpoint URL when making requests to AWS services. For more information, please see [AWS plugin configuration](https://hub.steampipe.io/plugins/turbot/aws#configuration). ([#1053](https://github.com/turbot/steampipe-plugin-aws/pull/1053)) (Thanks to [@srgg](https://github.com/srgg) for the contribution!)

## v0.62.0 [2022-06-02]

_What's new?_

- New tables added
  - [aws_route53_traffic_policy_instance](https://hub.steampipe.io/plugins/turbot/aws/tables/aws_route53_traffic_policy_instance) ([#1047](https://github.com/turbot/steampipe-plugin-aws/pull/1047))

_Enhancements_

- Added column `administrator_account` to `aws_securityhub_hub` table. ([#1046](https://github.com/turbot/steampipe-plugin-aws/pull/1046))

_Bug fixes_

- Fixed the `is_logging` column of `aws_cloudtrail_trail` table to return `true` instead of `null` for shadow trails when the source trail has logging enabled. ([#986](https://github.com/turbot/steampipe-plugin-aws/pull/986))

## v0.61.0 [2022-05-30]

_What's new?_

- New tables added
  - [aws_route53_health_check](https://hub.steampipe.io/plugins/turbot/aws/tables/aws_route53_health_check) ([#1045](https://github.com/turbot/steampipe-plugin-aws/pull/1045))

_Bug fixes_

- Fixed the `inline_policies` column in `aws_iam_role`, `aws_iam_group` and `aws_iam_user` tables to correctly return results instead of an error. ([#1048](https://github.com/turbot/steampipe-plugin-aws/pull/1048))

## v0.60.0 [2022-05-25]

_What's new?_

- Added `ignore_error_codes` config arg to provide users the ability to set a list of additional AWS error codes to ignore while running queries. For instance, to ignore some common access denied errors, which is helpful when running with limited permissions, set the argument `ignore_error_codes = ["AccessDenied", "AccessDeniedException"]`. For more information, please see [AWS plugin configuration](https://hub.steampipe.io/plugins/turbot/aws#configuration) ([#992](https://github.com/turbot/steampipe-plugin-aws/pull/992))
- New tables added
  - [aws_config_aggregate_authorization](https://hub.steampipe.io/plugins/turbot/aws/tables/aws_config_aggregate_authorization) ([#1025](https://github.com/turbot/steampipe-plugin-aws/pull/1025))
  - [aws_dlm_lifecycle_policy](https://hub.steampipe.io/plugins/turbot/aws/tables/aws_dlm_lifecycle_policy) ([#1016](https://github.com/turbot/steampipe-plugin-aws/pull/1016))
  - [aws_guardduty_filter](https://hub.steampipe.io/plugins/turbot/aws/tables/aws_guardduty_filter) ([#1029](https://github.com/turbot/steampipe-plugin-aws/pull/1029))
  - [aws_guardduty_member](https://hub.steampipe.io/plugins/turbot/aws/tables/aws_guardduty_member) ([#1028](https://github.com/turbot/steampipe-plugin-aws/pull/1028))
  - [aws_guardduty_publishing_destination](https://hub.steampipe.io/plugins/turbot/aws/tables/aws_guardduty_publishing_destination) ([#1030](https://github.com/turbot/steampipe-plugin-aws/pull/1030))
  - [aws_inspector_assessment_run](https://hub.steampipe.io/plugins/turbot/aws/tables/aws_inspector_assessment_run) ([#1036](https://github.com/turbot/steampipe-plugin-aws/pull/1036))
  - [aws_inspector_exclusion](https://hub.steampipe.io/plugins/turbot/aws/tables/aws_inspector_exclusion) ([#1038](https://github.com/turbot/steampipe-plugin-aws/pull/1038))
  - [aws_inspector_finding](https://hub.steampipe.io/plugins/turbot/aws/tables/aws_inspector_finding) ([#1040](https://github.com/turbot/steampipe-plugin-aws/pull/1040))
  - [aws_ram_resource_association](https://hub.steampipe.io/plugins/turbot/aws/tables/aws_ram_resource_association) ([#1009](https://github.com/turbot/steampipe-plugin-aws/pull/1009))
  - [aws_ram_principal_association](https://hub.steampipe.io/plugins/turbot/aws/tables/aws_ram_principal_association) ([#1009](https://github.com/turbot/steampipe-plugin-aws/pull/1009))
  - [aws_securityhub_action_target](https://hub.steampipe.io/plugins/turbot/aws/tables/aws_securityhub_action_target) ([#1012](https://github.com/turbot/steampipe-plugin-aws/pull/1012))
  - [aws_securityhub_finding](https://hub.steampipe.io/plugins/turbot/aws/tables/aws_securityhub_finding) ([#1017](https://github.com/turbot/steampipe-plugin-aws/pull/1017))
  - [aws_securityhub_finding_aggregator](https://hub.steampipe.io/plugins/turbot/aws/tables/aws_securityhub_finding_aggregator) ([#1031](https://github.com/turbot/steampipe-plugin-aws/pull/1031))
  - [aws_securityhub_insight](https://hub.steampipe.io/plugins/turbot/aws/tables/aws_securityhub_insight) ([#1011](https://github.com/turbot/steampipe-plugin-aws/pull/1011))
  - [aws_securityhub_member](https://hub.steampipe.io/plugins/turbot/aws/tables/aws_securityhub_member) ([#1022](https://github.com/turbot/steampipe-plugin-aws/pull/1022))
  - [aws_securityhub_standards_control](https://hub.steampipe.io/plugins/turbot/aws/tables/aws_securityhub_standards_control) ([#1010](https://github.com/turbot/steampipe-plugin-aws/pull/1010))

_Enhancements_

- Added column `shared_directories` to `aws_directory_service_directory` table. ([#1024](https://github.com/turbot/steampipe-plugin-aws/pull/1024))
- Added column `vpc_id` to `aws_ec2_network_interface` table. ([#990](https://github.com/turbot/steampipe-plugin-aws/pull/990))
- Added column `master_account` to `aws_guardduty_detector` table. ([#1023](https://github.com/turbot/steampipe-plugin-aws/pull/1023))
- Added column `architectures` to `aws_lambda_function` table. ([#991](https://github.com/turbot/steampipe-plugin-aws/pull/991))
- Updated all tables to use `IgnoreConfig` instead of `ShouldIgnoreError` in `GetConfig` function. ([#992](https://github.com/turbot/steampipe-plugin-aws/pull/992))

_Bug fixes_

- Fixed the handling for unsupported regions in `aws_inspector_assessment_target` and `aws_inspector_assessment_template` tables. ([#1039](https://github.com/turbot/steampipe-plugin-aws/pull/1039)

## v0.59.0 [2022-05-11]

_What's new?_

- New tables added
  - [aws_glue_catalog_table](https://hub.steampipe.io/plugins/turbot/aws/tables/aws_glue_catalog_table) ([#963](https://github.com/turbot/steampipe-plugin-aws/pull/963))
  - [aws_opensearch_domain](https://hub.steampipe.io/plugins/turbot/aws/tables/aws_opensearch_domain) ([#984](https://github.com/turbot/steampipe-plugin-aws/pull/984))
  - [aws_pinpoint_app](https://hub.steampipe.io/plugins/turbot/aws/tables/aws_pinpoint_app) ([#968](https://github.com/turbot/steampipe-plugin-aws/pull/968))
  - [aws_route53_traffic_policy](https://hub.steampipe.io/plugins/turbot/aws/tables/aws_route53_traffic_policy) ([#983](https://github.com/turbot/steampipe-plugin-aws/pull/983))
  - [aws_sagemaker_app](https://hub.steampipe.io/plugins/turbot/aws/tables/aws_sagemaker_app) ([#977](https://github.com/turbot/steampipe-plugin-aws/pull/977))
  - [aws_ses_email_identity](https://hub.steampipe.io/plugins/turbot/aws/tables/aws_ses_email_identity) ([#978](https://github.com/turbot/steampipe-plugin-aws/pull/978))

_Enhancements_

- Improved the example descriptions in `aws_iam_credential_report` table document.

_Bug fixes_

- Fixed `aws_cloudtrail_trail_event`, `aws_cloudwatch_log_event`, and `aws_vpc_flow_log_event` tables not returning correct results for consecutive queries when using the `filter` list key column. ([#981](https://github.com/turbot/steampipe-plugin-aws/pull/981))

## v0.58.0 [2022-05-05]

_What's new?_

- New tables added
  - [aws_neptune_db_cluster](https://hub.steampipe.io/plugins/turbot/aws/tables/aws_neptune_db_cluster) ([#966](https://github.com/turbot/steampipe-plugin-aws/pull/966))
  - [aws_sagemaker_domain](https://hub.steampipe.io/plugins/turbot/aws/tables/aws_sagemaker_domain) ([#974](https://github.com/turbot/steampipe-plugin-aws/pull/974))

_Enhancements_

- Added the `environment_variables` column to `aws_lambda_function` and `aws_lambda_version` tables. ([#973](https://github.com/turbot/steampipe-plugin-aws/pull/973))
- Updated the `aws_organizations_account` table's `id` column description and document for account ID clarifications. ([#975](https://github.com/turbot/steampipe-plugin-aws/pull/975))
- Removed the use of chalk package in `aws_iam_credential_report` table for dashboard compatibility.

_Bug fixes_

- Updated the column name from `date-created` to `date_created` in the `aws_elastic_beanstalk_environment` table ([#965](https://github.com/turbot/steampipe-plugin-aws/pull/965))

## v0.57.0 [2022-04-27]

_Enhancements_

- Recompiled plugin with [steampipe-plugin-sdk v3.1.0](https://github.com/turbot/steampipe-plugin-sdk/blob/main/CHANGELOG.md#v310--2022-03-30) and Go version `1.18`. ([#953](https://github.com/turbot/steampipe-plugin-aws/pull/953))
- Added support for native Linux ARM and Mac M1 builds. ([#958](https://github.com/turbot/steampipe-plugin-aws/pull/958))
- Added column `package_type` to `aws_lambda_function` table. ([#956](https://github.com/turbot/steampipe-plugin-aws/pull/956))

## v0.56.0 [2022-04-13]

_What's new?_

- New tables added
  - [aws_cost_by_record_type_daily](https://hub.steampipe.io/plugins/turbot/aws/tables/aws_cost_by_record_type_daily) ([#950](https://github.com/turbot/steampipe-plugin-aws/pull/950))
  - [aws_cost_by_record_type_monthly](https://hub.steampipe.io/plugins/turbot/aws/tables/aws_cost_by_record_type_monthly) ([#950](https://github.com/turbot/steampipe-plugin-aws/pull/950))
  - [aws_wafregional_rule](https://hub.steampipe.io/plugins/turbot/aws/tables/aws_wafregional_rule) ([#931](https://github.com/turbot/steampipe-plugin-aws/pull/931))
- Added optional config arguments `max_error_retry_attempts` and `min_error_retry_delay` to allow customization of the error retry timings. For more information please see [AWS plugin configuration](https://hub.steampipe.io/plugins/turbot/aws#configuration). ([#914](https://github.com/turbot/steampipe-plugin-aws/pull/914))

_Enhancements_

- Added column `event_notification_configuration` to `aws_s3_bucket` table. ([#946](https://github.com/turbot/steampipe-plugin-aws/pull/946))
- Added column `login_profile` to `aws_iam_user` table. ([#947](https://github.com/turbot/steampipe-plugin-aws/pull/947))

## v0.55.0 [2022-04-06]

_Enhancements_

- Added `image_scanning_findings` column to `aws_ecr_repository` table ([#937](https://github.com/turbot/steampipe-plugin-aws/pull/937))

## v0.54.0 [2022-04-01]

- New tables added
  - [aws_networkfirewall_rule_group](https://hub.steampipe.io/plugins/turbot/aws/tables/aws_networkfirewall_rule_group) ([#944](https://github.com/turbot/steampipe-plugin-aws/pull/944))

## v0.53.0 [2022-03-30]

_Enhancements_

- Added `table_class` column to `aws_dynamodb_table` table ([#936](https://github.com/turbot/steampipe-plugin-aws/pull/936))
- Added additional optional key quals ('!=') to `aws_cost_by_service_daily`, `aws_cost_by_service_monthly`, `aws_cost_by_service_usage_type_daily` and `aws_cost_by_service_usage_type_monthly` tables and context cancellation to `aws_cost_forecast_daily` and `aws_cost_forecast_monthly` tables ([#917](https://github.com/turbot/steampipe-plugin-aws/pull/917))

_Bug fixes_

- Fixed `aws_s3_bucket` queries failing for buckets created in the `EU` (eu-west-1) region through the CLI or API ([#927](https://github.com/turbot/steampipe-plugin-aws/pull/927))

## v0.52.0 [2022-03-23]

_Enhancements_

- Recompiled plugin with [steampipe-plugin-sdk v2.1.1](https://github.com/turbot/steampipe-plugin-sdk/blob/main/CHANGELOG.md#v211--2022-03-10) ([#933](https://github.com/turbot/steampipe-plugin-aws/pull/933))

## v0.51.0 [2022-03-17]

_Enhancements_

- Added column `standards_status_reason_code` to `aws_securityhub_standards_subscription` table ([#930](https://github.com/turbot/steampipe-plugin-aws/pull/930))

## v0.50.1 [2022-03-10]

_Bug fixes_

- Fixed the `aws_ebs_snapshot` table to correctly handle `InvalidParameterValue` error ([#919](https://github.com/turbot/steampipe-plugin-aws/pull/919))

## v0.50.0 [2022-03-04]

_Enhancements_

- Added `sqs_managed_sse_enabled` column to `aws_sqs_queue` table ([#922](https://github.com/turbot/steampipe-plugin-aws/pull/922))
- Added additional optional key quals to `aws_cost_by_service_daily`, `aws_cost_by_service_monthly`, `aws_cost_by_service_usage_type_daily` and `aws_cost_by_service_usage_type_monthly` tables ([#912](https://github.com/turbot/steampipe-plugin-aws/pull/912))

_Bug fixes_

- Fixed the `title` column of `aws_vpc_security_group_rule` table to correctly evaluate if a security group rule is either ingress or egress ([#924](https://github.com/turbot/steampipe-plugin-aws/pull/924))

## v0.49.0 [2022-02-17]

_What's new?_

- New tables added
  - [aws_servicequotas_service_quota_change_request](https://hub.steampipe.io/plugins/turbot/aws/tables/aws_servicequotas_service_quota_change_request) ([#889](https://github.com/turbot/steampipe-plugin-aws/pull/889))

_Enhancements_

- Recompiled plugin with [steampipe-plugin-sdk v2.0.3](https://github.com/turbot/steampipe-plugin-sdk/blob/main/CHANGELOG.md#v203--2022-02-14) ([#901](https://github.com/turbot/steampipe-plugin-aws/pull/901))

_Bug fixes_

- Fixed pagination issues in ` aws_ecs_service` table ([#908](https://github.com/turbot/steampipe-plugin-aws/pull/908))
- Fixed the `aws_iam_access_advisor` table to handle the errors when steampipe is running on multi-account connections by using an [aggregator connection](https://steampipe.io/docs/using-steampipe/managing-connections#using-aggregators) in the configuration file ([#905](https://github.com/turbot/steampipe-plugin-aws/pull/905))

## v0.48.0 [2022-02-14]

_What's new?_

- New tables added
  - [aws_cloudwatch_metric](https://hub.steampipe.io/plugins/turbot/aws/tables/aws_cloudwatch_metric) ([#880](https://github.com/turbot/steampipe-plugin-aws/pull/880))

_Enhancements_

- Added context cancellation handling to the following tables ([#896](https://github.com/turbot/steampipe-plugin-aws/pull/896))
  - aws_auditmanager_control
  - aws_auditmanager_framework
  - aws_backup_recovery_point
  - aws_backup_vault
  - aws_cloudfront_cache_policy
  - aws_cloudtrail_trail
  - aws_cloudtrail_trail_event
  - aws_cloudwatch_log_event
  - aws_cloudwatch_log_resource_policy
  - aws_ec2_reserved_instance
  - aws_guardduty_finding
  - aws_iam_action
  - aws_kinesis_video_stream
  - aws_lambda_alias
  - aws_lambda_function
  - aws_serverlessapplicationrepository_application
  - aws_ssm_patch_baseline
  - aws_vpc_security_group_rule

- Updated default max records parameter value and lower limit for the following tables ([#896](https://github.com/turbot/steampipe-plugin-aws/pull/896))
  - aws_api_gateway_api_authorizer
  - aws_api_gatewayv2_stage
  - aws_config_conformance_pack
  - aws_directory_service_directory
  - aws_ecs_container_instance
  - aws_ecs_service

_Bug fixes_

- Fixed the `aws_codecommit_repository` table to correctly list out all the repositories ([#894](https://github.com/turbot/steampipe-plugin-aws/pull/894))

## v0.47.0 [2022-02-09]

_What's new?_

- New tables added
  - [aws_glue_crawler](https://hub.steampipe.io/plugins/turbot/aws/tables/aws_glue_crawler) ([#882](https://github.com/turbot/steampipe-plugin-aws/pull/882))
  - [aws_servicequotas_default_service_quota](https://hub.steampipe.io/plugins/turbot/aws/tables/aws_servicequotas_default_service_quota) ([#887](https://github.com/turbot/steampipe-plugin-aws/pull/887))
  - [aws_servicequotas_service_quota](https://hub.steampipe.io/plugins/turbot/aws/tables/aws_servicequotas_service_quota) ([#884](https://github.com/turbot/steampipe-plugin-aws/pull/884))

## v0.46.0 [2022-02-02]

_Enhancements_

- Added additional optional key quals, filter support, and context cancellation handling to `Redshift`, `Route 53`, `S3`, `SageMaker`, `Secrets Manager`, `Security Hub`, `Serverless Application Repository`, `Step Functions`, `SNS`, `SSM`, `SSO`, `VPC`, `WAF` and `Well-Architected` tables ([#873](https://github.com/turbot/steampipe-plugin-aws/pull/873))

_Bug fixes_

- Fixed the `aws_dax_cluster` table to skip unsupported regions ([#869](https://github.com/turbot/steampipe-plugin-aws/pull/869))
- Fixed the `aws_wellarchitected_workload` table to skip unsupported regions ([#859](https://github.com/turbot/steampipe-plugin-aws/pull/859))
- Fixed the `aws_vpc_security_group_rule` table to set the `pair_group_name` column to `nil` for cross-account referenced security group rules instead of returning an error ([#875](https://github.com/turbot/steampipe-plugin-aws/pull/875))
- Updated the column type of `created_date` and `last_modified` columns to `TIMESTAMP` in all Lambda tables ([#871](https://github.com/turbot/steampipe-plugin-aws/pull/871))

## v0.45.0 [2022-01-28]

_Enhancements_

- Added additional optional key quals, filter support, and context cancellation handling to `FSx`, `Glacier`, `GuardDuty`, `IAM`, `Identity Store`, `Inspector`, `Kinesis`, `KMS`, `Lambda`, `ElastiCache`, `Macie` and `RDS` tables ([#856](https://github.com/turbot/steampipe-plugin-aws/pull/856))
- Added the following columns to the `aws_vpc_security_group_rule` table ([#860](https://github.com/turbot/steampipe-plugin-aws/pull/860))
  - cidr_ipv4
  - description
  - group_owner_id
  - is_egress
  - referenced_group_id
  - referenced_peering_status
  - referenced_user_id
  - referenced_vpc_id
  - referenced_vpc_peering_connection_id
  - security_group_rule_id
- Added `assignment_status` column to `aws_iam_virtual_mfa_device` table ([#856](https://github.com/turbot/steampipe-plugin-aws/pull/856))
- Recompiled plugin with [steampipe-plugin-sdk v1.8.3](https://github.com/turbot/steampipe-plugin-sdk/blob/main/CHANGELOG.md#v183--2021-12-23) ([#865](https://github.com/turbot/steampipe-plugin-aws/pull/865))

_Bug fixes_

- Fixed the `aws_workspaces_workspace` table to skip the unsupported regions ([#862](https://github.com/turbot/steampipe-plugin-aws/pull/862))

_Deprecated_

- The following columns of `aws_vpc_security_group_rule` table have been deprecated to stay consistent with the API response data. These columns will be removed in the next major version. We recommend updating any scripts or workflows that use these deprecated columns to use the equivalent new columns in the table instead.
  - cidr_ip (replaced by cidr_ipv4)
  - group_name
  - owner_id (replaced by group_owner_id)
  - pair_group_id (replaced by referenced_group_id)
  - pair_group_name
  - pair_peering_status (replaced by referenced_peering_status)
  - pair_user_id (replaced by referenced_user_id)
  - pair_vpc_id (replaced by referenced_vpc_id)
  - pair_vpc_peering_connection_id (replaced by referenced_vpc_peering_connection_id)
  - vpc_id

## v0.44.0 [2022-01-12]

_Enhancements_

- Recompiled plugin with [aws-sdk-go-v1.42.25](https://github.com/aws/aws-sdk-go/blob/main/CHANGELOG.md#release-v14225-2021-12-21) ([#851](https://github.com/turbot/steampipe-plugin-aws/pull/851))
- Added additional optional key quals, filter support, and context cancellation handling to `ACM`, `API Gateway`, `EBS`, `EC2`, `ECR`, `ECS`, `EFS`, `EKS`, `Elastic Beanstalk`, `ElastiCache`, `Elasticsearch`, `EMR`, `EventBridge` and `RDS` tables ([#850](https://github.com/turbot/steampipe-plugin-aws/pull/850))

## v0.43.0 [2021-12-21]

_What's new?_

- New tables added
  - [aws_iam_policy_attachment](https://hub.steampipe.io/plugins/turbot/aws/tables/aws_iam_policy_attachment) ([#824](https://github.com/turbot/steampipe-plugin-aws/pull/824))

_Enhancements_

- Updated default max records parameter value and lower limit for `Access Analyzer`, `ACM`, `API Gateway`, `Application Auto Scaling`, `Audit manager`, `Backup`, `Cloud Control`, `CloudFormation`, `CloudFront`, `CloudWatch`, `CodePipeline`, `Config`, `DAX`, `DMS` and `DynamoDB` tables ([#829](https://github.com/turbot/steampipe-plugin-aws/pull/829))

_Bug fixes_

- Fixed the `aws_workspaces_workspace` table to return an empty row for unsupported regions instead of throwing an error ([#835](https://github.com/turbot/steampipe-plugin-aws/pull/835))
- Querying the `aws_ebs_snapshot` table will now correctly return snapshot(s) details instead of an empty row ([#842](https://github.com/turbot/steampipe-plugin-aws/pull/842))
- The `image_owner_alias` column of `aws_ec2_ami_shared` table will now correctly display the AWS account alias (for example, amazon, self) or the AWS account ID of the AMI owner ([#841](https://github.com/turbot/steampipe-plugin-aws/pull/841))
- The `image_owner_alias` column of `aws_ec2_ami` table is now set to `self` by default ([#841](https://github.com/turbot/steampipe-plugin-aws/pull/841))

## v0.42.2 [2021-12-14]

_Bug fixes_

- Fixed default max records parameter value and lower limit for `aws_cloudwatch_alarm` table

## v0.42.1 [2021-12-14]

_Bug fixes_

- Queries no longer fail when using a wildcard in the `region` config argument due to the release of `ap-southeast-3` region

## v0.42.0 [2021-12-08]

_What's new?_

- New tables added
  - [aws_ec2_managed_prefix_list](https://hub.steampipe.io/plugins/turbot/aws/tables/aws_ec2_managed_prefix_list) ([#813](https://github.com/turbot/steampipe-plugin-aws/pull/813))
  - [aws_vpc_peering_connection](https://hub.steampipe.io/plugins/turbot/aws/tables/aws_vpc_peering_connection) ([#814](https://github.com/turbot/steampipe-plugin-aws/pull/814))

_Enhancements_

- Added column `prefix_list_id` to `aws_vpc_security_group_rule` table ([#801](https://github.com/turbot/steampipe-plugin-aws/pull/801))
- Added column `compliance_by_config_rule` to `aws_config_rule` table ([#817](https://github.com/turbot/steampipe-plugin-aws/pull/817))
- Added column `project_visibility` to `aws_codebuild_project` table ([821](https://github.com/turbot/steampipe-plugin-aws/pull/821))
- Added additional optional key quals, filter support, and context cancellation handling to `Access Analyzer`, `ACM`, `API Gateway`, `Application Auto Scaling`, `Audit manager`, `Backup`, `Cloud Control`, `CloudFormation`, `CloudFront`, `CloudWatch`, `CodeBuild`, `CodeCommit`, `CodePipeline`, `Config`, `DAX`, `Directory Service`, `DMS`, `DynamoDB` and `EBS` tables ([754](https://github.com/turbot/steampipe-plugin-aws/pull/754))
- Added an example query for listing SQL server instances with SSL disabled in the `aws_rds_db_instance` table document ([#806](https://github.com/turbot/steampipe-plugin-aws/pull/806))
- `README.md` and `docs/index.md` files now have updated Slack channel links

_Bug fixes_

- Fixed the `string field contains invalid UTF-8` error in the `aws_ec2_instance` table ([#812](https://github.com/turbot/steampipe-plugin-aws/pull/812))

## v0.41.0 [2021-11-23]

_What's new?_

- New tables added
  - [aws_elasticache_redis_metric_cache_hits_hourly](https://hub.steampipe.io/plugins/turbot/aws/tables/aws_elasticache_redis_metric_cache_hits_hourly) ([#753](https://github.com/turbot/steampipe-plugin-aws/pull/753))
  - [aws_elasticache_redis_metric_curr_connections_hourly](https://hub.steampipe.io/plugins/turbot/aws/tables/aws_elasticache_redis_metric_curr_connections_hourly) ([#753](https://github.com/turbot/steampipe-plugin-aws/pull/753))
  - [aws_elasticache_redis_metric_engine_cpu_utilization_hourly](https://hub.steampipe.io/plugins/turbot/aws/tables/aws_elasticache_redis_metric_engine_cpu_utilization_hourly) ([#753](https://github.com/turbot/steampipe-plugin-aws/pull/753))
  - [aws_elasticache_redis_metric_get_type_cmds_hourly](https://hub.steampipe.io/plugins/turbot/aws/tables/aws_elasticache_redis_metric_get_type_cmds_hourly) ([#753](https://github.com/turbot/steampipe-plugin-aws/pull/753))
  - [aws_elasticache_redis_metric_list_based_cmds_hourly](https://hub.steampipe.io/plugins/turbot/aws/tables/aws_elasticache_redis_metric_list_based_cmds_hourly) ([#753](https://github.com/turbot/steampipe-plugin-aws/pull/753))
  - [aws_elasticache_redis_metric_new_connections_hourly](https://hub.steampipe.io/plugins/turbot/aws/tables/aws_elasticache_redis_metric_new_connections_hourly) ([#753](https://github.com/turbot/steampipe-plugin-aws/pull/753))
  - [aws_serverlessapplicationrepository_application](https://hub.steampipe.io/plugins/turbot/aws/tables/aws_serverlessapplicationrepository_application) ([#751](https://github.com/turbot/steampipe-plugin-aws/pull/751))

_Enhancements_

- Recompiled plugin with [steampipe-plugin-sdk v1.8.2](https://github.com/turbot/steampipe-plugin-sdk/blob/main/CHANGELOG.md#v182--2021-11-22) ([#741](https://github.com/turbot/steampipe-plugin-aws/pull/795))
- Added filter example queries in `aws_cloudwatch_log_event` table ([#748](https://github.com/turbot/steampipe-plugin-aws/pull/748))
- Added few more example queries in `aws_iam_role` table ([#685](https://github.com/turbot/steampipe-plugin-aws/pull/685))

_Bug fixes_

- `aws_ec2_application_load_balancer` table will no longer return `ValidationError` in get call ([#792](https://github.com/turbot/steampipe-plugin-aws/pull/792))
- `aws_dax_cluster` table will no longer return an error when we try to query for unsupported regions ([#787](https://github.com/turbot/steampipe-plugin-aws/pull/787))
- `aws_lambda_alias` table will now need `name`, `function_name` and `region` to perform get call ([#781](https://github.com/turbot/steampipe-plugin-aws/pull/781))

## v0.40.0 [2021-11-17]

_What's new?_

- New tables added
  - [aws_cloudwatch_log_resource_policy](https://hub.steampipe.io/plugins/turbot/aws/tables/aws_cloudwatch_log_resource_policy) ([#747](https://github.com/turbot/steampipe-plugin-aws/pull/747))
  - [aws_media_store_container](https://hub.steampipe.io/plugins/turbot/aws/tables/aws_media_store_container) ([#749](https://github.com/turbot/steampipe-plugin-aws/pull/749))

_Enhancements_

- Updated: Add `policy_std` column to the `aws_ecrpublic_repository` table ([#778](https://github.com/turbot/steampipe-plugin-aws/pull/778))
- Updated: Add `policy_std` column to the `aws_ecr_repository` table ([#780](https://github.com/turbot/steampipe-plugin-aws/pull/780))
- Updated: Add columns `policy` and `policy_std` to the `aws_lambda_alias` table ([#774](https://github.com/turbot/steampipe-plugin-aws/pull/774))
- Updated: Add columns `policy` and `policy_std` to the `aws_lambda_version` table ([#776](https://github.com/turbot/steampipe-plugin-aws/pull/776))
- Updated: Add columns `policy` and `policy_std` to the `aws_secretsmanager_secret` table ([#745](https://github.com/turbot/steampipe-plugin-aws/pull/745))

_Bug fixes_

- Fixed: `aws_kinesis_firehose_delivery_stream` table now includes better error handling ([#769](https://github.com/turbot/steampipe-plugin-aws/pull/769))
- Fixed: Remove duplicate data from the `aws_backup_plan` table ([#767](https://github.com/turbot/steampipe-plugin-aws/pull/767))
- Fixed: `aws_ecrpublic_repository` table will now return an empty row instead of an error when we try to query for any region other than `us-east-1` ([#770](https://github.com/turbot/steampipe-plugin-aws/pull/770))

## v0.39.1 [2021-11-15]

_Bug fixes_

- Fixed: Queries will no longer panic when encountering an error due to invalid references in the `ShouldRetry` function ([#763](https://github.com/turbot/steampipe-plugin-aws/pull/763))

## v0.39.0 [2021-11-12]

_What's new?_

- New tables added
  - [aws_eventbridge_bus](https://hub.steampipe.io/plugins/turbot/aws/tables/aws_eventbridge_bus) ([#737](https://github.com/turbot/steampipe-plugin-aws/pull/737))
  - [aws_lambda_layer](https://hub.steampipe.io/plugins/turbot/aws/tables/aws_lambda_layer) ([#740](https://github.com/turbot/steampipe-plugin-aws/pull/740))
  - [aws_lambda_layer_version](https://hub.steampipe.io/plugins/turbot/aws/tables/aws_lambda_layer_version) ([#743](https://github.com/turbot/steampipe-plugin-aws/pull/743))

_Enhancements_

- Updated: Add `policy_std` column to `aws_backup_vault` table ([#746](https://github.com/turbot/steampipe-plugin-aws/pull/746))
- Updated: Increase the golangci-lint workflow timeout to 10 mins ([#750](https://github.com/turbot/steampipe-plugin-aws/pull/750))

_Bug fixes_

- Fixed: Queries will no longer hang if no credentials are provided or an invalid profile is specified ([#713](https://github.com/turbot/steampipe-plugin-aws/pull/713))

## v0.38.2 [2021-11-08]

_Enhancements_

- Recompiled plugin with [steampipe-plugin-sdk v1.7.3](https://github.com/turbot/steampipe-plugin-sdk/blob/main/CHANGELOG.md#v173--2021-11-08) ([#741](https://github.com/turbot/steampipe-plugin-aws/pull/741))

## v0.38.1 [2021-11-05]

_Bug fixes_

- Updated data type of the column `platform_version` from `int` to `string` in `aws_ssm_managed_instance` table ([#732](https://github.com/turbot/steampipe-plugin-aws/pull/732))

## v0.38.0 [2021-11-03]

_What's new?_

- New tables added
  - [aws_ecs_task](https://hub.steampipe.io/plugins/turbot/aws/tables/aws_ecs_task) ([#715](https://github.com/turbot/steampipe-plugin-aws/pull/715))
  - [aws_sfn_state_machine](https://hub.steampipe.io/plugins/turbot/aws/tables/aws_sfn_state_machine) ([#714](https://github.com/turbot/steampipe-plugin-aws/pull/714))
  - [aws_sfn_state_machine_execution](https://hub.steampipe.io/plugins/turbot/aws/tables/aws_sfn_state_machine_execution) ([#724](https://github.com/turbot/steampipe-plugin-aws/pull/724))
  - [aws_sfn_state_machine_execution_history](https://hub.steampipe.io/plugins/turbot/aws/tables/aws_sfn_state_machine_execution_history) ([#728](https://github.com/turbot/steampipe-plugin-aws/pull/728))

_Enhancements_

- Updated: Recompiled plugin with [steampipe-plugin-sdk v1.7.1](https://github.com/turbot/steampipe-plugin-sdk/blob/main/CHANGELOG.md#v171--2021-11-01) ([#729](https://github.com/turbot/steampipe-plugin-aws/pull/729))

## v0.37.0 [2021-10-27]

_What's new?_

- New tables added
  - [aws_backup_protected_resource](https://hub.steampipe.io/plugins/turbot/aws/tables/aws_backup_protected_resource) ([#704](https://github.com/turbot/steampipe-plugin-aws/pull/704))
  - [aws_backup_recovery_point](https://hub.steampipe.io/plugins/turbot/aws/tables/aws_backup_recovery_point) ([#705](https://github.com/turbot/steampipe-plugin-aws/pull/705))
  - [aws_fsx_file_system](https://hub.steampipe.io/plugins/turbot/aws/tables/aws_fsx_file_system) ([#693](https://github.com/turbot/steampipe-plugin-aws/pull/693))
  - [aws_identitystore_user](https://hub.steampipe.io/plugins/turbot/aws/tables/aws_identitystore_user) ([#675](https://github.com/turbot/steampipe-plugin-aws/pull/675))

_Enhancements_

- Updated: Recompiled plugin with [steampipe-plugin-sdk v1.7.0](https://github.com/turbot/steampipe-plugin-sdk/blob/main/CHANGELOG.md#v170--2021-10-18) ([#695](https://github.com/turbot/steampipe-plugin-aws/pull/695))

_Bug fixes_

- Queries for global tables, e.g., `aws_iam_user`, will no longer return an error if no regions are specified for a connection ([#690](https://github.com/turbot/steampipe-plugin-aws/pull/690))
- Fixed the `ecs_service` table to correctly return the tags instead of returning `null` ([#710](https://github.com/turbot/steampipe-plugin-aws/pull/710))

## v0.36.0 [2021-10-12]

_What's new?_

- New tables added
  - [aws_ssoadmin_managed_policy_attachment](https://hub.steampipe.io/plugins/turbot/aws/tables/aws_ssoadmin_managed_policy_attachment) ([#664](https://github.com/turbot/steampipe-plugin-aws/pull/664))
  - [aws_workspaces_workspace](https://hub.steampipe.io/plugins/turbot/aws/tables/aws_workspaces_workspace) ([#681](https://github.com/turbot/steampipe-plugin-aws/pull/681))

## v0.35.1 [2021-10-08]

_Bug fixes_

- Fixed: Increase number of retries from 3->8 for Cloud Control service sessions to better handle throttling
- Fixed: Examples for `aws_cloudcontrol_resource` table are now correct

## v0.35.0 [2021-10-08]

_What's new?_

- New tables added
  - [aws_cloudcontrol_resource](https://hub.steampipe.io/plugins/turbot/aws/tables/aws_cloudcontrol_resource) ([#680](https://github.com/turbot/steampipe-plugin-aws/pull/680))
  - [aws_ssoadmin_permission_set](https://hub.steampipe.io/plugins/turbot/aws/tables/aws_ssoadmin_permission_set) ([#659](https://github.com/turbot/steampipe-plugin-aws/pull/659))

_Enhancements_

- Updated: Parliament IAM permissions to the latest ([#676](https://github.com/turbot/steampipe-plugin-aws/pull/676))
- Updated: Add additional optional key quals, filter support, and context cancellation handling to `aws_ec2_instance`, `aws_iam_policy`, `aws_rds_db_cluster_snapshot` tables ([#638](https://github.com/turbot/steampipe-plugin-aws/pull/638))
- Recompiled plugin with [steampipe-plugin-sdk v1.6.2](https://github.com/turbot/steampipe-plugin-sdk/blob/main/CHANGELOG.md#v162--2021-10-08)

## v0.34.0 [2021-09-30]

_What's new?_

- New tables added
  - [aws_identitystore_group](https://hub.steampipe.io/plugins/turbot/aws/tables/aws_identitystore_group) ([#663](https://github.com/turbot/steampipe-plugin-aws/pull/663))

_Bug fixes_

- Add pagination to list and list tags functions in several tables ([#660](https://github.com/turbot/steampipe-plugin-aws/pull/660))

## v0.33.0 [2021-09-22]

_What's new?_

- New tables added
  - [aws_organizations_account](https://hub.steampipe.io/plugins/turbot/aws/tables/aws_organizations_account) ([#650](https://github.com/turbot/steampipe-plugin-aws/pull/650))
  - [aws_ssoadmin_instance](https://hub.steampipe.io/plugins/turbot/aws/tables/aws_ssoadmin_instance) ([#658](https://github.com/turbot/steampipe-plugin-aws/pull/658))

_Bug fixes_

- When the macie service is not enabled in a particular region, `aws_macie2_classification_job` table will now return `nil` instead of `error` ([#661](https://github.com/turbot/steampipe-plugin-aws/pull/661))

## v0.32.1 [2021-09-13]

_Enhancements_

- Recompiled plugin with [steampipe-plugin-sdk v1.5.1](https://github.com/turbot/steampipe-plugin-sdk/blob/main/CHANGELOG.md#v151--2021-09-13) ([#653](https://github.com/turbot/steampipe-plugin-aws/pull/653))

## v0.32.0 [2021-09-09]

_What's new?_

- New tables added
  - [aws_ec2_transit_gateway_route](https://hub.steampipe.io/plugins/turbot/aws/tables/aws_ec2_transit_gateway_route) ([#637](https://github.com/turbot/steampipe-plugin-aws/pull/637))

_Enhancements_

- Added customized exponential back-off retry logic to optimize retry mechanism ([#635](https://github.com/turbot/steampipe-plugin-aws/pull/635))

_Bug fixes_

- Fixed: Implemented pagination in `aws_config_rule` and `aws_config_conformance_pack` table ([#646](https://github.com/turbot/steampipe-plugin-aws/pull/646))
- Fixed: Improved documentations ([#639](https://github.com/turbot/steampipe-plugin-aws/pull/639))

## v0.31.0 [2021-08-25]

_What's new?_

- New tables added
  - [aws_ec2_capacity_reservation](https://hub.steampipe.io/plugins/turbot/aws/tables/aws_ec2_capacity_reservation) ([#619](https://github.com/turbot/steampipe-plugin-aws/pull/619))
  - [aws_ec2_reserved_instance](https://hub.steampipe.io/plugins/turbot/aws/tables/aws_ec2_reserved_instance) ([#612](https://github.com/turbot/steampipe-plugin-aws/pull/612))
  - [aws_lambda_function_metric_duration_daily](https://hub.steampipe.io/plugins/turbot/aws/tables/aws_lambda_function_metric_duration_daily) ([#624](https://github.com/turbot/steampipe-plugin-aws/pull/624))
  - [aws_lambda_function_metric_errors_daily](https://hub.steampipe.io/plugins/turbot/aws/tables/aws_lambda_function_metric_errors_daily) ([#625](https://github.com/turbot/steampipe-plugin-aws/pull/625))
  - [aws_lambda_function_metric_invocations_daily](https://hub.steampipe.io/plugins/turbot/aws/tables/aws_lambda_function_metric_invocations_daily) ([#627](https://github.com/turbot/steampipe-plugin-aws/pull/627))
  - [aws_tagging_resource](https://hub.steampipe.io/plugins/turbot/aws/tables/aws_tagging_resource) ([#628](https://github.com/turbot/steampipe-plugin-aws/pull/628))

## v0.30.0 [2021-08-20]

_What's new?_

- New tables added
  - [aws_directory_service_directory](https://hub.steampipe.io/plugins/turbot/aws/tables/aws_directory_service_directory) ([#572](https://github.com/turbot/steampipe-plugin-aws/pull/572))
  - [aws_ec2_application_load_balancer_metric_request_count_daily](https://hub.steampipe.io/plugins/turbot/aws/tables/aws_ec2_application_load_balancer_metric_request_count_daily) ([#605](https://github.com/turbot/steampipe-plugin-aws/pull/605))
  - [aws_ec2_network_load_balancer_metric_net_flow_count](https://hub.steampipe.io/plugins/turbot/aws/tables/aws_ec2_network_load_balancer_metric_net_flow_count) ([#527](https://github.com/turbot/steampipe-plugin-aws/pull/527))
  - [aws_ec2_application_load_balancer_metric_request_count](https://hub.steampipe.io/plugins/turbot/aws/tables/aws_ec2_application_load_balancer_metric_request_count) ([#527](https://github.com/turbot/steampipe-plugin-aws/pull/527))
  - [aws_ec2_network_load_balancer_metric_net_flow_count_daily](https://hub.steampipe.io/plugins/turbot/aws/tables/aws_ec2_network_load_balancer_metric_net_flow_count_daily) ([#604](https://github.com/turbot/steampipe-plugin-aws/pull/604))
  - [aws_rds_db_event_subscription](https://hub.steampipe.io/plugins/turbot/aws/tables/aws_rds_db_event_subscription) ([#609](https://github.com/turbot/steampipe-plugin-aws/pull/609))
  - [aws_redshift_cluster_metric_cpu_utilization_daily](https://hub.steampipe.io/plugins/turbot/aws/tables/aws_redshift_cluster_metric_cpu_utilization_daily) ([#606](https://github.com/turbot/steampipe-plugin-aws/pull/606))
  - [aws_securityhub_standards_subscription](https://hub.steampipe.io/plugins/turbot/aws/tables/aws_securityhub_standards_subscription) ([#286](https://github.com/turbot/steampipe-plugin-aws/pull/286))

_Enhancements_

- Updated: Global services like IAM, S3, Route 53, etc. will now connect to `us-gov-west-1` and `cn-northwest-1` when creating service connections in GovCloud and China respectively ([#613](https://github.com/turbot/steampipe-plugin-aws/pull/613))
- Updated: Add column `scheduled_actions` to `aws_redshift_cluster` table ([#523](https://github.com/turbot/steampipe-plugin-aws/pull/523))
- Updated: Add column `log_publishing_options` to `aws_elasticsearch_domain` table ([#593](https://github.com/turbot/steampipe-plugin-aws/pull/593))
- Updated: Add column `instance_lifecycle` to `aws_ec2_instance` table ([#617](https://github.com/turbot/steampipe-plugin-aws/pull/617))

_Bug fixes_

- Fixed: `aws_ec2_ssl_policy` table will no longer generate duplicate values with multi-region setup ([#594](https://github.com/turbot/steampipe-plugin-aws/pull/594))
- Fixed: If no regions are set in the config file, the region will now correctly be determined from the `AWS_DEFAULT_REGION` or `AWS_REGION` environment variables if set ([#598](https://github.com/turbot/steampipe-plugin-aws/pull/598))

## v0.29.0 [2021-08-06]

_What's new?_

- New tables added
  - [aws_eks_identity_provider_config](https://hub.steampipe.io/plugins/turbot/aws/tables/aws_eks_identity_provider_config) ([#571](https://github.com/turbot/steampipe-plugin-aws/pull/571))

_Bug fixes_

- Fixed: `arn` column data now contain the correct regions in regional resource tables ([#590](https://github.com/turbot/steampipe-plugin-aws/pull/590))
- Fixed: Querying columns `dnssec_key_signing_keys` and `dnssec_status` in `aws_route53_zone` table for private hosted zones no longer causes errors ([#589](https://github.com/turbot/steampipe-plugin-aws/pull/589))

## v0.28.0 [2021-08-05]

_What's new?_

- New tables added
  - [aws_emr_cluster_metric_is_idle](https://hub.steampipe.io/plugins/turbot/aws/tables/aws_emr_cluster_metric_is_idle) ([#570](https://github.com/turbot/steampipe-plugin-aws/pull/570))

_Bug fixes_

- Fixed: `aws_cloudtrail_trail` table is now smarter when hydrating data for shadow trails (global and organization) ([#578](https://github.com/turbot/steampipe-plugin-aws/pull/578))
- Fixed: Route tables with IPv6 routes no longer cause queries to fail in the `aws_vpc_route` table ([#581](https://github.com/turbot/steampipe-plugin-aws/pull/581))

## v0.27.0 [2021-07-31]

_What's new?_

- New tables added
  - [aws_cloudtrail_trail_event](https://hub.steampipe.io/plugins/turbot/aws/tables/aws_cloudtrail_trail_event) ([#564](https://github.com/turbot/steampipe-plugin-aws/pull/564))
  - [aws_cloudwatch_log_event](https://hub.steampipe.io/plugins/turbot/aws/tables/aws_cloudwatch_log_event) ([#564](https://github.com/turbot/steampipe-plugin-aws/pull/564))
  - [aws_ecs_cluster_metric_cpu_utilization](https://hub.steampipe.io/plugins/turbot/aws/tables/aws_ecs_cluster_metric_cpu_utilization) ([#563](https://github.com/turbot/steampipe-plugin-aws/pull/563))
  - [aws_ecs_cluster_metric_cpu_utilization_daily](https://hub.steampipe.io/plugins/turbot/aws/tables/aws_ecs_cluster_metric_cpu_utilization_daily) ([#563](https://github.com/turbot/steampipe-plugin-aws/pull/563))
  - [aws_ecs_cluster_metric_cpu_utilization_hourly](https://hub.steampipe.io/plugins/turbot/aws/tables/aws_ecs_cluster_metric_cpu_utilization_hourly) ([#563](https://github.com/turbot/steampipe-plugin-aws/pull/563))
  - [aws_emr_instance_group](https://hub.steampipe.io/plugins/turbot/aws/tables/aws_emr_instance_group) ([#562](https://github.com/turbot/steampipe-plugin-aws/pull/562))
  - [aws_vpc_flow_log_event](https://hub.steampipe.io/plugins/turbot/aws/tables/aws_vpc_flow_log_event) ([#564](https://github.com/turbot/steampipe-plugin-aws/pull/564))

_Bug fixes_

- Fixed: `aws_ec2_instance` table should not panic when hydrating `state_transition_time` column if there is no state transition reason ([#574](https://github.com/turbot/steampipe-plugin-aws/pull/574))

## v0.26.0 [2021-07-22]

_What's new?_

- New tables added
  - [aws_codecommit_repository](https://hub.steampipe.io/plugins/turbot/aws/tables/aws_codecommit_repository) ([#515](https://github.com/turbot/steampipe-plugin-aws/pull/515))
  - [aws_ecs_service](https://hub.steampipe.io/plugins/turbot/aws/tables/aws_ecs_service) ([#555](https://github.com/turbot/steampipe-plugin-aws/pull/555))

_Enhancements_

- Updated: Add column `arn` in `aws_vpc_nat_gateway` table ([#540](https://github.com/turbot/steampipe-plugin-aws/pull/540))
- Updated: Add multi-account connection information and examples to index doc ([#565](https://github.com/turbot/steampipe-plugin-aws/pull/565))
- Updated: Improve error message when connection config regions are not valid ([#558](https://github.com/turbot/steampipe-plugin-aws/pull/558))
- Updated: Cleanup region selection in connection creation code for table modules ([#566](https://github.com/turbot/steampipe-plugin-aws/pull/566))
- Recompiled plugin with [steampipe-plugin-sdk v1.4.1](https://github.com/turbot/steampipe-plugin-sdk/blob/main/CHANGELOG.md#v141--2021-07-20)

_Bug fixes_

- Fixed: Connection creation is now retried when receiving reset by peer errors ([#557](https://github.com/turbot/steampipe-plugin-aws/pull/557))
- Fixed: Fix plugin sometimes incorrectly selecting the wrong region from connection config ([#561](https://github.com/turbot/steampipe-plugin-aws/pull/561))
- Fixed: Hydration now works for `created_at`, `name`, `title`, `updated_at`, and `version` columns in `aws_codepipeline_pipeline` table ([#537](https://github.com/turbot/steampipe-plugin-aws/pull/537))
- Fixed: Several column descriptions in `aws_ecs_task_definition` table ([#541](https://github.com/turbot/steampipe-plugin-aws/pull/541))

## v0.25.0 [2021-07-08]

_What's new?_

- New tables added
  - [aws_auditmanager_evidence](https://hub.steampipe.io/plugins/turbot/aws/tables/aws_auditmanager_evidence) ([#450](https://github.com/turbot/steampipe-plugin-aws/pull/450))
  - [aws_config_rule](https://hub.steampipe.io/plugins/turbot/aws/tables/aws_config_rule) ([#417](https://github.com/turbot/steampipe-plugin-aws/pull/417))
  - [aws_dynamodb_metric_account_provisioned_read_capacity_util](https://hub.steampipe.io/plugins/turbot/aws/tables/aws_dynamodb_metric_account_provisioned_read_capacity_util) ([#518](https://github.com/turbot/steampipe-plugin-aws/pull/518))
  - [aws_dynamodb_metric_account_provisioned_write_capacity_util](https://hub.steampipe.io/plugins/turbot/aws/tables/aws_dynamodb_metric_account_provisioned_write_capacity_util) ([#518](https://github.com/turbot/steampipe-plugin-aws/pull/518))

_Enhancements_

- Updated: Add wildcard support when defining regions in plugin connection configuration ([#530](https://github.com/turbot/steampipe-plugin-aws/pull/530))
- Updated: Improve docs/index.md with expanded credential options and examples ([#535](https://github.com/turbot/steampipe-plugin-aws/pull/535))

_Bug fixes_

- Fixed: Fix various failing integration tests ([#534](https://github.com/turbot/steampipe-plugin-aws/pull/534))
- Fixed: Removed invalid key column definitions in various tables

## v0.24.0 [2021-07-01]

_What's new?_

- New tables added
  - [aws_codebuild_source_credential](https://hub.steampipe.io/plugins/turbot/aws/tables/aws_codebuild_source_credential) ([#511](https://github.com/turbot/steampipe-plugin-aws/pull/511))
  - [aws_macie2_classification_job](https://hub.steampipe.io/plugins/turbot/aws/tables/aws_macie2_classification_job) ([#479](https://github.com/turbot/steampipe-plugin-aws/pull/479))

_Enhancements_

- Updated: Rename column `file_system_arn` to `arn` in `aws_efs_file_system` table ([#494](https://github.com/turbot/steampipe-plugin-aws/pull/494))
- Updated: Rename column `table_arn` to `arn` in `aws_dynamodb_table` table ([#495](https://github.com/turbot/steampipe-plugin-aws/pull/495))
- Updated: Improve error message in `aws_iam_credential_report` table when no credential report exists ([#510](https://github.com/turbot/steampipe-plugin-aws/pull/510))
- Updated: Remove use of deprecated function `ItemFromKey` from `aws_redshift_cluster` table ([#514](https://github.com/turbot/steampipe-plugin-aws/pull/514))

## v0.23.0 [2021-06-24]

_What's new?_

- New tables added
  - [aws_auditmanager_evidence_folder](https://hub.steampipe.io/plugins/turbot/aws/tables/aws_auditmanager_evidence_folder) ([#435](https://github.com/turbot/steampipe-plugin-aws/pull/435))
  - [aws_backup_selection](https://hub.steampipe.io/plugins/turbot/aws/tables/aws_backup_selection) ([#501](https://github.com/turbot/steampipe-plugin-aws/pull/501))
  - [aws_codepipeline_pipeline](https://hub.steampipe.io/plugins/turbot/aws/tables/aws_codepipeline_pipeline) ([#498](https://github.com/turbot/steampipe-plugin-aws/pull/498))
  - [aws_route53_domain](https://hub.steampipe.io/plugins/turbot/aws/tables/aws_route53_domain) ([#360](https://github.com/turbot/steampipe-plugin-aws/pull/360))

_Bug fixes_

- Fixed: Typo in description for common cloudwatch_metric `timestamp` column ([#505](https://github.com/turbot/steampipe-plugin-aws/pull/505))

## v0.22.0 [2021-06-17]

_What's new?_

- New tables added
  - [aws_ec2_ssl_policy](https://hub.steampipe.io/plugins/turbot/aws/tables/aws_ec2_ssl_policy) ([#362](https://github.com/turbot/steampipe-plugin-aws/pull/362))
  - [aws_eks_addon_version](https://hub.steampipe.io/plugins/turbot/aws/tables/aws_eks_addon_version) ([#482](https://github.com/turbot/steampipe-plugin-aws/pull/482))
  - [aws_guardduty_finding](https://hub.steampipe.io/plugins/turbot/aws/tables/aws_guardduty_finding) ([#488](https://github.com/turbot/steampipe-plugin-aws/pull/488))
  - [aws_ssm_managed_instance_compliance](https://hub.steampipe.io/plugins/turbot/aws/tables/aws_ssm_managed_instance_compliance) ([#484](https://github.com/turbot/steampipe-plugin-aws/pull/484))
  - [aws_vpc_vpn_connection](https://hub.steampipe.io/plugins/turbot/aws/tables/aws_vpc_vpn_connection) ([#486](https://github.com/turbot/steampipe-plugin-aws/pull/486))

_Enhancements_

- Updated: Add column `arn` to `aws_api_gateway_stage` table ([#447](https://github.com/turbot/steampipe-plugin-aws/pull/447))
- Updated: Add column `arn` to `aws_ec2_classic_load_balancer` table ([#475](https://github.com/turbot/steampipe-plugin-aws/pull/475))
- Updated: Add column `event_subscriptions` to `aws_inspector_assessment_template` table ([#467](https://github.com/turbot/steampipe-plugin-aws/pull/467))
- Updated: Add column `logging_configuration` to `aws_wafv2_web_acl` table ([#470](https://github.com/turbot/steampipe-plugin-aws/pull/470))
- Updated: Add columns `dnssec_key_signing_keys` and `dnssec_status` to `aws_route53_zone` table ([#439](https://github.com/turbot/steampipe-plugin-aws/pull/439))

_Bug fixes_

- Fixed: Cache key in `ElasticsearchService` function and update various cache keys to be more consistent ([#500](https://github.com/turbot/steampipe-plugin-aws/pull/500))
- Fixed: Tags hydrate call should not fail in `aws_sagemaker_notebook_instance` table ([#372](https://github.com/turbot/steampipe-plugin-aws/pull/372))

## v0.21.0 [2021-06-10]

_What's new?_

- New tables added
  - [aws_ec2_ami_shared](https://hub.steampipe.io/plugins/turbot/aws/tables/aws_ec2_ami_shared) ([#456](https://github.com/turbot/steampipe-plugin-aws/pull/456))
  - [aws_ec2_regional_settings](https://hub.steampipe.io/plugins/turbot/aws/tables/aws_ec2_regional_settings) ([#403](https://github.com/turbot/steampipe-plugin-aws/pull/403))
  - [aws_eks_addon](https://hub.steampipe.io/plugins/turbot/aws/tables/aws_eks_addon) ([#478](https://github.com/turbot/steampipe-plugin-aws/pull/478))
  - [aws_sagemaker_endpoint_configuration](https://hub.steampipe.io/plugins/turbot/aws/tables/aws_sagemaker_endpoint_configuration) ([#477](https://github.com/turbot/steampipe-plugin-aws/pull/477))

_Enhancements_

- Updated: Shadow trails are now included in `aws_cloudtrail_trail` table query results ([#441](https://github.com/turbot/steampipe-plugin-aws/pull/441))
- Updated: Add columns `replication_group_id`, `snapshot_retention_limit`, and `snapshot_window` to `aws_elasticache_cluster` table ([#458](https://github.com/turbot/steampipe-plugin-aws/pull/458))
- Updated: Add columns `dead_letter_config_target_arn` and `reserved_concurrent_executions` to `aws_lambda_function` table ([#474](https://github.com/turbot/steampipe-plugin-aws/pull/474))
- Updated: Rename column `alarm_arn` to `arn` in `aws_cloudwatch_alarm` table ([#489](https://github.com/turbot/steampipe-plugin-aws/pull/489))
- Recompiled plugin with [steampipe-plugin-sdk v0.2.10](https://github.com/turbot/steampipe-plugin-sdk/blob/main/CHANGELOG.md#v0210-2021-06-09)

_Bug fixes_

- Fixed: GetCommonColumns function should only get STS caller identity once per account instead of per region ([#490](https://github.com/turbot/steampipe-plugin-aws/pull/490))

## v0.20.0 [2021-06-03]

_What's new?_

- New tables added
  - [aws_auditmanager_assessment](https://hub.steampipe.io/plugins/turbot/aws/tables/aws_auditmanager_assessment) ([#430](https://github.com/turbot/steampipe-plugin-aws/pull/430))
  - [aws_auditmanager_control](https://hub.steampipe.io/plugins/turbot/aws/tables/aws_auditmanager_control) ([#425](https://github.com/turbot/steampipe-plugin-aws/pull/425))
  - [aws_auditmanager_framework](https://hub.steampipe.io/plugins/turbot/aws/tables/aws_auditmanager_framework) ([#415](https://github.com/turbot/steampipe-plugin-aws/pull/415))
  - [aws_cloudfront_cache_policy](https://hub.steampipe.io/plugins/turbot/aws/tables/aws_cloudfront_cache_policy) ([#431](https://github.com/turbot/steampipe-plugin-aws/pull/431))
  - [aws_cloudfront_origin_access_identity](https://hub.steampipe.io/plugins/turbot/aws/tables/aws_cloudfront_origin_access_identity) ([#427](https://github.com/turbot/steampipe-plugin-aws/pull/427))
  - [aws_cloudfront_origin_request_policy](https://hub.steampipe.io/plugins/turbot/aws/tables/aws_cloudfront_origin_request_policy) ([#432](https://github.com/turbot/steampipe-plugin-aws/pull/432))

_Enhancements_

- Updated: Add column `arn` to `aws_redshift_cluster` table ([#462](https://github.com/turbot/steampipe-plugin-aws/pull/462))
- Updated: Add column `arn` to `aws_vpc_network_acl` table ([#457](https://github.com/turbot/steampipe-plugin-aws/pull/457))
- Updated: Add column `object_lock_configuration` to `aws_s3_bucket` table ([#464](https://github.com/turbot/steampipe-plugin-aws/pull/464))
- Updated: Add column `state_transition_time` to `aws_ec2_instance` table ([#344](https://github.com/turbot/steampipe-plugin-aws/pull/344))
- Updated: Bump urllib3 in /scripts/generate_parliament_iam_permissions ([#471](https://github.com/turbot/steampipe-plugin-aws/pull/471))
- Updated: Getting tags for clusters in 'creating' state should not error in `aws_elasticache_cluster` table ([#454](https://github.com/turbot/steampipe-plugin-aws/pull/454))
- Updated: Rename column `replication_instance_arn` to `arn` in `aws_dms_replication_instance` table ([#455](https://github.com/turbot/steampipe-plugin-aws/pull/455))

_Bug fixes_

- Fixed: Rename `table_ aws_elasticsearch_domain.go` to `table_aws_elasticsearch_domain.go`

## v0.19.0 [2021-05-27]

_What's new?_

- Updated plugin license to Apache 2.0 per [turbot/steampipe#488](https://github.com/turbot/steampipe/issues/488)
- New tables added
  - [aws_api_gatewayv2_integration](https://hub.steampipe.io/plugins/turbot/aws/tables/aws_api_gatewayv2_integration) ([#346](https://github.com/turbot/steampipe-plugin-aws/pull/346))
  - [aws_cloudfront_distribution](https://hub.steampipe.io/plugins/turbot/aws/tables/aws_cloudfront_distribution) ([#388](https://github.com/turbot/steampipe-plugin-aws/pull/388))
  - [aws_cost_by_account_daily](https://hub.steampipe.io/plugins/turbot/aws/tables/aws_cost_by_account_daily) ([#437](https://github.com/turbot/steampipe-plugin-aws/pull/437))
  - [aws_cost_by_account_monthly](https://hub.steampipe.io/plugins/turbot/aws/tables/aws_cost_by_account_monthly) ([#437](https://github.com/turbot/steampipe-plugin-aws/pull/437))
  - [aws_cost_by_service_daily](https://hub.steampipe.io/plugins/turbot/aws/tables/aws_cost_by_service_daily) ([#437](https://github.com/turbot/steampipe-plugin-aws/pull/437))
  - [aws_cost_by_service_monthly](https://hub.steampipe.io/plugins/turbot/aws/tables/aws_cost_by_service_monthly) ([#437](https://github.com/turbot/steampipe-plugin-aws/pull/437))
  - [aws_cost_by_service_usage_type_daily](https://hub.steampipe.io/plugins/turbot/aws/tables/aws_cost_by_service_usage_type_daily) ([#437](https://github.com/turbot/steampipe-plugin-aws/pull/437))
  - [aws_cost_by_service_usage_type_monthly](https://hub.steampipe.io/plugins/turbot/aws/tables/aws_cost_by_service_usage_type_monthly) ([#437](https://github.com/turbot/steampipe-plugin-aws/pull/437))
  - [aws_cost_forecast_daily](https://hub.steampipe.io/plugins/turbot/aws/tables/aws_cost_forecast_daily) ([#437](https://github.com/turbot/steampipe-plugin-aws/pull/437))
  - [aws_cost_forecast_monthly](https://hub.steampipe.io/plugins/turbot/aws/tables/aws_cost_forecast_monthly) ([#437](https://github.com/turbot/steampipe-plugin-aws/pull/437))
  - [aws_cost_usage](https://hub.steampipe.io/plugins/turbot/aws/tables/aws_cost_usage) ([#437](https://github.com/turbot/steampipe-plugin-aws/pull/437))
  - [aws_ebs_volume_metric_read_ops](https://hub.steampipe.io/plugins/turbot/aws/tables/aws_ebs_volume_metric_read_ops) ([#437](https://github.com/turbot/steampipe-plugin-aws/pull/437))
  - [aws_ebs_volume_metric_read_ops_daily](https://hub.steampipe.io/plugins/turbot/aws/tables/aws_ebs_volume_metric_read_ops_daily) ([#437](https://github.com/turbot/steampipe-plugin-aws/pull/437))
  - [aws_ebs_volume_metric_read_ops_hourly](https://hub.steampipe.io/plugins/turbot/aws/tables/aws_ebs_volume_metric_read_ops_hourly) ([#437](https://github.com/turbot/steampipe-plugin-aws/pull/437))
  - [aws_ebs_volume_metric_write_ops](https://hub.steampipe.io/plugins/turbot/aws/tables/aws_ebs_volume_metric_write_ops) ([#437](https://github.com/turbot/steampipe-plugin-aws/pull/437))
  - [aws_ebs_volume_metric_write_ops_daily](https://hub.steampipe.io/plugins/turbot/aws/tables/aws_ebs_volume_metric_write_ops_daily) ([#437](https://github.com/turbot/steampipe-plugin-aws/pull/437))
  - [aws_ebs_volume_metric_write_ops_hourly](https://hub.steampipe.io/plugins/turbot/aws/tables/aws_ebs_volume_metric_write_ops_hourly) ([#437](https://github.com/turbot/steampipe-plugin-aws/pull/437))
  - [aws_ec2_instance_metric_cpu_utilization](https://hub.steampipe.io/plugins/turbot/aws/tables/aws_ec2_instance_metric_cpu_utilization) ([#437](https://github.com/turbot/steampipe-plugin-aws/pull/437))
  - [aws_ec2_instance_metric_cpu_utilization_daily](https://hub.steampipe.io/plugins/turbot/aws/tables/aws_ec2_instance_metric_cpu_utilization_daily) ([#437](https://github.com/turbot/steampipe-plugin-aws/pull/437))
  - [aws_ec2_instance_metric_cpu_utilization_hourly](https://hub.steampipe.io/plugins/turbot/aws/tables/aws_ec2_instance_metric_cpu_utilization_hourly) ([#437](https://github.com/turbot/steampipe-plugin-aws/pull/437))
  - [aws_efs_mount_target](https://hub.steampipe.io/plugins/turbot/aws/tables/aws_efs_mount_target) ([#426](https://github.com/turbot/steampipe-plugin-aws/pull/426))
  - [aws_kinesisanalyticsv2_application](https://hub.steampipe.io/plugins/turbot/aws/tables/aws_kinesisanalyticsv2_application) ([#358](https://github.com/turbot/steampipe-plugin-aws/pull/358))
  - [aws_rds_db_instance_metric_connections](https://hub.steampipe.io/plugins/turbot/aws/tables/aws_rds_db_instance_metric_connections) ([#437](https://github.com/turbot/steampipe-plugin-aws/pull/437))
  - [aws_rds_db_instance_metric_connections_daily](https://hub.steampipe.io/plugins/turbot/aws/tables/aws_rds_db_instance_metric_connections_daily) ([#437](https://github.com/turbot/steampipe-plugin-aws/pull/437))
  - [aws_rds_db_instance_metric_connections_hourly](https://hub.steampipe.io/plugins/turbot/aws/tables/aws_rds_db_instance_metric_connections_hourly) ([#437](https://github.com/turbot/steampipe-plugin-aws/pull/437))
  - [aws_rds_db_instance_metric_cpu_utilization](https://hub.steampipe.io/plugins/turbot/aws/tables/aws_rds_db_instance_metric_cpu_utilization) ([#437](https://github.com/turbot/steampipe-plugin-aws/pull/437))
  - [aws_rds_db_instance_metric_cpu_utilization_daily](https://hub.steampipe.io/plugins/turbot/aws/tables/aws_rds_db_instance_metric_cpu_utilization_daily) ([#437](https://github.com/turbot/steampipe-plugin-aws/pull/437))
  - [aws_rds_db_instance_metric_cpu_utilization_hourly](https://hub.steampipe.io/plugins/turbot/aws/tables/aws_rds_db_instance_metric_cpu_utilization_hourly) ([#437](https://github.com/turbot/steampipe-plugin-aws/pull/437))
  - [aws_rds_db_instance_metric_read_iops](https://hub.steampipe.io/plugins/turbot/aws/tables/aws_rds_db_instance_metric_read_iops) ([#437](https://github.com/turbot/steampipe-plugin-aws/pull/437))
  - [aws_rds_db_instance_metric_read_iops_daily](https://hub.steampipe.io/plugins/turbot/aws/tables/aws_rds_db_instance_metric_read_iops_daily) ([#437](https://github.com/turbot/steampipe-plugin-aws/pull/437))
  - [aws_rds_db_instance_metric_read_iops_hourly](https://hub.steampipe.io/plugins/turbot/aws/tables/aws_rds_db_instance_metric_read_iops_hourly) ([#437](https://github.com/turbot/steampipe-plugin-aws/pull/437))
  - [aws_rds_db_instance_metric_write_iops](https://hub.steampipe.io/plugins/turbot/aws/tables/aws_rds_db_instance_metric_write_iops) ([#437](https://github.com/turbot/steampipe-plugin-aws/pull/437))
  - [aws_rds_db_instance_metric_write_iops_daily](https://hub.steampipe.io/plugins/turbot/aws/tables/aws_rds_db_instance_metric_write_iops_daily) ([#437](https://github.com/turbot/steampipe-plugin-aws/pull/437))
  - [aws_rds_db_instance_metric_write_iops_hourly](https://hub.steampipe.io/plugins/turbot/aws/tables/aws_rds_db_instance_metric_write_iops_hourly) ([#437](https://github.com/turbot/steampipe-plugin-aws/pull/437))
  - [aws_sagemaker_training_job](https://hub.steampipe.io/plugins/turbot/aws/tables/aws_sagemaker_training_job) ([#384](https://github.com/turbot/steampipe-plugin-aws/pull/384))
  - [aws_ssm_managed_instance](https://hub.steampipe.io/plugins/turbot/aws/tables/aws_ssm_managed_instance) ([#436](https://github.com/turbot/steampipe-plugin-aws/pull/436))
  - [aws_waf_rate_based_rule](https://hub.steampipe.io/plugins/turbot/aws/tables/aws_waf_rate_based_rule) ([#289](https://github.com/turbot/steampipe-plugin-aws/pull/289))
  - [aws_wafv2_rule_group](https://hub.steampipe.io/plugins/turbot/aws/tables/aws_wafv2_rule_group) ([#281](https://github.com/turbot/steampipe-plugin-aws/pull/281))

_Enhancements_

- Updated: Base64 data in the `user_data` column is now decoded in the `aws_ec2_instance` and `aws_ec2_launch_configuration` tables ([#363](https://github.com/turbot/steampipe-plugin-aws/pull/363))
- Updated: Add `arn` column to `aws_account` table ([#418](https://github.com/turbot/steampipe-plugin-aws/pull/418))
- Updated: Add `arn` column to `aws_guardduty_detector` table ([#408](https://github.com/turbot/steampipe-plugin-aws/pull/408))
- Updated: Add `arn` column to `aws_ssm_association` table ([#404](https://github.com/turbot/steampipe-plugin-aws/pull/404))

## v0.18.0 [2021-05-20]

_What's new?_

- New tables added
  - [aws_glue_catalog_database](https://hub.steampipe.io/plugins/turbot/aws/tables/aws_glue_catalog_database) ([#337](https://github.com/turbot/steampipe-plugin-aws/pull/337))

_Enhancements_

- Updated: Add `arn` column to `aws_ebs_snapshot` table ([#405](https://github.com/turbot/steampipe-plugin-aws/pull/405))
- Updated: Add `arn` column to `aws_vpc_eip` table ([#407](https://github.com/turbot/steampipe-plugin-aws/pull/407))
- Updated: Improve availability zone count example in `aws_lambda_function` table doc ([#413](https://github.com/turbot/steampipe-plugin-aws/pull/413))

_Bug fixes_

- Fixed: Getting key rotation status for external keys should not error in `aws_kms_key` table ([#398](https://github.com/turbot/steampipe-plugin-aws/pull/398))

## v0.17.0 [2021-05-13]

_What's new?_

- New tables added
  - [aws_dms_replication_instance](https://hub.steampipe.io/plugins/turbot/aws/tables/aws_dms_replication_instance) ([#357](https://github.com/turbot/steampipe-plugin-aws/pull/357))
  - [aws_ecs_container_instance](https://hub.steampipe.io/plugins/turbot/aws/tables/aws_ecs_container_instance) ([#340](https://github.com/turbot/steampipe-plugin-aws/pull/340))
  - [aws_sagemaker_model](https://hub.steampipe.io/plugins/turbot/aws/tables/aws_sagemaker_model) ([#371](https://github.com/turbot/steampipe-plugin-aws/pull/371))
  - [aws_waf_rule](https://hub.steampipe.io/plugins/turbot/aws/tables/aws_waf_rule) ([#287](https://github.com/turbot/steampipe-plugin-aws/pull/287))
  - [aws_wafv2_ip_set](https://hub.steampipe.io/plugins/turbot/aws/tables/aws_wafv2_ip_set) ([#255](https://github.com/turbot/steampipe-plugin-aws/pull/255))
  - [aws_wafv2_regex_pattern_set](https://hub.steampipe.io/plugins/turbot/aws/tables/aws_wafv2_regex_pattern_set) ([#276](https://github.com/turbot/steampipe-plugin-aws/pull/276))

_Enhancements_

- Updated: README.md and docs/index.md now contain links to our Slack community ([#411](https://github.com/turbot/steampipe-plugin-aws/pull/411))
- Updated: Add `logging_status` column to `aws_redshift_cluster` table ([#350](https://github.com/turbot/steampipe-plugin-aws/pull/350))
- Updated: Add missing columns available in the hydrate data to `aws_ssm_association` table ([#356](https://github.com/turbot/steampipe-plugin-aws/pull/356))
- Updated: Bump lodash from 4.17.20 to 4.17.21 in /aws-test ([#389](https://github.com/turbot/steampipe-plugin-aws/pull/389))

_Bug fixes_

- Fixed: Querying the aws_iam_account_password_policy table should not error if no password policy exists ([#382](https://github.com/turbot/steampipe-plugin-aws/pull/382))

## v0.16.0 [2021-05-06]

_What's new?_

- New tables added
  - [aws_accessanalyzer_analyzer](https://hub.steampipe.io/plugins/turbot/aws/tables/aws_accessanalyzer_analyzer) ([#341](https://github.com/turbot/steampipe-plugin-aws/pull/341))
  - [aws_appautoscaling_target](https://hub.steampipe.io/plugins/turbot/aws/tables/aws_appautoscaling_target) ([#353](https://github.com/turbot/steampipe-plugin-aws/pull/353))
  - [aws_wafv2_web_acl](https://hub.steampipe.io/plugins/turbot/aws/tables/aws_wafv2_web_acl) ([#245](https://github.com/turbot/steampipe-plugin-aws/pull/245))

_Enhancements_

- Updated: Add `arn` column to `aws_config_configuration_recorder` table ([#380](https://github.com/turbot/steampipe-plugin-aws/pull/380))
- Updated: Add `arn` column to `aws_ebs_volume` table ([#368](https://github.com/turbot/steampipe-plugin-aws/pull/368))
- Updated: Add `arn` column to `aws_ec2_instance` table ([#367](https://github.com/turbot/steampipe-plugin-aws/pull/367))
- Updated: Add `arn` column to `aws_vpc_security_group` table ([#377](https://github.com/turbot/steampipe-plugin-aws/pull/377))
- Updated: Add `arn` column to `aws_vpc` table ([#378](https://github.com/turbot/steampipe-plugin-aws/pull/378))
- Updated: Add `automatic_backups` column to `aws_efs_file_system` table ([#351](https://github.com/turbot/steampipe-plugin-aws/pull/351))

_Bug fixes_

- Fixed: Handling of pending subscriptions in `aws_sns_topic_subscription` table ([#349](https://github.com/turbot/steampipe-plugin-aws/pull/349))

## v0.15.0 [2021-04-29]

_What's new?_

- New tables added
  - [aws_dax_cluster](https://hub.steampipe.io/plugins/turbot/aws/tables/aws_dax_cluster) ([#328](https://github.com/turbot/steampipe-plugin-aws/pull/328))
  - [aws_ecrpublic_repository](https://hub.steampipe.io/plugins/turbot/aws/tables/aws_ecrpublic_repository) ([#336](https://github.com/turbot/steampipe-plugin-aws/pull/336))
  - [aws_s3_access_point](https://hub.steampipe.io/plugins/turbot/aws/tables/aws_s3_access_point) ([#318](https://github.com/turbot/steampipe-plugin-aws/pull/318))

_Enhancements_

- Updated: Parliament IAM permissions for Parliament v1.4.0 ([#216](https://github.com/turbot/steampipe-plugin-aws/issues/216))

_Bug fixes_

- Fixed: The `aws_guardduty_threat_intel_set` table should not throw an rpc error while trying to list threat intel sets ([#343](https://github.com/turbot/steampipe-plugin-aws/pull/343))

## v0.14.0 [2021-04-22]

_What's new?_

- New tables added
  - [aws_codebuild_project](https://hub.steampipe.io/plugins/turbot/aws/tables/aws_codebuild_project) ([#319](https://github.com/turbot/steampipe-plugin-aws/pull/319))
  - [aws_elasticsearch_domain](https://hub.steampipe.io/plugins/turbot/aws/tables/aws_elasticsearch_domain) ([#327](https://github.com/turbot/steampipe-plugin-aws/pull/327))
  - [aws_sagemaker_notebook_instance](https://hub.steampipe.io/plugins/turbot/aws/tables/aws_sagemaker_notebook_instance) ([#324](https://github.com/turbot/steampipe-plugin-aws/pull/324))
  - [aws_secretsmanager_secret](https://hub.steampipe.io/plugins/turbot/aws/tables/aws_secretsmanager_secret) ([#330](https://github.com/turbot/steampipe-plugin-aws/pull/330))

_Bug fixes_

- Fixed: Replace hardcoded ARN references in `aws_ec2_instance_type`, `aws_iam_policy`, and `aws_s3_bucket` tables ([#331](https://github.com/turbot/steampipe-plugin-aws/pull/331))

## v0.13.0 [2021-04-15]

_What's new?_

- New tables added
  - [aws_elasticache_subnet_group](https://hub.steampipe.io/plugins/turbot/aws/tables/aws_elasticache_subnet_group) ([#247](https://github.com/turbot/steampipe-plugin-aws/pull/247))
  - [aws_guardduty_detector](https://hub.steampipe.io/plugins/turbot/aws/tables/aws_guardduty_detector) ([#251](https://github.com/turbot/steampipe-plugin-aws/pull/251))
  - [aws_guardduty_ipset](https://hub.steampipe.io/plugins/turbot/aws/tables/aws_guardduty_ipset) ([#259](https://github.com/turbot/steampipe-plugin-aws/pull/259))
  - [aws_guardduty_threat_intel_set](https://hub.steampipe.io/plugins/turbot/aws/tables/aws_guardduty_threat_intel_set) ([#271](https://github.com/turbot/steampipe-plugin-aws/pull/271))
  - [aws_inspector_assessment_template](https://hub.steampipe.io/plugins/turbot/aws/tables/aws_inspector_assessment_template) ([#248](https://github.com/turbot/steampipe-plugin-aws/pull/248))
  - [aws_redshift_snapshot](https://hub.steampipe.io/plugins/turbot/aws/tables/aws_redshift_snapshot) ([#238](https://github.com/turbot/steampipe-plugin-aws/pull/238))

_Enhancements_

- Updated: Add `arn` column to `aws_s3_bucket` table ([#313](https://github.com/turbot/steampipe-plugin-aws/pull/313))

_Bug fixes_

- Fixed: Query example in `aws_iam_server_certificate` table docs ([#309](https://github.com/turbot/steampipe-plugin-aws/pull/309))

## v0.12.0 [2021-04-08]

_What's new?_

- New tables added
  - [aws_inspector_assessment_target](https://hub.steampipe.io/plugins/turbot/aws/tables/aws_inspector_assessment_target) ([#234](https://github.com/turbot/steampipe-plugin-aws/pull/234))

_Enhancements_

- Updated: Add `metadata_options` column to `aws_ec2_instance` table ([#306](https://github.com/turbot/steampipe-plugin-aws/pull/306))

## v0.11.0 [2021-04-08]

_What's new?_

- New tables added
  - [aws_backup_plan](https://hub.steampipe.io/plugins/turbot/aws/tables/aws_backup_plan) ([#164](https://github.com/turbot/steampipe-plugin-aws/pull/164))
  - [aws_backup_vault](https://hub.steampipe.io/plugins/turbot/aws/tables/aws_backup_vault) ([#163](https://github.com/turbot/steampipe-plugin-aws/pull/163))
  - [aws_elastic_beanstalk_application](https://hub.steampipe.io/plugins/turbot/aws/tables/aws_elastic_beanstalk_application) ([#187](https://github.com/turbot/steampipe-plugin-aws/pull/187))
  - [aws_iam_server_certificate](https://hub.steampipe.io/plugins/turbot/aws/tables/aws_iam_server_certificate) ([#293](https://github.com/turbot/steampipe-plugin-aws/pull/293))
  - [aws_redshift_event_subscription](https://hub.steampipe.io/plugins/turbot/aws/tables/aws_redshift_event_subscription) ([#230](https://github.com/turbot/steampipe-plugin-aws/pull/230))
  - [aws_securityhub_product](https://hub.steampipe.io/plugins/turbot/aws/tables/aws_securityhub_hub) ([#207](https://github.com/turbot/steampipe-plugin-aws/pull/207))
  - [aws_wellarchitected_workload](https://hub.steampipe.io/plugins/turbot/aws/tables/aws_wellarchitected_workload) ([#223](https://github.com/turbot/steampipe-plugin-aws/pull/223))

_Enhancements_

- Updated: Add `certificate_transparency_logging_preference`, `imported_at`, `renewal_eligibility`, and `type` columns to `aws_acm_certificate` table ([#299](https://github.com/turbot/steampipe-plugin-aws/pull/299))
- Recompiled plugin with [steampipe-plugin-sdk v0.2.7](https://github.com/turbot/steampipe-plugin-sdk/blob/main/CHANGELOG.md#v027-2021-03-31)

_Bug fixes_

- Fixed: Rename column `instance_profile_arn` to `instance_profile_arns` and update data to be a list of ARNs (strings) in `aws_iam_role` table ([#291](https://github.com/turbot/steampipe-plugin-aws/pull/291))
- Fixed: Release dates in CHANGELOG no longer project versions out in the year 20201 ([#284](https://github.com/turbot/steampipe-plugin-aws/pull/284))

## v0.10.1 [2021-04-02]

_Bug fixes_

- Fixed: `Table definitions & examples` link now points to the correct location ([#282](https://github.com/turbot/steampipe-plugin-aws/pull/282))

## v0.10.0 [2021-04-01]

_What's new?_

- New tables added
  - [aws_cloudwatch_alarm](https://hub.steampipe.io/plugins/turbot/aws/tables/aws_cloudwatch_alarm) ([#197](https://github.com/turbot/steampipe-plugin-aws/pull/197))
  - [aws_ecr_repository](https://hub.steampipe.io/plugins/turbot/aws/tables/aws_ecr_repository) ([#139](https://github.com/turbot/steampipe-plugin-aws/pull/139))
  - [aws_ecs_task_definition](https://hub.steampipe.io/plugins/turbot/aws/tables/aws_ecs_task_definition) ([#173](https://github.com/turbot/steampipe-plugin-aws/pull/173))
  - [aws_efs_access_point](https://hub.steampipe.io/plugins/turbot/aws/tables/aws_efs_access_point) ([#174](https://github.com/turbot/steampipe-plugin-aws/pull/174))
  - [aws_elastic_beanstalk_environment](https://hub.steampipe.io/plugins/turbot/aws/tables/aws_elastic_beanstalk_environment) ([#178](https://github.com/turbot/steampipe-plugin-aws/pull/178))
  - [aws_elasticache_replication_group](https://hub.steampipe.io/plugins/turbot/aws/tables/aws_elasticache_replication_group) ([#246](https://github.com/turbot/steampipe-plugin-aws/pull/246))
  - [aws_glacier_vault](https://hub.steampipe.io/plugins/turbot/aws/tables/aws_glacier_vault) ([#165](https://github.com/turbot/steampipe-plugin-aws/pull/165))
  - [aws_kinesis_consumer](https://hub.steampipe.io/plugins/turbot/aws/tables/aws_kinesis_consumer) ([#222](https://github.com/turbot/steampipe-plugin-aws/pull/222))
  - [aws_redshift_subnet_group](https://hub.steampipe.io/plugins/turbot/aws/tables/aws_redshift_subnet_group) ([#220](https://github.com/turbot/steampipe-plugin-aws/pull/220))
  - [aws_securityhub_hub](https://hub.steampipe.io/plugins/turbot/aws/tables/aws_securityhub_hub) ([#166](https://github.com/turbot/steampipe-plugin-aws/pull/166))

_Enhancements_

- Updated: Add `canary_settings` and `method_settings` columns to `aws_api_gateway_stage` table ([#273](https://github.com/turbot/steampipe-plugin-aws/pull/273))
- Updated: Add `query_logging_configs` column to `aws_route53_zone` table ([#264](https://github.com/turbot/steampipe-plugin-aws/pull/264))
- Updated: Example queries for `aws_s3_bucket` table to be more consistent with standards ([#268](https://github.com/turbot/steampipe-plugin-aws/pull/268))

_Bug fixes_

- Fixed: Remove unnecessary engine and region compatibility check when describing instances in the `aws_rds_db_instance` table ([#263](https://github.com/turbot/steampipe-plugin-aws/pull/263))
- Fixed: The `aws_vpc` table should ignore `InvalidVpcID.NotFound` errors ([#270](https://github.com/turbot/steampipe-plugin-aws/pull/270))

## v0.9.0 [2021-03-25]

_What's new?_

- New tables added
  - [aws_config_conformance_pack](https://hub.steampipe.io/plugins/turbot/aws/tables/aws_config_conformance_pack) ([#170](https://github.com/turbot/steampipe-plugin-aws/pull/170))
  - [aws_ecs_cluster](https://hub.steampipe.io/plugins/turbot/aws/tables/aws_ecs_cluster) ([#140](https://github.com/turbot/steampipe-plugin-aws/pull/140))
  - [aws_efs_file_system](https://hub.steampipe.io/plugins/turbot/aws/tables/aws_efs_file_system) ([#144](https://github.com/turbot/steampipe-plugin-aws/pull/144))
  - [aws_elasticache_parameter_group](https://hub.steampipe.io/plugins/turbot/aws/tables/aws_elasticache_parameter_group) ([#176](https://github.com/turbot/steampipe-plugin-aws/pull/176))
  - [aws_emr_cluster](https://hub.steampipe.io/plugins/turbot/aws/tables/aws_emr_cluster) ([#152](https://github.com/turbot/steampipe-plugin-aws/pull/152))
  - [aws_kinesis_video_stream](https://hub.steampipe.io/plugins/turbot/aws/tables/aws_kinesis_video_stream) ([#182](https://github.com/turbot/steampipe-plugin-aws/pull/182))
  - [aws_route53_resolver_endpoint](https://hub.steampipe.io/plugins/turbot/aws/tables/aws_route53_resolver_endpoint) ([#137](https://github.com/turbot/steampipe-plugin-aws/pull/137))
  - [aws_route53_resolver_rule](https://hub.steampipe.io/plugins/turbot/aws/tables/aws_route53_resolver_rule) ([#148](https://github.com/turbot/steampipe-plugin-aws/pull/148))

_Enhancements_

- Updated: Add `flow_log_status` column to `aws_vpc_flow_log` table ([#233](https://github.com/turbot/steampipe-plugin-aws/pull/233))
- Updated: Add `launch_time` column to `aws_ec2_instance` table ([#227](https://github.com/turbot/steampipe-plugin-aws/pull/227))
- Recompiled plugin with [steampipe-plugin-sdk v0.2.6](https://github.com/turbot/steampipe-plugin-sdk/blob/main/CHANGELOG.md#v026-2021-03-18)

## v0.8.0 [2021-03-18]

_What's new?_

- New tables added
  - [aws_cloudtrail_trail](https://hub.steampipe.io/plugins/turbot/aws/tables/aws_cloudtrail_trail) ([#34](https://github.com/turbot/steampipe-plugin-aws/pull/34))
  - [aws_eks_cluster](https://hub.steampipe.io/plugins/turbot/aws/tables/aws_eks_cluster) ([#131](https://github.com/turbot/steampipe-plugin-aws/pull/131))
  - [aws_elasticache_cluster](https://hub.steampipe.io/plugins/turbot/aws/tables/aws_elasticache_cluster) ([#130](https://github.com/turbot/steampipe-plugin-aws/pull/130))
  - [aws_eventbridge_rule](https://hub.steampipe.io/plugins/turbot/aws/tables/aws_eventbridge_rule) ([#135](https://github.com/turbot/steampipe-plugin-aws/pull/135))
  - [aws_kinesis_stream](https://hub.steampipe.io/plugins/turbot/aws/tables/aws_kinesis_stream) ([#125](https://github.com/turbot/steampipe-plugin-aws/pull/125))
  - [aws_redshift_cluster](https://hub.steampipe.io/plugins/turbot/aws/tables/aws_redshift_cluster) ([#204](https://github.com/turbot/steampipe-plugin-aws/pull/204))
  - [aws_ssm_association](https://hub.steampipe.io/plugins/turbot/aws/tables/aws_ssm_association) ([#114](https://github.com/turbot/steampipe-plugin-aws/pull/114))
  - [aws_ssm_document](https://hub.steampipe.io/plugins/turbot/aws/tables/aws_ssm_document) ([#110](https://github.com/turbot/steampipe-plugin-aws/pull/110))

_Enhancements_

- Recompiled plugin with [steampipe-plugin-sdk v0.2.4](https://github.com/turbot/steampipe-plugin-sdk/blob/main/CHANGELOG.md#v024-2021-03-16)

_Bug fixes_

- Fixed: Various examples for `aws_iam_access_advisor`, `aws_iam_policy_simulator`, and `aws_route53_record` tables ([#186](https://github.com/turbot/steampipe-plugin-aws/pull/186))
- Fixed: Multi-region queries now work properly for the `aws_lambda_version` table ([#192](https://github.com/turbot/steampipe-plugin-aws/pull/192))
- Fixed: `aws_availability_zone` and `aws_ec2_instance_availability` tables now check region opt-in status to avoid `AuthFailure` errors ([#168](https://github.com/turbot/steampipe-plugin-aws/pull/168))
- Fixed: `region` column in `aws_region` table now shows the correct region instead of `global` ([#133](https://github.com/turbot/steampipe-plugin-aws/pull/133))

## v0.7.0 [2021-03-11]

_What's new?_

- New tables added
  - [aws_cloudwatch_log_stream](https://hub.steampipe.io/plugins/turbot/aws/tables/aws_cloudwatch_log_stream)
  - [aws_config_configuration_recorder](https://hub.steampipe.io/plugins/turbot/aws/tables/aws_config_configuration_recorder)
  - [aws_iam_virtual_mfa_device](https://hub.steampipe.io/plugins/turbot/aws/tables/aws_iam_virtual_mfa_device)
  - [aws_ssm_maintenance_window](https://hub.steampipe.io/plugins/turbot/aws/tables/aws_ssm_maintenance_window)
  - [aws_ssm_patch_baseline](https://hub.steampipe.io/plugins/turbot/aws/tables/aws_ssm_patch_baseline)

_Bug fixes_

- Removed use of deprecated `ItemFromKey` function from all tables

## v0.6.0 [2021-03-05]

_What's new?_

- Plugin now supports authentication through **AWS SSO**.
- New tables added
  - [aws_ec2_gateway_load_balancer](https://hub.steampipe.io/plugins/turbot/aws/tables/aws_ec2_gateway_load_balancer)
  - [aws_vpc_flow_log](https://hub.steampipe.io/plugins/turbot/aws/tables/aws_vpc_flow_log)

_Enhancements_

- Updated: Added `tags_src` and `tags` columns to `aws_iam_policy` table.

## v0.5.3 [2021-03-02]

_Bug fixes_

- Recompiled plugin with latest [steampipe-plugin-sdk](https://github.com/turbot/steampipe-plugin-sdk) to resolve issue:
  - Fix tables failing with error similar to `Error: pq: rpc error: code = Internal desc = get hydrate function getS3Bucket failed with panic interface conversion: interface {} is nil, not *s3.Bucket`([#89](https://github.com/turbot/steampipe-plugin-aws/issues/89)).

## v0.5.2 [2021-02-25]

_Bug fixes_

- Recompiled plugin with latest [steampipe-plugin-sdk](https://github.com/turbot/steampipe-plugin-sdk) to resolve SDK issues:
  - Fix error for missing required quals [#40](https://github.com/turbot/steampipe-plugin-sdk/issues/42).
  - Queries fail with error socket: too many open files [#190](https://github.com/turbot/steampipe/issues/190)

## v0.5.1 [2021-02-22]

_Bug fixes_

- Ensure `aws_account` and `aws_region` table work when **regions** argument is specified in connection config ([#70](https://github.com/turbot/steampipe-plugin-aws/pull/70))

## v0.5.0 [2021-02-18]

_What's new?_

- Added support for [connection configuration](https://github.com/turbot/steampipe-plugin-aws/blob/main/docs/index.md#connection-configuration). You may specify aws profiles, credentials, and regions for each connection in a configuration file. You can have multiple aws connections, each configured for a different aws account.
- Added multi-region support. A single connection can query multiple AWS regions, via the `regions` connection argument.

_Enhancements_

- Updated: Updated `tag_list` columns to `tags_src` for below RDS service tables.

  - aws_rds_db_cluster
  - aws_rds_db_cluster_parameter_group
  - aws_rds_db_cluster_snapshot
  - aws_rds_db_instance
  - aws_rds_db_option_group
  - aws_rds_db_parameter_group
  - aws_rds_db_snapshot
  - aws_rds_db_subnet_group

- Updated: added `inline_policies_std` column to `aws_iam_group`, `aws_iam_role` and `aws_iam_user` table with canoncialized inline policies.

## v0.4.0 [2021-02-11]

_What's new?_

- New tables added to plugin

  - [aws_iam_access_advisor](https://github.com/turbot/steampipe-plugin-aws/blob/main/docs/tables/aws_iam_access_advisor.md) ([#42](https://github.com/turbot/steampipe-plugin-aws/issues/42))
  - [aws_route53_record](https://github.com/turbot/steampipe-plugin-aws/blob/main/docs/tables/aws_route53_record.md) ([#43](https://github.com/turbot/steampipe-plugin-aws/issues/43))
  - [aws_route53_zone](https://github.com/turbot/steampipe-plugin-aws/blob/main/docs/tables/aws_route53_zone.md) ([#43](https://github.com/turbot/steampipe-plugin-aws/issues/43))

_Enhancements_

- Updated: `aws_iam_credential_report` table to have `password_status` column ([#48](https://github.com/turbot/steampipe-plugin-aws/issues/48))

## v0.3.0 [2021-02-04]

_What's new?_

- New tables added to plugin([#40](https://github.com/turbot/steampipe-plugin-aws/pull/40))

  - [aws_iam_account_password_policy](https://github.com/turbot/steampipe-plugin-aws/blob/main/docs/tables/aws_iam_account_password_policy.md)
  - [aws_iam_account_summary](https://github.com/turbot/steampipe-plugin-aws/blob/main/docs/tables/aws_iam_account_summary.md)
  - [aws_iam_action](https://github.com/turbot/steampipe-plugin-aws/blob/main/docs/tables/aws_iam_action.md)
  - [aws_iam_credential_report](https://github.com/turbot/steampipe-plugin-aws/blob/main/docs/tables/aws_iam_credential_report.md)
  - [aws_iam_policy_simulator](https://github.com/turbot/steampipe-plugin-aws/blob/main/docs/tables/aws_iam_policy_simulator.md)

_Enhancements_

- Updated: `aws_ssm_parameter` table to have `value, arn, selector and source_result` fields ([#22](https://github.com/turbot/steampipe-plugin-aws/pull/22))

- Updated: `aws_iam_user` table to have `mfa_enabled and mfa_devices` columns ([#28](https://github.com/turbot/steampipe-plugin-aws/pull/28))
  ​

_Bug fixes_

- Fixed: Now `bucket_policy_is_public` column for `aws_s3_bucket` will display the correct status of bucket policy ([#36](https://github.com/turbot/steampipe-plugin-aws/pull/36))

_Notes_

- The `lifecycle_rules` column of the table `aws_s3_bucket` has been updated to return an array of lifecycle rules instead of a object with key `Rules` holding lifecycle rules ([#29](https://github.com/turbot/steampipe-plugin-aws/pull/29))

## v0.2.0 [2021-01-28]

_What's new?_
​

- Added: `aws_ssm_parameter` table
  ​
- Updated: `aws_ec2_autoscaling_group` to have `policies` field which contains the details of scaling policy.
- Updated: `aws_ec2_instance` table. Added `instance_status` field which includes status checks, scheduled events and instance state information.
  ​

_Bug fixes_
​

- Fixed: `aws_s3_bucket` table to list buckets even if the region is not set.<|MERGE_RESOLUTION|>--- conflicted
+++ resolved
@@ -1,4 +1,3 @@
-<<<<<<< HEAD
 ## v0.110.0 [2023-07-13]
 
 _What's new?_
@@ -14,17 +13,11 @@
 
 - Fixed the `aws_dlm_lifecycle_policy` table to correctly handle the `ResourceNotFoundException` error. ([#1834](https://github.com/turbot/steampipe-plugin-aws/pull/1834))
 
-=======
->>>>>>> 3e044951
 ## v0.109.1 [2023-07-10]
 
 _Bug fixes_
 
-<<<<<<< HEAD
-- Fixed the `getAwsAcmCertificateProperties` hydrate function in the `aws_acm_certificate` table to correctly return the values for the `certificate` and `certificate_chain` columns instead of a panic interface conversion error. ([#1827](https://github.com/turbot/steampipe-plugin-aws/pull/1827))
-=======
 - Fixed the `certificate` and `certificate_chain` columns of the `aws_acm_certificate` table to correctly return data instead of returning an error. ([#1827](https://github.com/turbot/steampipe-plugin-aws/pull/1827))
->>>>>>> 3e044951
 
 ## v0.109.0 [2023-07-06]
 
