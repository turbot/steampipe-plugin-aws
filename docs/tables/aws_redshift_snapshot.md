--- conflicted
+++ resolved
@@ -1,4 +1,3 @@
-
 # Table: aws_redshift_snapshot
 
 Snapshots are point-in-time backups of a cluster. There are two types of snapshots: automated and manual. Amazon Redshift stores these snapshots internally in Amazon S3 by using an encrypted Secure Sockets Layer (SSL) connection.
@@ -83,11 +82,7 @@
 select
   snapshot_identifier,
   p ->> 'AccountId' as account_id,
-<<<<<<< HEAD
   p ->> 'AccountAlias' as account_alias
-=======
-  p ->> 'AccountAlias' as account_alias,
->>>>>>> 304ed9ab
 from
   aws_redshift_snapshot,
   jsonb_array_elements(accounts_with_restore_access) as p;
