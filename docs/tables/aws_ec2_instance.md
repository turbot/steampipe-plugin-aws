# Table: aws_ec2_instance

An AWS EC2 instance is a virtual server in the AWS cloud.

## Examples

### Instance count in each availability zone

```sql
select
  placement_availability_zone as az,
  instance_type,
  count(*)
from
  aws_ec2_instance
group by
  placement_availability_zone,
  instance_type;
```

### List instances whose detailed monitoring is not enabled

```sql
select
  instance_id,
  monitoring_state
from
  aws_ec2_instance
where
  monitoring_state = 'disabled';
```

### Count the number of instances by instance type

```sql
select
  instance_type,
  count(instance_type) as count
from
  aws_ec2_instance
group by
  instance_type;
```

<<<<<<< HEAD
### List instances stopped for more than 30 days

```sql
select
  instance_id,
  instance_state,
  launch_time,
  state_change_time
from
  aws_ec2_instance
where
  instance_state = 'stopped'
  and state_change_time <= (current_date - interval '30' day);
```


=======
>>>>>>> 9a10bc00
### List of instances without application tag key

```sql
select
  instance_id,
  tags
from
  aws_ec2_instance
where
  not tags :: JSONB ? 'application';
```

### List of EC2 instances provisioned with undesired(for example t2.large and m3.medium is desired) instance type(s).

```sql
select
  instance_type,
  count(*) as count
from
  aws_ec2_instance
where
  instance_type not in ('t2.large', 'm3.medium')
group by
  instance_type;
```

### List EC2 instances having termination protection safety feature enabled

```sql
select
  instance_id,
  disable_api_termination
from
  aws_ec2_instance
where
  not disable_api_termination;
```

### Find instances which have default security group attached

```sql
select
  instance_id,
  sg ->> 'GroupId' as group_id,
  sg ->> 'GroupName' as group_name
from
  aws_ec2_instance
  cross join jsonb_array_elements(security_groups) as sg
where
  sg ->> 'GroupName' = 'default';
```

### List the unencrypted volumes attached to the instances

```sql
select
  i.instance_id,
  vols -> 'Ebs' ->> 'VolumeId' as vol_id,
  vol.encrypted
from
  aws_ec2_instance as i
  cross join jsonb_array_elements(block_device_mappings) as vols
  join aws_ebs_volume as vol on vol.volume_id = vols -> 'Ebs' ->> 'VolumeId'
where
  not vol.encrypted;
```

### List instances with secrets in user data

```sql
select
  instance_id,
  user_data
from
  aws_ec2_instance
where
  user_data like any (array ['%pass%', '%secret%','%token%','%key%'])
  or user_data ~ '(?=.*[a-z])(?=.*[A-Z])(?=.*\d)(?=.*[@$!%*?&])[A-Za-z\d@$!%*?&]';
```<|MERGE_RESOLUTION|>--- conflicted
+++ resolved
@@ -42,7 +42,6 @@
   instance_type;
 ```
 
-<<<<<<< HEAD
 ### List instances stopped for more than 30 days
 
 ```sql
@@ -58,9 +57,6 @@
   and state_change_time <= (current_date - interval '30' day);
 ```
 
-
-=======
->>>>>>> 9a10bc00
 ### List of instances without application tag key
 
 ```sql
