--- conflicted
+++ resolved
@@ -4,12 +4,9 @@
 
 ## Examples
 
-<<<<<<< HEAD
+
 ### SSM association basic info
-=======
-### Basic info
 
->>>>>>> 13e14ef2
 ```sql
 select
   association_id,
@@ -22,13 +19,9 @@
   aws_ssm_association;
 ```
 
-<<<<<<< HEAD
+
 ### List of associations which are failed to execute
-=======
 
-### List associations with a failed status
- 
->>>>>>> 13e14ef2
 ```sql
 select
   association_id,
@@ -41,13 +34,9 @@
   overview ->> 'Status' = 'Failed';
 ```
 
-<<<<<<< HEAD
+
 ### List of instances targeted by the association
-=======
 
-### List of instances targeted by associations
-
->>>>>>> 13e14ef2
 ```sql
 select
   association.association_id as association_id,
@@ -61,19 +50,14 @@
 where
   target ->> 'Key' = 'InstanceIds';
 ```
-<<<<<<< HEAD
-=======
 
 
-### List associations with critical compliance severity
->>>>>>> 13e14ef2
+### List of associations which has created before two days
 
-### List of associations which has created before two days
 ```sql
 select
   association_id,
   association_name,
-<<<<<<< HEAD
   date
 from
   aws_ssm_association
@@ -83,7 +67,9 @@
   date;
 ```
 
+
 ### List of associations which has Critical Compliance Severity
+
 ```sql
 select
   association_id,
@@ -96,7 +82,9 @@
   compliance_severity = 'CRITICAL';
 ```
 
+
 ### Association execution count by association id in a single Account
+
 ```sql
 select
   account_id,
@@ -105,12 +93,4 @@
   aws_ssm_association
 group by
   account_id;
-=======
-  targets,
-  document_name
-from
-  aws_ssm_association
-where
-  compliance_severity = 'CRITICAL';
->>>>>>> 13e14ef2
 ```