---
title: "Steampipe Table: aws_cost_by_account_monthly - Query AWS Cost Explorer Service using SQL"
description: "Allows users to query monthly AWS costs per account. It provides cost details for each AWS account, allowing users to monitor and manage their AWS spending."
---

# Table: aws_cost_by_account_monthly - Query AWS Cost Explorer Service using SQL

The AWS Cost Explorer Service provides insights into your AWS costs and usage. It enables you to visualize, understand, and manage your AWS costs and usage over time. You can use it to query your monthly AWS costs by account using SQL.

## Table Usage Guide

The `aws_cost_by_account_monthly` table in Steampipe provides you with information about your monthly AWS costs per account. This table allows you, as a financial analyst or DevOps engineer, to query cost-specific details, including the total amount spent, the currency code, and the associated AWS account. You can utilize this table to gain insights on your AWS spending and to manage your budget more effectively. The schema outlines the various attributes of your AWS cost, including the account ID, the month, the total amount, and the currency code.

Amazon Cost Explorer helps you visualize, understand, and manage your AWS costs and usage. The `aws_cost_by_account_monthly` table provides a simplified view of cost for your account (or all linked accounts when run against the organization master), summarized by month, for the last year.

**Important Notes**

- The [pricing for the Cost Explorer API](https://aws.amazon.com/aws-cost-management/pricing/) is per API request - Each request you make will incur a cost of $0.01.
- This table supports optional quals. Queries with optional quals are optimised to reduce query time and cost. Optional quals are supported for the following columns:
  - `period_start` with supported operators `=`, `>=`, `>`, `<=`, and `<`.
  - `period_end` with supported operators `=`, `>=`, `>`, `<=`, and `<`.

## Examples

### Basic info

This query allows you to analyze the monthly costs associated with each linked account on AWS. It helps in understanding the financial impact of different accounts and provides insights for better cost management.

```sql+postgres
select
  linked_account_id,
  period_start,
  blended_cost_amount::numeric::money,
  unblended_cost_amount::numeric::money,
  amortized_cost_amount::numeric::money,
  net_unblended_cost_amount::numeric::money,
  net_amortized_cost_amount::numeric::money
from
  aws_cost_by_account_monthly
order by
  linked_account_id,
  period_start;
```

```sql+sqlite
select
  linked_account_id,
  period_start,
  CAST(blended_cost_amount AS REAL) AS blended_cost_amount,
  CAST(unblended_cost_amount AS REAL) AS unblended_cost_amount,
  CAST(amortized_cost_amount AS REAL) AS amortized_cost_amount,
  CAST(net_unblended_cost_amount AS REAL) AS net_unblended_cost_amount,
  CAST(net_amortized_cost_amount AS REAL) AS net_amortized_cost_amount
from
  aws_cost_by_account_monthly
order by
  linked_account_id,
  period_start;
```

### Min, Max, and average monthly unblended_cost_amount by account

Analyze your AWS accounts' monthly expenditure to identify the minimum, maximum, and average costs. This information can help in budgeting and managing your cloud expenses more effectively.

```sql+postgres
select
  linked_account_id,
  min(unblended_cost_amount)::numeric::money as min,
  max(unblended_cost_amount)::numeric::money as max,
  avg(unblended_cost_amount)::numeric::money as average
from
  aws_cost_by_account_monthly
group by
  linked_account_id
order by
  linked_account_id;
```

```sql+sqlite
select
  linked_account_id,
  min(unblended_cost_amount) as min,
  max(unblended_cost_amount) as max,
  avg(unblended_cost_amount) as average
from
  aws_cost_by_account_monthly
group by
  linked_account_id
order by
  linked_account_id;
```

### Ranked - Most expensive months (unblended_cost_amount) by account

Analyze your spending patterns by identifying the months with the highest costs for each linked AWS account. This can help manage your budget by highlighting periods of increased expenditure.

```sql+postgres
select
  linked_account_id,
  period_start,
  unblended_cost_amount::numeric::money,
  rank() over(partition by linked_account_id order by unblended_cost_amount desc)
from
  aws_cost_by_account_monthly;
```

```sql+sqlite
Error: SQLite does not support the rank window function.
```

### Month on month growth (unblended_cost_amount) by account

This query is designed to analyze monthly expenditure trends across different accounts. It helps users identify any significant changes in costs, which can be useful for budgeting and cost management purposes.

```sql+postgres
with cost_data as (
  select
    linked_account_id,
    period_start,
    unblended_cost_amount as this_month,
<<<<<<< HEAD
    lag(unblended_cost_amount,1) over(partition by linked_account_id order by period_start desc) as previous_month
  from
=======
    lag(unblended_cost_amount,-1) over(partition by linked_account_id order by period_start desc) as previous_month
  from 
>>>>>>> dfd50704
    aws_cost_by_account_monthly
)
select
    linked_account_id,
    period_start,
    this_month::numeric::money,
    previous_month::numeric::money,
    round((100 * ( (this_month - previous_month) / previous_month))::numeric, 2) as percent_change
from
  cost_data
order by
  linked_account_id,
  period_start;
```

```sql+sqlite
with cost_data as (
  select
    linked_account_id,
    period_start,
    unblended_cost_amount as this_month,
<<<<<<< HEAD
    lag(unblended_cost_amount, 1) over(partition by linked_account_id order by period_start desc) as previous_month
  from
=======
    lag(unblended_cost_amount, -1) over(partition by linked_account_id order by period_start desc) as previous_month
  from 
>>>>>>> dfd50704
    aws_cost_by_account_monthly
)
select
    linked_account_id,
    period_start,
    this_month,
    previous_month,
    round(100 * (this_month - previous_month) / previous_month, 2) as percent_change
from
  cost_data
order by
  linked_account_id;
```

### Get the specific costs within a given time frame
Analyze your AWS accounts' monthly specific expenditure to identify the minimum, maximum, and average costs whin a given time frame.

```sql+postgres
select
  linked_account_id,
  period_start,
  blended_cost_amount::numeric::money,
  unblended_cost_amount::numeric::money,
  amortized_cost_amount::numeric::money,
  net_unblended_cost_amount::numeric::money,
  net_amortized_cost_amount::numeric::money
from
  aws_cost_by_account_monthly
where
  period_start = '2023-05-01T05:30:00+05:30'
  and period_end = '2023-05-05T05:30:00+05:30'
order by
  linked_account_id,
  period_start;
```

```sql+sqlite
select
  linked_account_id,
  period_start,
  blended_cost_amount AS blended_cost_amount,
  unblended_cost_amount AS unblended_cost_amount,
  amortized_cost_amount AS amortized_cost_amount,
  net_unblended_cost_amount AS net_unblended_cost_amount,
  net_amortized_cost_amount AS net_amortized_cost_amount
from
  aws_cost_by_account_monthly
where
  period_start = '2023-05-01T05:30:00+05:30'
  and period_end = '2023-05-05T05:30:00+05:30'
order by
  linked_account_id,
  period_start;
```<|MERGE_RESOLUTION|>--- conflicted
+++ resolved
@@ -118,13 +118,8 @@
     linked_account_id,
     period_start,
     unblended_cost_amount as this_month,
-<<<<<<< HEAD
-    lag(unblended_cost_amount,1) over(partition by linked_account_id order by period_start desc) as previous_month
-  from
-=======
     lag(unblended_cost_amount,-1) over(partition by linked_account_id order by period_start desc) as previous_month
   from 
->>>>>>> dfd50704
     aws_cost_by_account_monthly
 )
 select
@@ -146,13 +141,8 @@
     linked_account_id,
     period_start,
     unblended_cost_amount as this_month,
-<<<<<<< HEAD
     lag(unblended_cost_amount, 1) over(partition by linked_account_id order by period_start desc) as previous_month
   from
-=======
-    lag(unblended_cost_amount, -1) over(partition by linked_account_id order by period_start desc) as previous_month
-  from 
->>>>>>> dfd50704
     aws_cost_by_account_monthly
 )
 select
