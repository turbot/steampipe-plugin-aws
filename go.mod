module github.com/turbot/steampipe-plugin-aws

go 1.19

require (
	github.com/aws/aws-sdk-go v1.44.189
	github.com/aws/aws-sdk-go-v2 v1.19.0
	github.com/aws/aws-sdk-go-v2/config v1.18.10
	github.com/aws/aws-sdk-go-v2/credentials v1.13.10
	github.com/aws/aws-sdk-go-v2/service/accessanalyzer v1.19.1
	github.com/aws/aws-sdk-go-v2/service/account v1.8.0
	github.com/aws/aws-sdk-go-v2/service/acm v1.17.1
	github.com/aws/aws-sdk-go-v2/service/amplify v1.13.0
	github.com/aws/aws-sdk-go-v2/service/apigateway v1.16.1
	github.com/aws/aws-sdk-go-v2/service/apigatewayv2 v1.13.1
	github.com/aws/aws-sdk-go-v2/service/appconfig v1.15.1
	github.com/aws/aws-sdk-go-v2/service/applicationautoscaling v1.17.1
	github.com/aws/aws-sdk-go-v2/service/appstream v1.20.5
	github.com/aws/aws-sdk-go-v2/service/athena v1.23.1
	github.com/aws/aws-sdk-go-v2/service/auditmanager v1.23.0
	github.com/aws/aws-sdk-go-v2/service/autoscaling v1.26.1
	github.com/aws/aws-sdk-go-v2/service/backup v1.19.1
	github.com/aws/aws-sdk-go-v2/service/cloudcontrol v1.11.1
	github.com/aws/aws-sdk-go-v2/service/cloudformation v1.25.1
	github.com/aws/aws-sdk-go-v2/service/cloudfront v1.24.0
	github.com/aws/aws-sdk-go-v2/service/cloudsearch v1.14.0
	github.com/aws/aws-sdk-go-v2/service/cloudtrail v1.22.1
	github.com/aws/aws-sdk-go-v2/service/cloudwatch v1.25.1
	github.com/aws/aws-sdk-go-v2/service/cloudwatchlogs v1.20.1
	github.com/aws/aws-sdk-go-v2/service/codeartifact v1.15.0
	github.com/aws/aws-sdk-go-v2/service/codebuild v1.20.1
	github.com/aws/aws-sdk-go-v2/service/codecommit v1.14.0
	github.com/aws/aws-sdk-go-v2/service/codedeploy v1.16.1
	github.com/aws/aws-sdk-go-v2/service/codepipeline v1.14.0
	github.com/aws/aws-sdk-go-v2/service/cognitoidentity v1.15.14
	github.com/aws/aws-sdk-go-v2/service/cognitoidentityprovider v1.23.0
	github.com/aws/aws-sdk-go-v2/service/configservice v1.29.1
	github.com/aws/aws-sdk-go-v2/service/costexplorer v1.25.0
	github.com/aws/aws-sdk-go-v2/service/databasemigrationservice v1.23.1
	github.com/aws/aws-sdk-go-v2/service/dax v1.12.0
	github.com/aws/aws-sdk-go-v2/service/directoryservice v1.16.0
	github.com/aws/aws-sdk-go-v2/service/dlm v1.15.6
	github.com/aws/aws-sdk-go-v2/service/docdb v1.20.1
	github.com/aws/aws-sdk-go-v2/service/drs v1.10.0
	github.com/aws/aws-sdk-go-v2/service/dynamodb v1.18.1
	github.com/aws/aws-sdk-go-v2/service/ec2 v1.81.0
	github.com/aws/aws-sdk-go-v2/service/ecr v1.18.1
	github.com/aws/aws-sdk-go-v2/service/ecrpublic v1.15.0
	github.com/aws/aws-sdk-go-v2/service/ecs v1.23.1
	github.com/aws/aws-sdk-go-v2/service/efs v1.19.2
	github.com/aws/aws-sdk-go-v2/service/eks v1.27.0
	github.com/aws/aws-sdk-go-v2/service/elasticache v1.26.1
	github.com/aws/aws-sdk-go-v2/service/elasticbeanstalk v1.15.0
	github.com/aws/aws-sdk-go-v2/service/elasticloadbalancing v1.15.1
	github.com/aws/aws-sdk-go-v2/service/elasticloadbalancingv2 v1.19.1
	github.com/aws/aws-sdk-go-v2/service/elasticsearchservice v1.18.1
	github.com/aws/aws-sdk-go-v2/service/emr v1.22.1
	github.com/aws/aws-sdk-go-v2/service/eventbridge v1.18.0
	github.com/aws/aws-sdk-go-v2/service/firehose v1.16.0
	github.com/aws/aws-sdk-go-v2/service/fsx v1.28.1
	github.com/aws/aws-sdk-go-v2/service/glacier v1.14.0
	github.com/aws/aws-sdk-go-v2/service/globalaccelerator v1.16.0
	github.com/aws/aws-sdk-go-v2/service/glue v1.40.0
	github.com/aws/aws-sdk-go-v2/service/guardduty v1.17.0
	github.com/aws/aws-sdk-go-v2/service/health v1.16.0
	github.com/aws/aws-sdk-go-v2/service/iam v1.19.0
	github.com/aws/aws-sdk-go-v2/service/identitystore v1.16.0
	github.com/aws/aws-sdk-go-v2/service/inspector v1.13.0
	github.com/aws/aws-sdk-go-v2/service/inspector2 v1.11.5
	github.com/aws/aws-sdk-go-v2/service/kafka v1.19.0
	github.com/aws/aws-sdk-go-v2/service/kinesis v1.17.1
	github.com/aws/aws-sdk-go-v2/service/kinesisanalyticsv2 v1.16.0
	github.com/aws/aws-sdk-go-v2/service/kinesisvideo v1.15.1
	github.com/aws/aws-sdk-go-v2/service/kms v1.20.1
	github.com/aws/aws-sdk-go-v2/service/lambda v1.29.0
	github.com/aws/aws-sdk-go-v2/service/lightsail v1.25.0
	github.com/aws/aws-sdk-go-v2/service/macie2 v1.26.0
	github.com/aws/aws-sdk-go-v2/service/mediastore v1.13.0
	github.com/aws/aws-sdk-go-v2/service/mgn v1.17.0
	github.com/aws/aws-sdk-go-v2/service/neptune v1.19.1
	github.com/aws/aws-sdk-go-v2/service/networkfirewall v1.24.0
	github.com/aws/aws-sdk-go-v2/service/oam v1.1.1
	github.com/aws/aws-sdk-go-v2/service/opensearch v1.13.1
	github.com/aws/aws-sdk-go-v2/service/organizations v1.18.0
	github.com/aws/aws-sdk-go-v2/service/pinpoint v1.18.0
	github.com/aws/aws-sdk-go-v2/service/pipes v1.1.0
	github.com/aws/aws-sdk-go-v2/service/pricing v1.18.0
	github.com/aws/aws-sdk-go-v2/service/ram v1.17.0
	github.com/aws/aws-sdk-go-v2/service/rds v1.40.1
	github.com/aws/aws-sdk-go-v2/service/redshift v1.27.1
	github.com/aws/aws-sdk-go-v2/service/redshiftserverless v1.4.1
	github.com/aws/aws-sdk-go-v2/service/resourceexplorer2 v1.2.1
	github.com/aws/aws-sdk-go-v2/service/resourcegroupstaggingapi v1.14.1
	github.com/aws/aws-sdk-go-v2/service/route53 v1.27.0
	github.com/aws/aws-sdk-go-v2/service/route53domains v1.14.0
	github.com/aws/aws-sdk-go-v2/service/route53resolver v1.16.1
	github.com/aws/aws-sdk-go-v2/service/s3 v1.30.1
	github.com/aws/aws-sdk-go-v2/service/s3control v1.29.1
	github.com/aws/aws-sdk-go-v2/service/sagemaker v1.66.0
	github.com/aws/aws-sdk-go-v2/service/secretsmanager v1.18.2
	github.com/aws/aws-sdk-go-v2/service/securityhub v1.27.1
	github.com/aws/aws-sdk-go-v2/service/securitylake v1.2.0
	github.com/aws/aws-sdk-go-v2/service/serverlessapplicationrepository v1.12.0
	github.com/aws/aws-sdk-go-v2/service/servicecatalog v1.16.5
	github.com/aws/aws-sdk-go-v2/service/servicediscovery v1.21.4
	github.com/aws/aws-sdk-go-v2/service/servicequotas v1.14.0
	github.com/aws/aws-sdk-go-v2/service/ses v1.15.0
	github.com/aws/aws-sdk-go-v2/service/sfn v1.17.1
	github.com/aws/aws-sdk-go-v2/service/simspaceweaver v1.1.0
	github.com/aws/aws-sdk-go-v2/service/sns v1.19.1
	github.com/aws/aws-sdk-go-v2/service/sqs v1.20.1
	github.com/aws/aws-sdk-go-v2/service/ssm v1.35.1
	github.com/aws/aws-sdk-go-v2/service/ssoadmin v1.16.0
	github.com/aws/aws-sdk-go-v2/service/sts v1.18.2
	github.com/aws/aws-sdk-go-v2/service/waf v1.12.0
	github.com/aws/aws-sdk-go-v2/service/wafregional v1.13.1
	github.com/aws/aws-sdk-go-v2/service/wafv2 v1.24.2
	github.com/aws/aws-sdk-go-v2/service/wellarchitected v1.20.1
	github.com/aws/aws-sdk-go-v2/service/workspaces v1.28.0
	github.com/aws/smithy-go v1.14.1
	github.com/gocarina/gocsv v0.0.0-20201208093247-67c824bc04d4
<<<<<<< HEAD
	github.com/golang/protobuf v1.5.3
	github.com/turbot/go-kit v0.8.0-rc.0
	github.com/turbot/steampipe-plugin-sdk/v5 v5.6.0-rc.27
	golang.org/x/text v0.11.0
=======
	github.com/golang/protobuf v1.5.2
	github.com/turbot/go-kit v0.6.0
	github.com/turbot/steampipe-plugin-sdk/v5 v5.5.0
	golang.org/x/text v0.7.0
>>>>>>> cbecdbb3
)

require (
	cloud.google.com/go v0.110.4 // indirect
	cloud.google.com/go/compute v1.21.0 // indirect
	cloud.google.com/go/compute/metadata v0.2.3 // indirect
	cloud.google.com/go/iam v1.1.1 // indirect
	cloud.google.com/go/storage v1.30.1 // indirect
	github.com/XiaoMi/pegasus-go-client v0.0.0-20210427083443-f3b6b08bc4c2 // indirect
	github.com/acarl005/stripansi v0.0.0-20180116102854-5a71ef0e047d // indirect
	github.com/agext/levenshtein v1.2.2 // indirect
	github.com/allegro/bigcache/v3 v3.1.0 // indirect
	github.com/apparentlymart/go-textseg/v15 v15.0.0 // indirect
	github.com/aws/aws-sdk-go-v2/aws/protocol/eventstream v1.4.10 // indirect
	github.com/aws/aws-sdk-go-v2/feature/ec2/imds v1.12.21 // indirect
	github.com/aws/aws-sdk-go-v2/internal/configsources v1.1.35 // indirect
	github.com/aws/aws-sdk-go-v2/internal/endpoints/v2 v2.4.29 // indirect
	github.com/aws/aws-sdk-go-v2/internal/ini v1.3.28 // indirect
	github.com/aws/aws-sdk-go-v2/internal/v4a v1.0.18 // indirect
	github.com/aws/aws-sdk-go-v2/service/internal/accept-encoding v1.9.11 // indirect
	github.com/aws/aws-sdk-go-v2/service/internal/checksum v1.1.22 // indirect
	github.com/aws/aws-sdk-go-v2/service/internal/endpoint-discovery v1.7.21 // indirect
	github.com/aws/aws-sdk-go-v2/service/internal/presigned-url v1.9.21 // indirect
	github.com/aws/aws-sdk-go-v2/service/internal/s3shared v1.13.21 // indirect
	github.com/aws/aws-sdk-go-v2/service/sso v1.12.0 // indirect
	github.com/aws/aws-sdk-go-v2/service/ssooidc v1.14.0 // indirect
	github.com/beorn7/perks v1.0.1 // indirect
	github.com/bgentry/go-netrc v0.0.0-20140422174119-9fd32a8b3d3d // indirect
	github.com/bradfitz/gomemcache v0.0.0-20221031212613-62deef7fc822 // indirect
	github.com/btubbs/datetime v0.1.1 // indirect
	github.com/cenkalti/backoff/v4 v4.2.1 // indirect
	github.com/cespare/xxhash/v2 v2.2.0 // indirect
	github.com/danwakefield/fnmatch v0.0.0-20160403171240-cbb64ac3d964 // indirect
	github.com/dgraph-io/ristretto v0.1.1 // indirect
	github.com/dgryski/go-rendezvous v0.0.0-20200823014737-9f7001d12a5f // indirect
	github.com/dustin/go-humanize v1.0.0 // indirect
	github.com/eko/gocache/v3 v3.1.2 // indirect
	github.com/fatih/color v1.15.0 // indirect
	github.com/fsnotify/fsnotify v1.6.0 // indirect
	github.com/gertd/go-pluralize v0.2.1 // indirect
	github.com/ghodss/yaml v1.0.0 // indirect
	github.com/go-logr/logr v1.2.4 // indirect
	github.com/go-logr/stdr v1.2.2 // indirect
	github.com/go-redis/redis/v8 v8.11.5 // indirect
	github.com/golang/glog v1.1.0 // indirect
	github.com/golang/groupcache v0.0.0-20210331224755-41bb18bfe9da // indirect
	github.com/google/go-cmp v0.5.9 // indirect
	github.com/google/s2a-go v0.1.4 // indirect
	github.com/google/uuid v1.3.0 // indirect
	github.com/googleapis/enterprise-certificate-proxy v0.2.3 // indirect
	github.com/googleapis/gax-go/v2 v2.11.0 // indirect
	github.com/grpc-ecosystem/grpc-gateway/v2 v2.16.0 // indirect
	github.com/hashicorp/go-cleanhttp v0.5.2 // indirect
	github.com/hashicorp/go-getter v1.7.2 // indirect
	github.com/hashicorp/go-hclog v1.5.0 // indirect
	github.com/hashicorp/go-plugin v1.5.1 // indirect
	github.com/hashicorp/go-safetemp v1.0.0 // indirect
	github.com/hashicorp/go-version v1.6.0 // indirect
	github.com/hashicorp/hcl/v2 v2.18.0 // indirect
	github.com/hashicorp/yamux v0.0.0-20181012175058-2f1d1f20f75d // indirect
	github.com/iancoleman/strcase v0.3.0 // indirect
	github.com/jmespath/go-jmespath v0.4.0 // indirect
	github.com/klauspost/compress v1.15.11 // indirect
	github.com/mattn/go-colorable v0.1.13 // indirect
	github.com/mattn/go-isatty v0.0.19 // indirect
	github.com/mattn/go-runewidth v0.0.13 // indirect
	github.com/matttproud/golang_protobuf_extensions v1.0.4 // indirect
	github.com/mitchellh/go-homedir v1.1.0 // indirect
	github.com/mitchellh/go-testing-interface v1.14.1 // indirect
	github.com/mitchellh/go-wordwrap v1.0.0 // indirect
	github.com/mitchellh/mapstructure v1.5.0 // indirect
	github.com/oklog/run v1.0.0 // indirect
	github.com/olekukonko/tablewriter v0.0.5 // indirect
	github.com/pegasus-kv/thrift v0.13.0 // indirect
	github.com/pkg/errors v0.9.1 // indirect
	github.com/prometheus/client_golang v1.14.0 // indirect
	github.com/prometheus/client_model v0.3.0 // indirect
	github.com/prometheus/common v0.37.0 // indirect
	github.com/prometheus/procfs v0.8.0 // indirect
	github.com/rivo/uniseg v0.2.0 // indirect
	github.com/sethvargo/go-retry v0.2.4 // indirect
	github.com/sirupsen/logrus v1.9.0 // indirect
	github.com/spf13/cast v1.5.0 // indirect
	github.com/stevenle/topsort v0.2.0 // indirect
	github.com/tkrajina/go-reflector v0.5.6 // indirect
	github.com/ulikunitz/xz v0.5.10 // indirect
	github.com/zclconf/go-cty v1.14.0 // indirect
	go.opencensus.io v0.24.0 // indirect
	go.opentelemetry.io/otel v1.17.0 // indirect
	go.opentelemetry.io/otel/exporters/otlp/internal/retry v1.17.0 // indirect
	go.opentelemetry.io/otel/exporters/otlp/otlpmetric v0.40.0 // indirect
	go.opentelemetry.io/otel/exporters/otlp/otlpmetric/otlpmetricgrpc v0.40.0 // indirect
	go.opentelemetry.io/otel/exporters/otlp/otlptrace v1.16.0 // indirect
	go.opentelemetry.io/otel/exporters/otlp/otlptrace/otlptracegrpc v1.16.0 // indirect
	go.opentelemetry.io/otel/metric v1.17.0 // indirect
	go.opentelemetry.io/otel/sdk v1.17.0 // indirect
	go.opentelemetry.io/otel/sdk/metric v0.40.0 // indirect
	go.opentelemetry.io/otel/trace v1.17.0 // indirect
	go.opentelemetry.io/proto/otlp v1.0.0 // indirect
	golang.org/x/crypto v0.11.0 // indirect
	golang.org/x/exp v0.0.0-20230522175609-2e198f4a06a1 // indirect
<<<<<<< HEAD
	golang.org/x/net v0.12.0 // indirect
	golang.org/x/oauth2 v0.10.0 // indirect
	golang.org/x/sync v0.3.0 // indirect
	golang.org/x/sys v0.11.0 // indirect
	golang.org/x/time v0.3.0 // indirect
=======
	golang.org/x/net v0.7.0 // indirect
	golang.org/x/oauth2 v0.1.0 // indirect
	golang.org/x/sync v0.1.0 // indirect
	golang.org/x/sys v0.5.0 // indirect
>>>>>>> cbecdbb3
	golang.org/x/xerrors v0.0.0-20220907171357-04be3eba64a2 // indirect
	google.golang.org/api v0.126.0 // indirect
	google.golang.org/appengine v1.6.7 // indirect
	google.golang.org/genproto v0.0.0-20230711160842-782d3b101e98 // indirect
	google.golang.org/genproto/googleapis/api v0.0.0-20230711160842-782d3b101e98 // indirect
	google.golang.org/genproto/googleapis/rpc v0.0.0-20230711160842-782d3b101e98 // indirect
	google.golang.org/grpc v1.58.0 // indirect
	google.golang.org/protobuf v1.31.0 // indirect
	gopkg.in/natefinch/lumberjack.v2 v2.0.0 // indirect
	gopkg.in/tomb.v2 v2.0.0-20161208151619-d5d1b5820637 // indirect
	gopkg.in/yaml.v2 v2.4.0 // indirect
	k8s.io/apimachinery v0.25.3 // indirect
)<|MERGE_RESOLUTION|>--- conflicted
+++ resolved
@@ -119,17 +119,10 @@
 	github.com/aws/aws-sdk-go-v2/service/workspaces v1.28.0
 	github.com/aws/smithy-go v1.14.1
 	github.com/gocarina/gocsv v0.0.0-20201208093247-67c824bc04d4
-<<<<<<< HEAD
 	github.com/golang/protobuf v1.5.3
 	github.com/turbot/go-kit v0.8.0-rc.0
 	github.com/turbot/steampipe-plugin-sdk/v5 v5.6.0-rc.27
 	golang.org/x/text v0.11.0
-=======
-	github.com/golang/protobuf v1.5.2
-	github.com/turbot/go-kit v0.6.0
-	github.com/turbot/steampipe-plugin-sdk/v5 v5.5.0
-	golang.org/x/text v0.7.0
->>>>>>> cbecdbb3
 )
 
 require (
@@ -231,18 +224,11 @@
 	go.opentelemetry.io/proto/otlp v1.0.0 // indirect
 	golang.org/x/crypto v0.11.0 // indirect
 	golang.org/x/exp v0.0.0-20230522175609-2e198f4a06a1 // indirect
-<<<<<<< HEAD
 	golang.org/x/net v0.12.0 // indirect
 	golang.org/x/oauth2 v0.10.0 // indirect
 	golang.org/x/sync v0.3.0 // indirect
 	golang.org/x/sys v0.11.0 // indirect
 	golang.org/x/time v0.3.0 // indirect
-=======
-	golang.org/x/net v0.7.0 // indirect
-	golang.org/x/oauth2 v0.1.0 // indirect
-	golang.org/x/sync v0.1.0 // indirect
-	golang.org/x/sys v0.5.0 // indirect
->>>>>>> cbecdbb3
 	golang.org/x/xerrors v0.0.0-20220907171357-04be3eba64a2 // indirect
 	google.golang.org/api v0.126.0 // indirect
 	google.golang.org/appengine v1.6.7 // indirect
